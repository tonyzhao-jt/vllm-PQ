(supported-models)=

# Supported Models

vLLM supports generative and pooling models across various tasks.
If a model supports more than one task, you can set the task via the {code}`--task` argument.

For each task, we list the model architectures that have been implemented in vLLM.
Alongside each architecture, we include some popular models that use it.

## Loading a Model

### HuggingFace Hub

By default, vLLM loads models from [HuggingFace (HF) Hub](https://huggingface.co/models).

To determine whether a given model is supported, you can check the {code}`config.json` file inside the HF repository.
If the {code}`"architectures"` field contains a model architecture listed below, then it should be supported in theory.

````{tip}
The easiest way to check if your model is really supported at runtime is to run the program below:

```python
from vllm import LLM

# For generative models (task=generate) only
llm = LLM(model=..., task="generate")  # Name or path of your model
output = llm.generate("Hello, my name is")
print(output)

# For pooling models (task={embed,classify,reward,score}) only
llm = LLM(model=..., task="embed")  # Name or path of your model
output = llm.encode("Hello, my name is")
print(output)
```

If vLLM successfully returns text (for generative models) or hidden states (for pooling models), it indicates that your model is supported.
````

Otherwise, please refer to [Adding a New Model](#adding-a-new-model) and [Enabling Multimodal Inputs](#enabling-multimodal-inputs) for instructions on how to implement your model in vLLM.
Alternatively, you can [open an issue on GitHub](https://github.com/vllm-project/vllm/issues/new/choose) to request vLLM support.

### ModelScope

To use models from [ModelScope](https://www.modelscope.cn) instead of HuggingFace Hub, set an environment variable:

```shell
$ export VLLM_USE_MODELSCOPE=True
```

And use with {code}`trust_remote_code=True`.

```python
from vllm import LLM

llm = LLM(model=..., revision=..., task=..., trust_remote_code=True)

# For generative models (task=generate) only
output = llm.generate("Hello, my name is")
print(output)

# For pooling models (task={embed,classify,reward,score}) only
output = llm.encode("Hello, my name is")
print(output)
```

## List of Text-only Language Models

### Generative Models

See [this page](#generative-models) for more information on how to use generative models.

#### Text Generation (`--task generate`)

```{list-table}
:widths: 25 25 50 5 5
:header-rows: 1

* - Architecture
  - Models
  - Example HF Models
  - [LoRA](#lora-adapter)
  - [PP](#distributed-serving)
* - `AquilaForCausalLM`
  - Aquila, Aquila2
  - `BAAI/Aquila-7B`, `BAAI/AquilaChat-7B`, etc.
  - ✅︎
  - ✅︎
* - `ArcticForCausalLM`
  - Arctic
  - `Snowflake/snowflake-arctic-base`, `Snowflake/snowflake-arctic-instruct`, etc.
  -
  - ✅︎
* - `BaiChuanForCausalLM`
  - Baichuan2, Baichuan
  - `baichuan-inc/Baichuan2-13B-Chat`, `baichuan-inc/Baichuan-7B`, etc.
  - ✅︎
  - ✅︎
* - `BloomForCausalLM`
  - BLOOM, BLOOMZ, BLOOMChat
  - `bigscience/bloom`, `bigscience/bloomz`, etc.
  -
  - ✅︎
* - `BartForConditionalGeneration`
  - BART
  - `facebook/bart-base`, `facebook/bart-large-cnn`, etc.
  -
  -
* - `ChatGLMModel`
  - ChatGLM
  - `THUDM/chatglm2-6b`, `THUDM/chatglm3-6b`, etc.
  - ✅︎
  - ✅︎
* - `CohereForCausalLM`, `Cohere2ForCausalLM`
  - Command-R
  - `CohereForAI/c4ai-command-r-v01`, `CohereForAI/c4ai-command-r7b-12-2024`, etc.
  - ✅︎
  - ✅︎
* - `DbrxForCausalLM`
  - DBRX
  - `databricks/dbrx-base`, `databricks/dbrx-instruct`, etc.
  -
  - ✅︎
* - `DeciLMForCausalLM`
  - DeciLM
  - `Deci/DeciLM-7B`, `Deci/DeciLM-7B-instruct`, etc.
  -
  - ✅︎
* - `DeepseekForCausalLM`
  - DeepSeek
  - `deepseek-ai/deepseek-llm-67b-base`, `deepseek-ai/deepseek-llm-7b-chat` etc.
  -
  - ✅︎
* - `DeepseekV2ForCausalLM`
  - DeepSeek-V2
  - `deepseek-ai/DeepSeek-V2`, `deepseek-ai/DeepSeek-V2-Chat` etc.
  -
  - ✅︎
* - `DeepseekV3ForCausalLM`
  - DeepSeek-V3
  - `deepseek-ai/DeepSeek-V3-Base`, `deepseek-ai/DeepSeek-V3` etc.
  -
  - ✅︎
* - `ExaoneForCausalLM`
  - EXAONE-3
  - `LGAI-EXAONE/EXAONE-3.0-7.8B-Instruct`, etc.
  - ✅︎
  - ✅︎
* - `FalconForCausalLM`
  - Falcon
  - `tiiuae/falcon-7b`, `tiiuae/falcon-40b`, `tiiuae/falcon-rw-7b`, etc.
  -
  - ✅︎
* - `FalconMambaForCausalLM`
  - FalconMamba
  - `tiiuae/falcon-mamba-7b`, `tiiuae/falcon-mamba-7b-instruct`, etc.
  - ✅︎
  - ✅︎
* - `GemmaForCausalLM`
  - Gemma
  - `google/gemma-2b`, `google/gemma-7b`, etc.
  - ✅︎
  - ✅︎
* - `Gemma2ForCausalLM`
  - Gemma2
  - `google/gemma-2-9b`, `google/gemma-2-27b`, etc.
  - ✅︎
  - ✅︎
* - `GlmForCausalLM`
  - GLM-4
  - `THUDM/glm-4-9b-chat-hf`, etc.
  - ✅︎
  - ✅︎
* - `GPT2LMHeadModel`
  - GPT-2
  - `gpt2`, `gpt2-xl`, etc.
  -
  - ✅︎
* - `GPTBigCodeForCausalLM`
  - StarCoder, SantaCoder, WizardCoder
  - `bigcode/starcoder`, `bigcode/gpt_bigcode-santacoder`, `WizardLM/WizardCoder-15B-V1.0`, etc.
  - ✅︎
  - ✅︎
* - `GPTJForCausalLM`
  - GPT-J
  - `EleutherAI/gpt-j-6b`, `nomic-ai/gpt4all-j`, etc.
  -
  - ✅︎
* - `GPTNeoXForCausalLM`
  - GPT-NeoX, Pythia, OpenAssistant, Dolly V2, StableLM
  - `EleutherAI/gpt-neox-20b`, `EleutherAI/pythia-12b`, `OpenAssistant/oasst-sft-4-pythia-12b-epoch-3.5`, `databricks/dolly-v2-12b`, `stabilityai/stablelm-tuned-alpha-7b`, etc.
  -
  - ✅︎
* - `GraniteForCausalLM`
  - Granite 3.0, Granite 3.1, PowerLM
  - `ibm-granite/granite-3.0-2b-base`, `ibm-granite/granite-3.1-8b-instruct`, `ibm/PowerLM-3b`, etc.
  - ✅︎
  - ✅︎
* - `GraniteMoeForCausalLM`
  - Granite 3.0 MoE, PowerMoE
  - `ibm-granite/granite-3.0-1b-a400m-base`, `ibm-granite/granite-3.0-3b-a800m-instruct`, `ibm/PowerMoE-3b`, etc.
  - ✅︎
  - ✅︎
* - `GritLM`
  - GritLM
  - `parasail-ai/GritLM-7B-vllm`.
  - ✅︎
  - ✅︎
* - `InternLMForCausalLM`
  - InternLM
  - `internlm/internlm-7b`, `internlm/internlm-chat-7b`, etc.
  - ✅︎
  - ✅︎
* - `InternLM2ForCausalLM`
  - InternLM2
  - `internlm/internlm2-7b`, `internlm/internlm2-chat-7b`, etc.
  - ✅︎
  - ✅︎
* - `JAISLMHeadModel`
  - Jais
  - `inceptionai/jais-13b`, `inceptionai/jais-13b-chat`, `inceptionai/jais-30b-v3`, `inceptionai/jais-30b-chat-v3`, etc.
  -
  - ✅︎
* - `JambaForCausalLM`
  - Jamba
  - `ai21labs/AI21-Jamba-1.5-Large`, `ai21labs/AI21-Jamba-1.5-Mini`, `ai21labs/Jamba-v0.1`, etc.
  - ✅︎
  - ✅︎
* - `LlamaForCausalLM`
  - Llama 3.1, Llama 3, Llama 2, LLaMA, Yi
  - `meta-llama/Meta-Llama-3.1-405B-Instruct`, `meta-llama/Meta-Llama-3.1-70B`, `meta-llama/Meta-Llama-3-70B-Instruct`, `meta-llama/Llama-2-70b-hf`, `01-ai/Yi-34B`, etc.
  - ✅︎
  - ✅︎
* - `MambaForCausalLM`
  - Mamba
  - `state-spaces/mamba-130m-hf`, `state-spaces/mamba-790m-hf`, `state-spaces/mamba-2.8b-hf`, etc.
  -
  - ✅︎
* - `MiniCPMForCausalLM`
  - MiniCPM
  - `openbmb/MiniCPM-2B-sft-bf16`, `openbmb/MiniCPM-2B-dpo-bf16`, `openbmb/MiniCPM-S-1B-sft`, etc.
  - ✅︎
  - ✅︎
* - `MiniCPM3ForCausalLM`
  - MiniCPM3
  - `openbmb/MiniCPM3-4B`, etc.
  - ✅︎
  - ✅︎
* - `MistralForCausalLM`
  - Mistral, Mistral-Instruct
  - `mistralai/Mistral-7B-v0.1`, `mistralai/Mistral-7B-Instruct-v0.1`, etc.
  - ✅︎
  - ✅︎
* - `MixtralForCausalLM`
  - Mixtral-8x7B, Mixtral-8x7B-Instruct
  - `mistralai/Mixtral-8x7B-v0.1`, `mistralai/Mixtral-8x7B-Instruct-v0.1`, `mistral-community/Mixtral-8x22B-v0.1`, etc.
  - ✅︎
  - ✅︎
* - `MPTForCausalLM`
  - MPT, MPT-Instruct, MPT-Chat, MPT-StoryWriter
  - `mosaicml/mpt-7b`, `mosaicml/mpt-7b-storywriter`, `mosaicml/mpt-30b`, etc.
  -
  - ✅︎
* - `NemotronForCausalLM`
  - Nemotron-3, Nemotron-4, Minitron
  - `nvidia/Minitron-8B-Base`, `mgoin/Nemotron-4-340B-Base-hf-FP8`, etc.
  - ✅︎
  - ✅︎
* - `OLMoForCausalLM`
  - OLMo
  - `allenai/OLMo-1B-hf`, `allenai/OLMo-7B-hf`, etc.
  -
  - ✅︎
* - `OLMo2ForCausalLM`
  - OLMo2
  - `allenai/OLMo2-7B-1124`, etc.
  -
  - ✅︎
* - `OLMoEForCausalLM`
  - OLMoE
  - `allenai/OLMoE-1B-7B-0924`, `allenai/OLMoE-1B-7B-0924-Instruct`, etc.
  - ✅︎
  - ✅︎
* - `OPTForCausalLM`
  - OPT, OPT-IML
  - `facebook/opt-66b`, `facebook/opt-iml-max-30b`, etc.
  -
  - ✅︎
* - `OrionForCausalLM`
  - Orion
  - `OrionStarAI/Orion-14B-Base`, `OrionStarAI/Orion-14B-Chat`, etc.
  -
  - ✅︎
* - `PhiForCausalLM`
  - Phi
  - `microsoft/phi-1_5`, `microsoft/phi-2`, etc.
  - ✅︎
  - ✅︎
* - `Phi3ForCausalLM`
  - Phi-3
  - `microsoft/Phi-3-mini-4k-instruct`, `microsoft/Phi-3-mini-128k-instruct`, `microsoft/Phi-3-medium-128k-instruct`, etc.
  - ✅︎
  - ✅︎
* - `Phi3SmallForCausalLM`
  - Phi-3-Small
  - `microsoft/Phi-3-small-8k-instruct`, `microsoft/Phi-3-small-128k-instruct`, etc.
  -
  - ✅︎
* - `PhiMoEForCausalLM`
  - Phi-3.5-MoE
  - `microsoft/Phi-3.5-MoE-instruct`, etc.
  - ✅︎
  - ✅︎
* - `PersimmonForCausalLM`
  - Persimmon
  - `adept/persimmon-8b-base`, `adept/persimmon-8b-chat`, etc.
  -
  - ✅︎
* - `QWenLMHeadModel`
  - Qwen
  - `Qwen/Qwen-7B`, `Qwen/Qwen-7B-Chat`, etc.
  - ✅︎
  - ✅︎
* - `Qwen2ForCausalLM`
  - Qwen2
  - `Qwen/QwQ-32B-Preview`, `Qwen/Qwen2-7B-Instruct`, `Qwen/Qwen2-7B`, etc.
  - ✅︎
  - ✅︎
* - `Qwen2MoeForCausalLM`
  - Qwen2MoE
  - `Qwen/Qwen1.5-MoE-A2.7B`, `Qwen/Qwen1.5-MoE-A2.7B-Chat`, etc.
  -
  - ✅︎
* - `StableLmForCausalLM`
  - StableLM
  - `stabilityai/stablelm-3b-4e1t`, `stabilityai/stablelm-base-alpha-7b-v2`, etc.
  -
  - ✅︎
* - `Starcoder2ForCausalLM`
  - Starcoder2
  - `bigcode/starcoder2-3b`, `bigcode/starcoder2-7b`, `bigcode/starcoder2-15b`, etc.
  -
  - ✅︎
* - `SolarForCausalLM`
  - Solar Pro
  - `upstage/solar-pro-preview-instruct`, etc.
  - ✅︎
  - ✅︎
* - `TeleChat2ForCausalLM`
  - TeleChat2
  - `TeleAI/TeleChat2-3B`, `TeleAI/TeleChat2-7B`, `TeleAI/TeleChat2-35B`, etc.
  - ✅︎
  - ✅︎
* - `XverseForCausalLM`
  - XVERSE
  - `xverse/XVERSE-7B-Chat`, `xverse/XVERSE-13B-Chat`, `xverse/XVERSE-65B-Chat`, etc.
  - ✅︎
  - ✅︎
```

```{note}
Currently, the ROCm version of vLLM supports Mistral and Mixtral only for context lengths up to 4096.
```

### Pooling Models

See [this page](pooling-models) for more information on how to use pooling models.

```{important}
Since some model architectures support both generative and pooling tasks,
you should explicitly specify the task type to ensure that the model is used in pooling mode instead of generative mode.
```

#### Text Embedding (`--task embed`)

```{list-table}
:widths: 25 25 50 5 5
:header-rows: 1

* - Architecture
  - Models
  - Example HF Models
  - [LoRA](#lora-adapter)
  - [PP](#distributed-serving)
* - `BertModel`
  - BERT-based
  - `BAAI/bge-base-en-v1.5`, etc.
  -
  -
* - `Gemma2Model`
  - Gemma2-based
  - `BAAI/bge-multilingual-gemma2`, etc.
  -
  - ✅︎
* - `GritLM`
  - GritLM
  - `parasail-ai/GritLM-7B-vllm`.
  - ✅︎
  - ✅︎
* - `LlamaModel`, `LlamaForCausalLM`, `MistralModel`, etc.
  - Llama-based
  - `intfloat/e5-mistral-7b-instruct`, etc.
  - ✅︎
  - ✅︎
* - `Qwen2Model`, `Qwen2ForCausalLM`
  - Qwen2-based
  - `ssmits/Qwen2-7B-Instruct-embed-base` (see note), `Alibaba-NLP/gte-Qwen2-7B-instruct` (see note), etc.
  - ✅︎
  - ✅︎
* - `RobertaModel`, `RobertaForMaskedLM`
  - RoBERTa-based
  - `sentence-transformers/all-roberta-large-v1`, `sentence-transformers/all-roberta-large-v1`, etc.
  -
  -
* - `XLMRobertaModel`
  - XLM-RoBERTa-based
  - `intfloat/multilingual-e5-large`, etc.
  -
  -
```

```{note}
{code}`ssmits/Qwen2-7B-Instruct-embed-base` has an improperly defined Sentence Transformers config.
You should manually set mean pooling by passing {code}`--override-pooler-config '{"pooling_type": "MEAN"}'`.
```

```{note}
Unlike base Qwen2, {code}`Alibaba-NLP/gte-Qwen2-7B-instruct` uses bi-directional attention.
You can set {code}`--hf-overrides '{"is_causal": false}'` to change the attention mask accordingly.

On the other hand, its 1.5B variant ({code}`Alibaba-NLP/gte-Qwen2-1.5B-instruct`) uses causal attention
despite being described otherwise on its model card.
```

If your model is not in the above list, we will try to automatically convert the model using
{func}`vllm.model_executor.models.adapters.as_embedding_model`. By default, the embeddings
of the whole prompt are extracted from the normalized hidden state corresponding to the last token.

#### Reward Modeling (`--task reward`)

```{list-table}
:widths: 25 25 50 5 5
:header-rows: 1

* - Architecture
  - Models
  - Example HF Models
  - [LoRA](#lora-adapter)
  - [PP](#distributed-serving)
* - `InternLM2ForRewardModel`
  - InternLM2-based
  - `internlm/internlm2-1_8b-reward`, `internlm/internlm2-7b-reward`, etc.
  - ✅︎
  - ✅︎
* - `LlamaForCausalLM`
  - Llama-based
  - `peiyi9979/math-shepherd-mistral-7b-prm`, etc.
  - ✅︎
  - ✅︎
* - `Qwen2ForRewardModel`
  - Qwen2-based
  - `Qwen/Qwen2.5-Math-RM-72B`, etc.
  - ✅︎
  - ✅︎
```

If your model is not in the above list, we will try to automatically convert the model using
{func}`vllm.model_executor.models.adapters.as_reward_model`. By default, we return the hidden states of each token directly.

```{important}
For process-supervised reward models such as {code}`peiyi9979/math-shepherd-mistral-7b-prm`, the pooling config should be set explicitly,
e.g.: {code}`--override-pooler-config '{"pooling_type": "STEP", "step_tag_id": 123, "returned_token_ids": [456, 789]}'`.
```

#### Classification (`--task classify`)

```{list-table}
:widths: 25 25 50 5 5
:header-rows: 1

* - Architecture
  - Models
  - Example HF Models
  - [LoRA](#lora-adapter)
  - [PP](#distributed-serving)
* - `JambaForSequenceClassification`
  - Jamba
  - `ai21labs/Jamba-tiny-reward-dev`, etc.
  - ✅︎
  - ✅︎
* - `Qwen2ForSequenceClassification`
  - Qwen2-based
  - `jason9693/Qwen2.5-1.5B-apeach`, etc.
  - ✅︎
  - ✅︎
```

If your model is not in the above list, we will try to automatically convert the model using
{func}`vllm.model_executor.models.adapters.as_classification_model`. By default, the class probabilities are extracted from the softmaxed hidden state corresponding to the last token.

#### Sentence Pair Scoring (`--task score`)

```{list-table}
:widths: 25 25 50 5 5
:header-rows: 1

* - Architecture
  - Models
  - Example HF Models
  - [LoRA](#lora-adapter)
  - [PP](#distributed-serving)
* - `BertForSequenceClassification`
  - BERT-based
  - `cross-encoder/ms-marco-MiniLM-L-6-v2`, etc.
  -
  -
* - `RobertaForSequenceClassification`
  - RoBERTa-based
  - `cross-encoder/quora-roberta-base`, etc.
  -
  -
* - `XLMRobertaForSequenceClassification`
  - XLM-RoBERTa-based
  - `BAAI/bge-reranker-v2-m3`, etc.
  -
  -
```

(supported-mm-models)=

## List of Multimodal Language Models

The following modalities are supported depending on the model:

- **T**ext
- **I**mage
- **V**ideo
- **A**udio

Any combination of modalities joined by {code}`+` are supported.

- e.g.: {code}`T + I` means that the model supports text-only, image-only, and text-with-image inputs.

On the other hand, modalities separated by {code}`/` are mutually exclusive.

- e.g.: {code}`T / I` means that the model supports text-only and image-only inputs, but not text-with-image inputs.

See [this page](#multimodal-inputs) on how to pass multi-modal inputs to the model.

### Generative Models

See [this page](#generative-models) for more information on how to use generative models.

#### Text Generation (`--task generate`)

```{list-table}
:widths: 25 25 15 20 5 5 5
:header-rows: 1

* - Architecture
  - Models
  - Inputs
  - Example HF Models
  - [LoRA](#lora-adapter)
  - [PP](#distributed-serving)
  - [V1](gh-issue:8779)
* - `AriaForConditionalGeneration`
  - Aria
  - T + I<sup>+</sup>
  - `rhymes-ai/Aria`
  -
  - ✅︎
  - ✅︎
* - `Blip2ForConditionalGeneration`
  - BLIP-2
  - T + I<sup>E</sup>
  - `Salesforce/blip2-opt-2.7b`, `Salesforce/blip2-opt-6.7b`, etc.
  -
  - ✅︎
  - ✅︎
* - `ChameleonForConditionalGeneration`
  - Chameleon
  - T + I
  - `facebook/chameleon-7b` etc.
  -
  - ✅︎
<<<<<<< HEAD
  -
* - `DeepseekVLV2ForCausalLM`
  - DeepSeek-VL2
  - T + I
  - `deepseek-ai/deepseek-vl2-small`, `deepseek-ai/deepseek-vl2` etc. (see note)
  -
  - ✅︎
  -
=======
  - ✅︎
>>>>>>> 8c38ee70
* - `FuyuForCausalLM`
  - Fuyu
  - T + I
  - `adept/fuyu-8b` etc.
  -
  - ✅︎
  - ✅︎
* - `ChatGLMModel`
  - GLM-4V
  - T + I
  - `THUDM/glm-4v-9b` etc.
  - ✅︎
  - ✅︎
  -
* - `H2OVLChatModel`
  - H2OVL
  - T + I<sup>E+</sup>
  - `h2oai/h2ovl-mississippi-800m`, `h2oai/h2ovl-mississippi-2b`, etc.
  -
  - ✅︎
  -
* - `Idefics3ForConditionalGeneration`
  - Idefics3
  - T + I
  - `HuggingFaceM4/Idefics3-8B-Llama3` etc.
  - ✅︎
  -
  -
* - `InternVLChatModel`
  - InternVL 2.5, Mono-InternVL, InternVL 2.0
  - T + I<sup>E+</sup>
  - `OpenGVLab/InternVL2_5-4B`, `OpenGVLab/Mono-InternVL-2B`, `OpenGVLab/InternVL2-4B`, etc.
  -
  - ✅︎
  - ✅︎
* - `LlavaForConditionalGeneration`
  - LLaVA-1.5
  - T + I<sup>E+</sup>
  - `llava-hf/llava-1.5-7b-hf`, `TIGER-Lab/Mantis-8B-siglip-llama3` (see note), etc.
  -
  - ✅︎
  - ✅︎
* - `LlavaNextForConditionalGeneration`
  - LLaVA-NeXT
  - T + I<sup>E+</sup>
  - `llava-hf/llava-v1.6-mistral-7b-hf`, `llava-hf/llava-v1.6-vicuna-7b-hf`, etc.
  -
  - ✅︎
  - ✅︎
* - `LlavaNextVideoForConditionalGeneration`
  - LLaVA-NeXT-Video
  - T + V
  - `llava-hf/LLaVA-NeXT-Video-7B-hf`, etc.
  -
  - ✅︎
  -
* - `LlavaOnevisionForConditionalGeneration`
  - LLaVA-Onevision
  - T + I<sup>+</sup> + V<sup>+</sup>
  - `llava-hf/llava-onevision-qwen2-7b-ov-hf`, `llava-hf/llava-onevision-qwen2-0.5b-ov-hf`, etc.
  -
  - ✅︎
  -
* - `MiniCPMV`
  - MiniCPM-V
  - T + I<sup>E+</sup>
  - `openbmb/MiniCPM-V-2` (see note), `openbmb/MiniCPM-Llama3-V-2_5`, `openbmb/MiniCPM-V-2_6`, etc.
  - ✅︎
  - ✅︎
  -
* - `MllamaForConditionalGeneration`
  - Llama 3.2
  - T + I<sup>+</sup>
  - `meta-llama/Llama-3.2-90B-Vision-Instruct`, `meta-llama/Llama-3.2-11B-Vision`, etc.
  -
  -
  -
* - `MolmoForCausalLM`
  - Molmo
  - T + I
  - `allenai/Molmo-7B-D-0924`, `allenai/Molmo-72B-0924`, etc.
  - ✅︎
  - ✅︎
  - ✅︎
* - `NVLM_D_Model`
  - NVLM-D 1.0
  - T + I<sup>E+</sup>
  - `nvidia/NVLM-D-72B`, etc.
  -
  - ✅︎
  - ✅︎
* - `PaliGemmaForConditionalGeneration`
  - PaliGemma, PaliGemma 2
  - T + I<sup>E</sup>
  - `google/paligemma-3b-pt-224`, `google/paligemma-3b-mix-224`, `google/paligemma2-3b-ft-docci-448`, etc.
  -
  - ✅︎
  -
* - `Phi3VForCausalLM`
  - Phi-3-Vision, Phi-3.5-Vision
  - T + I<sup>E+</sup>
  - `microsoft/Phi-3-vision-128k-instruct`, `microsoft/Phi-3.5-vision-instruct` etc.
  -
  - ✅︎
  - ✅︎
* - `PixtralForConditionalGeneration`
  - Pixtral
  - T + I<sup>+</sup>
  - `mistralai/Pixtral-12B-2409`, `mistral-community/pixtral-12b` etc.
  -
  - ✅︎
  - ✅︎
* - `QWenLMHeadModel`
  - Qwen-VL
  - T + I<sup>E+</sup>
  - `Qwen/Qwen-VL`, `Qwen/Qwen-VL-Chat`, etc.
  - ✅︎
  - ✅︎
  -
* - `Qwen2AudioForConditionalGeneration`
  - Qwen2-Audio
  - T + A<sup>+</sup>
  - `Qwen/Qwen2-Audio-7B-Instruct`
  -
  - ✅︎
  -
* - `Qwen2VLForConditionalGeneration`
  - Qwen2-VL
  - T + I<sup>E+</sup> + V<sup>E+</sup>
  - `Qwen/QVQ-72B-Preview`, `Qwen/Qwen2-VL-7B-Instruct`, `Qwen/Qwen2-VL-72B-Instruct`, etc.
  - ✅︎
  - ✅︎
  -
* - `UltravoxModel`
  - Ultravox
  - T + A<sup>E+</sup>
  - `fixie-ai/ultravox-v0_3`
  -
  - ✅︎
  -
```

<sup>E</sup> Pre-computed embeddings can be inputted for this modality.  
<sup>+</sup> Multiple items can be inputted per text prompt for this modality.

````{important}
To enable multiple multi-modal items per text prompt, you have to set {code}`limit_mm_per_prompt` (offline inference)
or {code}`--limit-mm-per-prompt` (online inference). For example, to enable passing up to 4 images per text prompt:

```python
llm = LLM(
    model="Qwen/Qwen2-VL-7B-Instruct",
    limit_mm_per_prompt={"image": 4},
)
```

```bash
vllm serve Qwen/Qwen2-VL-7B-Instruct --limit-mm-per-prompt image=4
```
````

```{note}
vLLM currently only supports adding LoRA to the language backbone of multimodal models.
```

```{note}
To use {code}`TIGER-Lab/Mantis-8B-siglip-llama3`, you have to pass {code}`--hf_overrides '{"architectures": ["MantisForConditionalGeneration"]}'` when running vLLM.
```

```{note}
The `deepseek-ai/deepseek-vl2-tiny` model doesn't work yet.
To use {code}`DeepSeek-VL2` models, you have to pass {code}`--hf_overrides '{"architectures": ["DeepseekVLV2ForCausalLM"]}'` when running vLLM.
```

```{note}
The official {code}`openbmb/MiniCPM-V-2` doesn't work yet, so we need to use a fork ({code}`HwwwH/MiniCPM-V-2`) for now.
For more details, please see: <gh-pr:4087#issuecomment-2250397630>
```

### Pooling Models

See [this page](pooling-models) for more information on how to use pooling models.

```{important}
Since some model architectures support both generative and pooling tasks,
you should explicitly specify the task type to ensure that the model is used in pooling mode instead of generative mode.
```

#### Text Embedding (`--task embed`)

Any text generation model can be converted into an embedding model by passing {code}`--task embed`.

```{note}
To get the best results, you should use pooling models that are specifically trained as such.
```

The following table lists those that are tested in vLLM.

```{list-table}
:widths: 25 25 15 25 5 5
:header-rows: 1

* - Architecture
  - Models
  - Inputs
  - Example HF Models
  - [LoRA](#lora-adapter)
  - [PP](#distributed-serving)
* - `LlavaNextForConditionalGeneration`
  - LLaVA-NeXT-based
  - T / I
  - `royokong/e5-v`
  -
  - ✅︎
* - `Phi3VForCausalLM`
  - Phi-3-Vision-based
  - T + I
  - `TIGER-Lab/VLM2Vec-Full`
  - 🚧
  - ✅︎
* - `Qwen2VLForConditionalGeneration`
  - Qwen2-VL-based
  - T + I
  - `MrLight/dse-qwen2-2b-mrl-v1`
  -
  - ✅︎
```

_________________

# Model Support Policy

At vLLM, we are committed to facilitating the integration and support of third-party models within our ecosystem. Our approach is designed to balance the need for robustness and the practical limitations of supporting a wide range of models. Here’s how we manage third-party model support:

1. **Community-Driven Support**: We encourage community contributions for adding new models. When a user requests support for a new model, we welcome pull requests (PRs) from the community. These contributions are evaluated primarily on the sensibility of the output they generate, rather than strict consistency with existing implementations such as those in transformers. **Call for contribution:** PRs coming directly from model vendors are greatly appreciated!
2. **Best-Effort Consistency**: While we aim to maintain a level of consistency between the models implemented in vLLM and other frameworks like transformers, complete alignment is not always feasible. Factors like acceleration techniques and the use of low-precision computations can introduce discrepancies. Our commitment is to ensure that the implemented models are functional and produce sensible results.

```{tip}
When comparing the output of {code}`model.generate` from HuggingFace Transformers with the output of {code}`llm.generate` from vLLM, note that the former reads the model's generation config file (i.e., [generation_config.json](https://github.com/huggingface/transformers/blob/19dabe96362803fb0a9ae7073d03533966598b17/src/transformers/generation/utils.py#L1945)) and applies the default parameters for generation, while the latter only uses the parameters passed to the function. Ensure all sampling parameters are identical when comparing outputs.
```

3. **Issue Resolution and Model Updates**: Users are encouraged to report any bugs or issues they encounter with third-party models. Proposed fixes should be submitted via PRs, with a clear explanation of the problem and the rationale behind the proposed solution. If a fix for one model impacts another, we rely on the community to highlight and address these cross-model dependencies. Note: for bugfix PRs, it is good etiquette to inform the original author to seek their feedback.
4. **Monitoring and Updates**: Users interested in specific models should monitor the commit history for those models (e.g., by tracking changes in the main/vllm/model_executor/models directory). This proactive approach helps users stay informed about updates and changes that may affect the models they use.
5. **Selective Focus**: Our resources are primarily directed towards models with significant user interest and impact. Models that are less frequently used may receive less attention, and we rely on the community to play a more active role in their upkeep and improvement.

Through this approach, vLLM fosters a collaborative environment where both the core development team and the broader community contribute to the robustness and diversity of the third-party models supported in our ecosystem.

Note that, as an inference engine, vLLM does not introduce new models. Therefore, all models supported by vLLM are third-party models in this regard.

We have the following levels of testing for models:

1. **Strict Consistency**: We compare the output of the model with the output of the model in the HuggingFace Transformers library under greedy decoding. This is the most stringent test. Please refer to [models tests](https://github.com/vllm-project/vllm/blob/main/tests/models) for the models that have passed this test.
2. **Output Sensibility**: We check if the output of the model is sensible and coherent, by measuring the perplexity of the output and checking for any obvious errors. This is a less stringent test.
3. **Runtime Functionality**: We check if the model can be loaded and run without errors. This is the least stringent test. Please refer to [functionality tests](gh-dir:tests) and [examples](gh-dir:main/examples) for the models that have passed this test.
4. **Community Feedback**: We rely on the community to provide feedback on the models. If a model is broken or not working as expected, we encourage users to raise issues to report it or open pull requests to fix it. The rest of the models fall under this category.<|MERGE_RESOLUTION|>--- conflicted
+++ resolved
@@ -584,8 +584,7 @@
   - `facebook/chameleon-7b` etc.
   -
   - ✅︎
-<<<<<<< HEAD
-  -
+  - ✅︎
 * - `DeepseekVLV2ForCausalLM`
   - DeepSeek-VL2
   - T + I
@@ -593,9 +592,6 @@
   -
   - ✅︎
   -
-=======
-  - ✅︎
->>>>>>> 8c38ee70
 * - `FuyuForCausalLM`
   - Fuyu
   - T + I

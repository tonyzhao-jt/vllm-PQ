# OpenAI Compatible Server

vLLM provides an HTTP server that implements OpenAI's [Completions](https://platform.openai.com/docs/api-reference/completions) and [Chat](https://platform.openai.com/docs/api-reference/chat) API.

You can start the server using Python, or using [Docker](deploying_with_docker.rst):
```bash
vllm serve NousResearch/Meta-Llama-3-8B-Instruct --dtype auto --api-key token-abc123
```

To call the server, you can use the official OpenAI Python client library, or any other HTTP client.
```python
from openai import OpenAI
client = OpenAI(
    base_url="http://localhost:8000/v1",
    api_key="token-abc123",
)

completion = client.chat.completions.create(
  model="NousResearch/Meta-Llama-3-8B-Instruct",
  messages=[
    {"role": "user", "content": "Hello!"}
  ]
)

print(completion.choices[0].message)
```

## API Reference
Please see the [OpenAI API Reference](https://platform.openai.com/docs/api-reference) for more information on the API. We support all parameters except:
- Chat: `tools`, and `tool_choice`.
- Completions: `suffix`.

vLLM also provides experimental support for OpenAI Vision API compatible inference. See more details in [Using VLMs](../models/vlm.rst).

## Extra Parameters
vLLM supports a set of parameters that are not part of the OpenAI API.
In order to use them, you can pass them as extra parameters in the OpenAI client.
Or directly merge them into the JSON payload if you are using HTTP call directly.

```python
completion = client.chat.completions.create(
  model="NousResearch/Meta-Llama-3-8B-Instruct",
  messages=[
    {"role": "user", "content": "Classify this sentiment: vLLM is wonderful!"}
  ],
  extra_body={
    "guided_choice": ["positive", "negative"]
  }
)
```

### Extra Parameters for Chat API
The following [sampling parameters (click through to see documentation)](../dev/sampling_params.rst) are supported.

```{literalinclude} ../../../vllm/entrypoints/openai/protocol.py
:language: python
:start-after: begin-chat-completion-sampling-params
:end-before: end-chat-completion-sampling-params
```

The following extra parameters are supported:

```{literalinclude} ../../../vllm/entrypoints/openai/protocol.py
:language: python
:start-after: begin-chat-completion-extra-params
:end-before: end-chat-completion-extra-params
```

### Extra Parameters for Completions API
The following [sampling parameters (click through to see documentation)](../dev/sampling_params.rst) are supported.

```{literalinclude} ../../../vllm/entrypoints/openai/protocol.py
:language: python
:start-after: begin-completion-sampling-params
:end-before: end-completion-sampling-params
```

The following extra parameters are supported:

```{literalinclude} ../../../vllm/entrypoints/openai/protocol.py
:language: python
:start-after: begin-completion-extra-params
:end-before: end-completion-extra-params
```

## Chat Template

In order for the language model to support chat protocol, vLLM requires the model to include
a chat template in its tokenizer configuration. The chat template is a Jinja2 template that
specifies how are roles, messages, and other chat-specific tokens are encoded in the input.

An example chat template for `NousResearch/Meta-Llama-3-8B-Instruct` can be found [here](https://github.com/meta-llama/llama3?tab=readme-ov-file#instruction-tuned-models)

Some models do not provide a chat template even though they are instruction/chat fine-tuned. For those model,
you can manually specify their chat template in the `--chat-template` parameter with the file path to the chat
template, or the template in string form. Without a chat template, the server will not be able to process chat
and all chat requests will error.

```bash
vllm serve <model> --chat-template ./path-to-chat-template.jinja
```

vLLM community provides a set of chat templates for popular models. You can find them in the examples
directory [here](https://github.com/vllm-project/vllm/tree/main/examples/)

## Command line arguments for the server

```{argparse}
:module: vllm.entrypoints.openai.cli_args
:func: create_parser_for_docs
:prog: vllm serve
```
## Tool Calling in the Chat Completion API
### Named Function Calling
vLLM supports only named function calling in the chat completion API by default. It does so using Outlines, so this is 
enabled by default, and will work with any supported model. You are guaranteed a validly-parsable function call - not a 
high-quality one. 

To use a named function, you need to define the functions in the `tools` parameter of the chat completion request, and 
specify the `name` of one of the tools in the `tool_choice` parameter of the chat completion request. 

### Config file

The `serve` module can also accept arguments from a config file in
`yaml` format. The arguments in the yaml must be specified using the 
long form of the argument outlined [here](https://docs.vllm.ai/en/latest/serving/openai_compatible_server.html#command-line-arguments-for-the-server): 

For example:

```yaml
# config.yaml

host: "127.0.0.1"
port: 6379
uvicorn-log-level: "info"
```

```bash
$ vllm serve SOME_MODEL --config config.yaml
```
---
**NOTE**  
In case an argument is supplied simultaneously using command line and the config file, the value from the commandline will take precedence.
The order of priorities is `command line > config file values > defaults`.

---

## Tool calling in the chat completion API
vLLM supports only named function calling in the chat completion API. The `tool_choice` options `auto` and `required` are **not yet supported** but on the roadmap.

It is the callers responsibility to prompt the model with the tool information, vLLM will not automatically manipulate the prompt.

vLLM will use guided decoding to ensure the response matches the tool parameter object defined by the JSON schema in the `tools` parameter.


### Automatic Function Calling
To enable this feature, you should set the following flags:
* `--enable-auto-tool-choice` -- **mandatory** Auto tool choice. tells vLLM that you want to enable the model to generate its own tool calls when it 
deems appropriate.
<<<<<<< HEAD
* `--tool-call-parser` -- select the tool parser to use - currently either `hermes`, `mistral`, `llama3_json` or `granite-20b-fc`. Additional tool parsers 
will continue to be added in the future.
=======
* `--tool-call-parser` -- select the tool parser to use - currently either `hermes` or `mistral` or `llama3_json` or `internlm`. Additional tool parsers 
will continue to be added in the future, and also can register your own tool parsers in the `--tool-parser-plugin`.
* `--tool-parser-plugin` -- **optional** tool parser plugin used to register user defined tool parsers into vllm, the registered tool parser name can be specified in `--tool-call-parser`.
>>>>>>> 151ef4ef
* `--chat-template` -- **optional** for auto tool choice. the path to the chat template which handles `tool`-role messages and `assistant`-role messages 
that contain previously generated tool calls. Hermes, Mistral and Llama models have tool-compatible chat templates in their 
`tokenizer_config.json` files, but you can specify a custom template. This argument can be set to `tool_use` if your model has a tool use-specific chat 
template configured in the `tokenizer_config.json`. In this case, it will be used per the `transformers` specification. More on this [here](https://huggingface.co/docs/transformers/en/chat_templating#why-do-some-models-have-multiple-templates)
from HuggingFace; and you can find an example of this in a `tokenizer_config.json` [here](https://huggingface.co/NousResearch/Hermes-2-Pro-Llama-3-8B/blob/main/tokenizer_config.json)

If your favorite tool-calling model is not supported, please feel free to contribute a parser & tool use chat template! 

### Supported Models

#### Hermes
All Nous Research Hermes-series models newer than Hermes 2 Pro should be supported.
* `NousResearch/Hermes-2-Pro-*`
* `NousResearch/Hermes-2-Theta-*`
* `NousResearch/Hermes-3-*`


_Note that the Hermes 2 **Theta** models are known to have degraded tool call quality & capabilities due to the merge 
step in their creation_. 

Flags: `--tool-call-parser hermes`

#### Mistral
Supported models:
* `mistralai/Mistral-7B-Instruct-v0.3` (confirmed)
* Additional mistral function-calling models are compatible as well.

Known issues:
1. Mistral 7B struggles to generate parallel tool calls correctly. 
2. Mistral's `tokenizer_config.json` chat template requires tool call IDs that are exactly 9 digits, which is 
much shorter than what vLLM generates. Since an exception is thrown when this condition 
is not met, the following additional chat templates are provided:

* `examples/tool_chat_template_mistral.jinja` - this is the "official" Mistral chat template, but tweaked so that
it works with vLLM's tool call IDs (provided `tool_call_id` fields are truncated to the last 9 digits)
* `examples/tool_chat_template_mistral_parallel.jinja` - this is a "better" version that adds a tool-use system prompt
when tools are provided, that results in much better reliability when working with parallel tool calling.


Recommended flags: `--tool-call-parser mistral --chat-template examples/tool_chat_template_mistral_parallel.jinja`


#### Llama Models
Supported models:
* `meta-llama/Meta-Llama-3.1-8B-Instruct`
* `meta-llama/Meta-Llama-3.1-70B-Instruct`
* `meta-llama/Meta-Llama-3.1-405B-Instruct`
* `meta-llama/Meta-Llama-3.1-405B-Instruct-FP8`

The tool calling that is supported is the [JSON based tool calling](https://llama.meta.com/docs/model-cards-and-prompt-formats/llama3_1/#json-based-tool-calling).
Other tool calling formats like the built in python tool calling or custom tool calling are not supported.

Known issues:
1. Parallel tool calls are not supported. 
2. The model can generate parameters with a wrong format, such as generating
   an array serialized as string instead of an array.

The `tool_chat_template_llama3_json.jinja` file contains the "official" Llama chat template, but tweaked so that
it works better with vLLM.

Recommended flags: `--tool-call-parser llama3_json --chat-template examples/tool_chat_template_llama3_json.jinja`

<<<<<<< HEAD
#### IBM Granite

Supported models:
* `ibm-granite/granite-20b-functioncalling`

Flags: `--tool-call-parser granite-20b-fc`
`examples/tool_chat_template_granite_20b_fc.jinja`: this is a modified chat template from the original on Huggingface, which is not vLLM compatible. It blends function description elements from the Hermes template and follows the same system prompt as "Response Generation" mode from [the paper](https://arxiv.org/abs/2407.00121). Parallel function calls are supported.
=======
#### Internlm Models
Supported models:
* `internlm/internlm2_5-7b-chat` (confirmed)
* Additional internlm2.5 function-calling models are compatible as well

Known issues:
* Although this implementation also supports Internlm2, the tool call results are not stable when testing with the `internlm/internlm2-chat-7b` model.

Recommended flags: `--tool-call-parser internlm --chat-template examples/tool_chat_template_internlm2_tool.jinja`


### How to write a tool parser plugin

A tool parser plugin is a Python file containing one or more ToolParser implementations. You can write a ToolParser similar to the `Hermes2ProToolParser` in vllm/entrypoints/openai/tool_parsers/hermes_tool_parser.py.

Here is a summary of a plugin file:

```python

# import the required packages

# define a tool parser and register it to vllm
# the name list in register_module can be used
# in --tool-call-parser. you can define as many
# tool parsers as you want here.
@ToolParserManager.register_module(["example"])
class ExampleToolParser(ToolParser):
    def __init__(self, tokenizer: AnyTokenizer):
        super().__init__(tokenizer)

    # adjust request. e.g.: set skip special tokens
    # to False for tool call output.
    def adjust_request(
            self, request: ChatCompletionRequest) -> ChatCompletionRequest:
        return request

    # implement the tool call parse for stream call
    def extract_tool_calls_streaming(
        self,
        previous_text: str,
        current_text: str,
        delta_text: str,
        previous_token_ids: Sequence[int],
        current_token_ids: Sequence[int],
        delta_token_ids: Sequence[int],
        request: ChatCompletionRequest,
    ) -> Union[DeltaMessage, None]:
        return delta

    # implement the tool parse for non-stream call
    def extract_tool_calls(
        self,
        model_output: str,
        request: ChatCompletionRequest,
    ) -> ExtractedToolCallInformation:
        return ExtractedToolCallInformation(tools_called=False,
                                            tool_calls=[],
                                            content=text)


```

Then you can use this plugin in the command line like this.
```
    --enable-auto-tool-choice \
    --tool-parser-plugin <absolute path of the plugin file>
    --tool-call-parser example \
    --chat-template <your chat template> \
``` 
>>>>>>> 151ef4ef
<|MERGE_RESOLUTION|>--- conflicted
+++ resolved
@@ -157,14 +157,9 @@
 To enable this feature, you should set the following flags:
 * `--enable-auto-tool-choice` -- **mandatory** Auto tool choice. tells vLLM that you want to enable the model to generate its own tool calls when it 
 deems appropriate.
-<<<<<<< HEAD
-* `--tool-call-parser` -- select the tool parser to use - currently either `hermes`, `mistral`, `llama3_json` or `granite-20b-fc`. Additional tool parsers 
-will continue to be added in the future.
-=======
-* `--tool-call-parser` -- select the tool parser to use - currently either `hermes` or `mistral` or `llama3_json` or `internlm`. Additional tool parsers 
+* `--tool-call-parser` -- select the tool parser to use - currently either `hermes`, `mistral`, `llama3_json`, `internlm` or `granite-20b-fc`. Additional tool parsers 
 will continue to be added in the future, and also can register your own tool parsers in the `--tool-parser-plugin`.
 * `--tool-parser-plugin` -- **optional** tool parser plugin used to register user defined tool parsers into vllm, the registered tool parser name can be specified in `--tool-call-parser`.
->>>>>>> 151ef4ef
 * `--chat-template` -- **optional** for auto tool choice. the path to the chat template which handles `tool`-role messages and `assistant`-role messages 
 that contain previously generated tool calls. Hermes, Mistral and Llama models have tool-compatible chat templates in their 
 `tokenizer_config.json` files, but you can specify a custom template. This argument can be set to `tool_use` if your model has a tool use-specific chat 
@@ -227,15 +222,7 @@
 
 Recommended flags: `--tool-call-parser llama3_json --chat-template examples/tool_chat_template_llama3_json.jinja`
 
-<<<<<<< HEAD
-#### IBM Granite
-
-Supported models:
-* `ibm-granite/granite-20b-functioncalling`
-
-Flags: `--tool-call-parser granite-20b-fc`
-`examples/tool_chat_template_granite_20b_fc.jinja`: this is a modified chat template from the original on Huggingface, which is not vLLM compatible. It blends function description elements from the Hermes template and follows the same system prompt as "Response Generation" mode from [the paper](https://arxiv.org/abs/2407.00121). Parallel function calls are supported.
-=======
+
 #### Internlm Models
 Supported models:
 * `internlm/internlm2_5-7b-chat` (confirmed)
@@ -245,6 +232,15 @@
 * Although this implementation also supports Internlm2, the tool call results are not stable when testing with the `internlm/internlm2-chat-7b` model.
 
 Recommended flags: `--tool-call-parser internlm --chat-template examples/tool_chat_template_internlm2_tool.jinja`
+
+
+#### IBM Granite
+
+Supported models:
+* `ibm-granite/granite-20b-functioncalling`
+
+Flags: `--tool-call-parser granite-20b-fc`
+`examples/tool_chat_template_granite_20b_fc.jinja`: this is a modified chat template from the original on Huggingface, which is not vLLM compatible. It blends function description elements from the Hermes template and follows the same system prompt as "Response Generation" mode from [the paper](https://arxiv.org/abs/2407.00121). Parallel function calls are supported.
 
 
 ### How to write a tool parser plugin
@@ -304,5 +300,4 @@
     --tool-parser-plugin <absolute path of the plugin file>
     --tool-call-parser example \
     --chat-template <your chat template> \
-``` 
->>>>>>> 151ef4ef
+```

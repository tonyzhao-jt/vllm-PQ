--- conflicted
+++ resolved
@@ -1,11 +1,7 @@
 import os
 import zipfile
 
-<<<<<<< HEAD
-MAX_SIZE_MB = 160
-=======
 MAX_SIZE_MB = 200
->>>>>>> d79d9eaa
 
 
 def print_top_10_largest_files(zip_file):

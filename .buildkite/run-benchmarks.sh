--- conflicted
+++ resolved
@@ -6,13 +6,9 @@
 # cd into parent directory of this file
 cd "$(dirname "${BASH_SOURCE[0]}")/.."
 
-<<<<<<< HEAD
-# run python backend benchmarks and upload the result to buildkite
-=======
 (wget && curl) || (apt-get update && apt-get install -y wget curl)
 
-# run benchmarks and upload the result to buildkite
->>>>>>> 0580aab0
+# run python benchmarks and upload the result to buildkite
 python3 benchmarks/benchmark_latency.py 2>&1 | tee benchmark_latency.txt
 bench_latency_exit_code=$?
 
@@ -25,7 +21,8 @@
 
 # wait for server to start, timeout after 600 seconds
 timeout 600 bash -c 'until curl localhost:8000/v1/models; do sleep 1; done' || exit 1
-python3 benchmarks/benchmark_serving.py \
+python3 benchmarks/serving/benchmark_serving.py \
+    --backend openai \
     --dataset ./ShareGPT_V3_unfiltered_cleaned_split.json \
     --model meta-llama/Llama-2-7b-chat-hf \
     --num-prompts 20 \
@@ -33,29 +30,6 @@
     --tokenizer meta-llama/Llama-2-7b-chat-hf 2>&1 | tee benchmark_serving.txt
 bench_serving_exit_code=$?
 kill $server_pid
-
-# run serving benchmark and upload the result to buildkite
-MODEL="facebook/opt-125m"
-
-# start the server in a separate process (need to switch dir to launch vllm server as a module)
-nohup sh -c "cd benchmarks && python3 -m vllm.entrypoints.api_server --model $MODEL --swap-space 16 --disable-log-requests" &
-
-curl -O https://huggingface.co/datasets/anon8231489123/ShareGPT_Vicuna_unfiltered/resolve/main/ShareGPT_V3_unfiltered_cleaned_split.json
-
-echo "Waiting for vLLM server to be ready..."
-while :; do
-  curl -s --fail -o /dev/null "http://localhost:8000/health" && break
-  sleep 1 # just a little buffer
-done
-
-echo "Starting serving benchmark..."
-python3 benchmarks/serving/benchmark_serving.py \
-        --model $MODEL \
-        --dataset "ShareGPT_V3_unfiltered_cleaned_split.json" \
-        2>&1 | tee benchmark_serving.txt
-
-# cleanup
-pkill -9 python3
 
 # write the results into a markdown file
 echo "### Latency Benchmarks" >> benchmark_results.md
@@ -66,20 +40,11 @@
 echo "### Throughput Benchmarks" >> benchmark_results.md
 sed -n '1p' benchmark_throughput.txt >> benchmark_results.md # first line
 echo "" >> benchmark_results.md
-<<<<<<< HEAD
 sed -n '$p' benchmark_throughput.txt >> benchmark_results.md
 echo "### Serving Benchmarks" >> benchmark_results.md
 sed -n '1p' benchmark_serving.txt >> benchmark_results.md
 echo "" >> benchmark_results.md
 tail -n 13 benchmark_serving.txt >> benchmark_results.md
-=======
-sed -n '$p' benchmark_throughput.txt >> benchmark_results.md # last line
-
-echo "### Serving Benchmarks" >> benchmark_results.md
-sed -n '1p' benchmark_serving.txt >> benchmark_results.md # first line
-echo "" >> benchmark_results.md
-tail -n 5 benchmark_serving.txt >> benchmark_results.md # last 5 lines
->>>>>>> 0580aab0
 
 # upload the results to buildkite
 /workspace/buildkite-agent annotate --style "info" --context "benchmark-results" < benchmark_results.md

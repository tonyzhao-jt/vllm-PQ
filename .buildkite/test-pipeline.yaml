# In this file, you can add more tests to run either by adding a new step or
# adding a new command to an existing step. See different options here for examples.

# This script will be feed into Jinja template in `test-template-aws.j2` at
# https://github.com/vllm-project/buildkite-ci/blob/main/scripts/test-template-aws.j2 
# to generate the final pipeline yaml file.

# Documentation
# label(str): the name of the test. emoji allowed.
# fast_check(bool): whether to run this on each commit on fastcheck pipeline.
# fast_check_only(bool): run this test on fastcheck pipeline only
# command(str): the single command to run for tests. incompatible with commands.
# commands(list): the list of commands to run for test. incompatbile with command.
# mirror_hardwares(list): the list of hardwares to run the test on as well. currently only supports [amd]
# gpu(str): override the GPU selection for the test. default is on L4 GPUs. currently only supports a100
# num_gpus(int): override the number of GPUs for the test. default to 1 GPU. currently support 2,4.
# num_nodes(int): whether to simulate multi-node setup by launch multiple containers on one host, 
#     in this case, commands must be specified. the first command runs on first host, the second
#     command runs on the second host.
# working_dir(str): specify the place where command should execute, default to /vllm-workspace/tests
# source_file_dependencies(list): the list of prefix to opt-in the test for, if empty, the test will always run.

# When adding a test
# - If the test belong to an existing group, add it there
# - If the test is short, add to any existing step
# - If the test takes more than 10min, then it is okay to create a new step. 
#   Note that all steps execute in parallel. 

steps:
##### fast check tests  #####

- label: Documentation Build # 2min
  working_dir: "/vllm-workspace/test_docs/docs"
  fast_check: true
  no_gpu: True
  commands:
  - pip install -r requirements-docs.txt
  - SPHINXOPTS=\"-W\" make html
  # Check API reference (if it fails, you may have missing mock imports)
  - grep \"sig sig-object py\" build/html/dev/sampling_params.html

- label: Async Engine, Inputs, Utils, Worker Test # 15min
  fast_check: true
  source_file_dependencies:
  - vllm/
  - tests/async_engine
  - tests/test_inputs
  - tests/multimodal
  - tests/test_utils
  - tests/worker
  commands:
  - pytest -v -s async_engine # Async Engine
  - pytest -v -s test_inputs.py
  - pytest -v -s multimodal
  - pytest -v -s test_utils.py # Utils
  - pytest -v -s worker # Worker

- label: Basic Correctness Test # 30min
  #mirror_hardwares: [amd]
  fast_check: true
  source_file_dependencies:
  - vllm/
  - tests/basic_correctness
  commands:
  - pytest -v -s basic_correctness/test_basic_correctness.py
  - pytest -v -s basic_correctness/test_cpu_offload.py
  - VLLM_ATTENTION_BACKEND=XFORMERS pytest -v -s basic_correctness/test_chunked_prefill.py
  - VLLM_ATTENTION_BACKEND=FLASH_ATTN pytest -v -s basic_correctness/test_chunked_prefill.py
  - VLLM_TEST_ENABLE_ARTIFICIAL_PREEMPT=1 pytest -v -s basic_correctness/test_preemption.py
  
- label: Core Test # 10min
  mirror_hardwares: [amd]
  fast_check: true
  source_file_dependencies:
  - vllm/core
  - vllm/distributed
  - tests/core
  commands:
  - pytest -v -s core

- label: Entrypoints Test # 20min
  working_dir: "/vllm-workspace/tests"
  fast_check: true
  #mirror_hardwares: [amd]
  source_file_dependencies:
  - vllm/
  commands:
  - pip install -e ./plugins/vllm_add_dummy_model
  - pytest -v -s entrypoints/llm
  - pytest -v -s entrypoints/openai


- label: Distributed Tests (4 GPUs) # 10min
  working_dir: "/vllm-workspace/tests"
  num_gpus: 4
  fast_check: true
  source_file_dependencies:
  - vllm/
  - tests/distributed
  - tests/spec_decode/e2e/test_integration_dist_tp4
  commands:
  - pytest -v -s distributed/test_pynccl.py
  - pytest -v -s spec_decode/e2e/test_integration_dist_tp4.py

- label: Metrics, Tracing Test # 10min
  num_gpus: 2 
  fast_check: true
  source_file_dependencies:
  - vllm/
  - tests/metrics
  - tests/tracing
  commands:
  - pytest -v -s metrics 
  - "pip install \
      'opentelemetry-sdk>=1.26.0,<1.27.0' \
      'opentelemetry-api>=1.26.0,<1.27.0' \
      'opentelemetry-exporter-otlp>=1.26.0,<1.27.0' \
      'opentelemetry-semantic-conventions-ai>=0.4.1,<0.5.0'"
  - pytest -v -s tracing

##### fast check tests  #####
#####  1 GPU test  #####

- label: Regression Test # 5min
  mirror_hardwares: [amd]
  source_file_dependencies:
  - vllm/
  - tests/test_regression
  command: pytest -v -s test_regression.py
  working_dir: "/vllm-workspace/tests" # optional

- label: Engine Test # 10min
  mirror_hardwares: [amd]
  source_file_dependencies:
  - vllm/
  - tests/engine
  - tests/tokenization
  commands:
  - pytest -v -s engine test_sequence.py test_config.py test_logger.py
  # OOM in the CI unless we run this separately
  - pytest -v -s tokenization

- label: Examples Test # 12min
  working_dir: "/vllm-workspace/examples"
  #mirror_hardwares: [amd]
  source_file_dependencies:
  - vllm/entrypoints
  - examples/
  commands:
    - pip install awscli tensorizer # for llava example and tensorizer test
    - python3 offline_inference.py
    - python3 cpu_offload.py
    - python3 offline_inference_chat.py
    - python3 offline_inference_with_prefix.py
    - python3 llm_engine_example.py
    - python3 offline_inference_vision_language.py
    - python3 tensorize_vllm_model.py --model facebook/opt-125m serialize --serialized-directory /tmp/ --suffix v1 && python3 tensorize_vllm_model.py --model facebook/opt-125m deserialize --path-to-tensors /tmp/vllm/facebook/opt-125m/v1/model.tensors
    - python3 offline_inference_encoder_decoder.py

- label: Models Test # 1hr10min
  source_file_dependencies:
  - vllm/
  - tests/models
  commands:
    - pip install -e ./plugins/vllm_add_dummy_model
    - pytest -v -s models/test_oot_registration.py # it needs a clean process
    - pytest -v -s models -m \"not vlm\" --ignore=models/test_oot_registration.py

- label: torch compile integration test
  source_file_dependencies:
  - vllm/
  commands:
    - pytest -v -s ./compile/test_full_graph.py


- label: Vision Language Models Test # 42min
  #mirror_hardwares: [amd]
  source_file_dependencies:
  - vllm/
  commands:
    - pytest -v -s models -m vlm

- label: Prefix Caching Test # 7min
  #mirror_hardwares: [amd]
  source_file_dependencies:
  - vllm/
  - tests/prefix_caching
  commands:
    - pytest -v -s prefix_caching

- label: Samplers Test # 18min
  source_file_dependencies:
  - vllm/model_executor/layers
  - vllm/sampling_metadata.py
  - tests/samplers
  commands:
    - pytest -v -s samplers
    - VLLM_USE_FLASHINFER_SAMPLER=1 pytest -v -s samplers

- label: LogitsProcessor Test # 5min
  mirror_hardwares: [amd]
  source_file_dependencies:
  - vllm/model_executor/layers
  - tests/test_logits_processor
  command: pytest -v -s test_logits_processor.py

- label: Speculative decoding tests # 22min
  source_file_dependencies:
  - vllm/spec_decode
  - tests/spec_decode
  commands:
    # See https://github.com/vllm-project/vllm/issues/5152
    - export VLLM_ATTENTION_BACKEND=XFORMERS
    - pytest -v -s spec_decode

- label: LoRA Test %N # 30min each
  source_file_dependencies:
  - vllm/lora
  - csrc/punica
  - tests/lora
  command: pytest -v -s lora --shard-id=$$BUILDKITE_PARALLEL_JOB --num-shards=$$BUILDKITE_PARALLEL_JOB_COUNT --ignore=lora/test_long_context.py
  parallelism: 4

- label: Kernels Test %N # 30min each
  source_file_dependencies:
  - csrc/
  - vllm/attention
  - tests/kernels
  commands:
    - pytest -v -s kernels --shard-id=$$BUILDKITE_PARALLEL_JOB --num-shards=$$BUILDKITE_PARALLEL_JOB_COUNT
  parallelism: 4

- label: Tensorizer Test # 11min
  soft_fail: true
  source_file_dependencies:
  - vllm/model_executor/model_loader
  - tests/tensorizer_loader
  commands:
    - apt-get install -y curl libsodium23
    - export VLLM_WORKER_MULTIPROC_METHOD=spawn
    - pytest -v -s tensorizer_loader

- label: Benchmarks # 9min
  working_dir: "/vllm-workspace/.buildkite"
  mirror_hardwares: [amd]
  source_file_dependencies:
  - benchmarks/
  commands:
  - pip install aiohttp
  - bash run-benchmarks.sh

- label: Quantization Test # 15min
  source_file_dependencies:
  - csrc/
  - vllm/model_executor/layers/quantization
  - tests/quantization
  command: pytest -v -s quantization

- label: LM Eval Small Models # 53min
  working_dir: "/vllm-workspace/.buildkite/lm-eval-harness"
  source_file_dependencies:
  - csrc/
  - vllm/model_executor/layers/quantization
  commands:
  - pip install lm-eval
  - export VLLM_WORKER_MULTIPROC_METHOD=spawn
  - bash ./run-tests.sh -c configs/models-small.txt -t 1

<<<<<<< HEAD
- label: OpenAI-Compatible Tool Use # 20 min
  fast_check: false
  mirror_hardwares: [ amd ]
  source_file_dependencies:
    - vllm/
    - tests/tool_use
  commands:
    - pytest -v -s tool_use

=======
>>>>>>> b74a1258
#####  1 GPU test  #####
#####  multi gpus test  #####

- label: Distributed Comm Ops Test # 7min
  working_dir: "/vllm-workspace/tests"
  num_gpus: 2
  source_file_dependencies:
  - vllm/distributed
  - tests/distributed
  commands:
  - pytest -v -s distributed/test_comm_ops.py
  - pytest -v -s distributed/test_shm_broadcast.py

- label: 2 Node Tests (4 GPUs in total) # 16min
  working_dir: "/vllm-workspace/tests"
  num_gpus: 2
  num_nodes: 2
  source_file_dependencies:
  - vllm/
  - tests/distributed/test_same_node
  commands:
  - # the following commands are for the first node, with ip 192.168.10.10 (ray environment already set up)
    - VLLM_TEST_SAME_HOST=0 torchrun --nnodes 2 --nproc-per-node=2 --rdzv_backend=c10d --rdzv_endpoint=192.168.10.10 distributed/test_same_node.py
    - VLLM_MULTI_NODE=1 pytest -v -s distributed/test_pipeline_parallel.py
  - # the following commands are for the second node, with ip 192.168.10.11 (ray environment already set up)
    - VLLM_TEST_SAME_HOST=0 torchrun --nnodes 2 --nproc-per-node=2 --rdzv_backend=c10d --rdzv_endpoint=192.168.10.10 distributed/test_same_node.py

- label: Distributed Tests (2 GPUs) # 28min
  #mirror_hardwares: [amd]
  working_dir: "/vllm-workspace/tests"
  num_gpus: 2
  source_file_dependencies:
  - vllm/
  - tests/distributed
  commands:
  - VLLM_TEST_SAME_HOST=1 torchrun --nproc-per-node=4 distributed/test_same_node.py
  - TARGET_TEST_SUITE=L4 pytest -v -s distributed/test_basic_distributed_correctness.py
  - pytest -v -s distributed/test_basic_distributed_correctness_enc_dec.py
  - pytest -v -s distributed/test_chunked_prefill_distributed.py
  - pytest -v -s distributed/test_multimodal_broadcast.py
  - pytest -v -s spec_decode/e2e/test_integration_dist_tp2.py
  - pip install -e ./plugins/vllm_add_dummy_model
  - pytest -v -s distributed/test_distributed_oot.py
  - CUDA_VISIBLE_DEVICES=0,1 pytest -v -s test_sharded_state_loader.py
  - CUDA_VISIBLE_DEVICES=0,1 pytest -v -s distributed/test_utils.py

- label: Multi-step Tests (4 GPUs) # 10min
  working_dir: "/vllm-workspace/tests"
  num_gpus: 4
  source_file_dependencies:
  - vllm/
  - tests/multi_step/test_correctness.py
  commands:
  - pytest -v -s multi_step/test_correctness.py

- label: Pipeline Parallelism Test # 23min
  working_dir: "/vllm-workspace/tests"
  num_gpus: 4
  source_file_dependencies:
  - vllm/
  - tests/distributed/test_pp_cudagraph.py
  - tests/distributed/test_pipeline_parallel
  commands:
  - pytest -v -s distributed/test_pp_cudagraph.py
  - pytest -v -s distributed/test_pipeline_parallel.py

- label: LoRA Long Context (Distributed) # 11min
  # This test runs llama 13B, so it is required to run on 4 GPUs.
  num_gpus: 4
  source_file_dependencies:
  - vllm/lora
  - csrc/punica
  - tests/lora/test_long_context
  commands:
    # FIXIT: find out which code initialize cuda before running the test
    # before the fix, we need to use spawn to test it
    - export VLLM_WORKER_MULTIPROC_METHOD=spawn
    - pytest -v -s -x lora/test_long_context.py

- label: Weight Loading Multiple GPU Test
  working_dir: "/vllm-workspace/tests"
  num_gpus: 2
  source_file_dependencies:
  - vllm/
  - tests/weight_loading
  commands:
    - bash weight_loading/run_model_weight_loading_test.sh


##### multi gpus test #####
##### A100 test #####

- label: Distributed Tests (A100) # optional
  gpu: a100
  num_gpus: 4
  source_file_dependencies:
  - vllm/
  commands: 
  # NOTE: don't test llama model here, it seems hf implementation is buggy
  # see https://github.com/vllm-project/vllm/pull/5689 for details
  - pytest -v -s distributed/test_custom_all_reduce.py
  - TARGET_TEST_SUITE=A100 pytest -v -s distributed/test_basic_distributed_correctness.py
  - pytest -v -s -x lora/test_mixtral.py

- label: LM Eval Large Models # optional
  gpu: a100
  num_gpus: 4
  working_dir: "/vllm-workspace/.buildkite/lm-eval-harness"
  source_file_dependencies:
  - csrc/
  - vllm/model_executor/layers/quantization
  commands:
  - pip install lm-eval
  - export VLLM_WORKER_MULTIPROC_METHOD=spawn
  - bash ./run-tests.sh -c configs/models-large.txt -t 4<|MERGE_RESOLUTION|>--- conflicted
+++ resolved
@@ -266,7 +266,6 @@
   - export VLLM_WORKER_MULTIPROC_METHOD=spawn
   - bash ./run-tests.sh -c configs/models-small.txt -t 1
 
-<<<<<<< HEAD
 - label: OpenAI-Compatible Tool Use # 20 min
   fast_check: false
   mirror_hardwares: [ amd ]
@@ -276,8 +275,6 @@
   commands:
     - pytest -v -s tool_use
 
-=======
->>>>>>> b74a1258
 #####  1 GPU test  #####
 #####  multi gpus test  #####
 

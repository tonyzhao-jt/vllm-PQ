# In this file, you can add more tests to run either by adding a new step or
# adding a new command to an existing step. See different options here for examples.

# This script will be feed into Jinja template in `test-template-aws.j2` at
# https://github.com/vllm-project/buildkite-ci/blob/main/scripts/test-template-aws.j2 
# to generate the final pipeline yaml file.

# Documentation
# label(str): the name of the test. emoji allowed.
# fast_check(bool): whether to run this on each commit on fastcheck pipeline.
# fast_check_only(bool): run this test on fastcheck pipeline only
# command(str): the single command to run for tests. incompatible with commands.
# commands(list): the list of commands to run for test. incompatbile with command.
# mirror_hardwares(list): the list of hardwares to run the test on as well. currently only supports [amd]
# gpu(str): override the GPU selection for the test. default is on L4 GPUs. currently only supports a100
# num_gpus(int): override the number of GPUs for the test. default to 1 GPU. currently support 2,4.
# num_nodes(int): whether to simulate multi-node setup by launch multiple containers on one host, 
#     in this case, commands must be specified. the first command runs on first host, the second
#     command runs on the second host.
# working_dir(str): specify the place where command should execute, default to /vllm-workspace/tests
# source_file_dependencies(list): the list of prefix to opt-in the test for, if empty, the test will always run.

# When adding a test
# - If the test belong to an existing group, add it there
# - If the test is short, add to any existing step
# - If the test takes more than 10min, then it is okay to create a new step. 
#   Note that all steps execute in parallel. 

steps:
##### fast check tests  #####

- label: Documentation Build # 2min
  working_dir: "/vllm-workspace/test_docs/docs"
  fast_check: true
  no_gpu: True
  commands:
  - pip install -r requirements-docs.txt
  - SPHINXOPTS=\"-W\" make html
  # Check API reference (if it fails, you may have missing mock imports)
  - grep \"sig sig-object py\" build/html/dev/sampling_params.html

- label: Async Engine, Inputs, Utils, Worker Test # 15min
  fast_check: true
  source_file_dependencies:
  - vllm/
  - tests/async_engine
  - tests/test_inputs
  - tests/multimodal
  - tests/test_utils
  - tests/worker
  commands:
  - pytest -v -s async_engine # Async Engine
  - pytest -v -s test_inputs.py
  - pytest -v -s multimodal
  - pytest -v -s test_utils.py # Utils
  - pytest -v -s worker # Worker

- label: Basic Correctness Test # 30min
  #mirror_hardwares: [amd]
  fast_check: true
  source_file_dependencies:
  - vllm/
  - tests/basic_correctness
  commands:
  - pytest -v -s basic_correctness/test_basic_correctness.py
  - pytest -v -s basic_correctness/test_cpu_offload.py
  - VLLM_ATTENTION_BACKEND=XFORMERS pytest -v -s basic_correctness/test_chunked_prefill.py
  - VLLM_ATTENTION_BACKEND=FLASH_ATTN pytest -v -s basic_correctness/test_chunked_prefill.py
  - VLLM_TEST_ENABLE_ARTIFICIAL_PREEMPT=1 pytest -v -s basic_correctness/test_preemption.py
  
- label: Core Test # 10min
  mirror_hardwares: [amd]
  fast_check: true
  source_file_dependencies:
  - vllm/core
  - vllm/distributed
  - tests/core
  commands:
  - pytest -v -s core

- label: Entrypoints Test # 20min
  working_dir: "/vllm-workspace/tests"
  fast_check: true
  #mirror_hardwares: [amd]
  source_file_dependencies:
  - vllm/
  commands:
  - pip install -e ./plugins/vllm_add_dummy_model
  - pip install git+https://github.com/EleutherAI/lm-evaluation-harness.git@a4987bba6e9e9b3f22bd3a6c1ecf0abd04fd5622#egg=lm_eval[api]
  - pytest -v -s entrypoints/llm --ignore=entrypoints/llm/test_lazy_outlines.py
  - pytest -v -s entrypoints/llm/test_lazy_outlines.py # it needs a clean process
  - pytest -v -s entrypoints/openai
  - pytest -v -s entrypoints/test_chat_utils.py


- label: Distributed Tests (4 GPUs) # 10min
  working_dir: "/vllm-workspace/tests"
  num_gpus: 4
  fast_check: true
  source_file_dependencies:
  - vllm/distributed/
  - vllm/core/
  - tests/distributed
  - tests/spec_decode/e2e/test_integration_dist_tp4
  commands:
  - pytest -v -s distributed/test_pynccl.py
  - pytest -v -s spec_decode/e2e/test_integration_dist_tp4.py

- label: Metrics, Tracing Test # 10min
  num_gpus: 2 
  fast_check: true
  source_file_dependencies:
  - vllm/
  - tests/metrics
  - tests/tracing
  commands:
  - pytest -v -s metrics 
  - "pip install \
      'opentelemetry-sdk>=1.26.0,<1.27.0' \
      'opentelemetry-api>=1.26.0,<1.27.0' \
      'opentelemetry-exporter-otlp>=1.26.0,<1.27.0' \
      'opentelemetry-semantic-conventions-ai>=0.4.1,<0.5.0'"
  - pytest -v -s tracing

##### fast check tests  #####
#####  1 GPU test  #####

- label: Regression Test # 5min
  mirror_hardwares: [amd]
  source_file_dependencies:
  - vllm/
  - tests/test_regression
  command: pytest -v -s test_regression.py
  working_dir: "/vllm-workspace/tests" # optional

- label: Engine Test # 10min
  mirror_hardwares: [amd]
  source_file_dependencies:
  - vllm/
  - tests/engine
  - tests/tokenization
  commands:
  - pytest -v -s engine test_sequence.py test_config.py test_logger.py
  # OOM in the CI unless we run this separately
  - pytest -v -s tokenization

- label: Examples Test # 12min
  working_dir: "/vllm-workspace/examples"
  #mirror_hardwares: [amd]
  source_file_dependencies:
  - vllm/entrypoints
  - examples/
  commands:
    - pip install awscli tensorizer # for llava example and tensorizer test
    - python3 offline_inference.py
    - python3 cpu_offload.py
    - python3 offline_inference_chat.py
    - python3 offline_inference_with_prefix.py
    - python3 llm_engine_example.py
    - python3 offline_inference_vision_language.py
    - python3 tensorize_vllm_model.py --model facebook/opt-125m serialize --serialized-directory /tmp/ --suffix v1 && python3 tensorize_vllm_model.py --model facebook/opt-125m deserialize --path-to-tensors /tmp/vllm/facebook/opt-125m/v1/model.tensors
    - python3 offline_inference_encoder_decoder.py

- label: torch compile integration test
  source_file_dependencies:
  - vllm/
  commands:
    - pytest -v -s ./compile/test_full_graph.py
    - pytest -v -s ./compile/test_wrapper.py

- label: Prefix Caching Test # 7min
  #mirror_hardwares: [amd]
  source_file_dependencies:
  - vllm/
  - tests/prefix_caching
  commands:
    - pytest -v -s prefix_caching

- label: Samplers Test # 18min
  source_file_dependencies:
  - vllm/model_executor/layers
  - vllm/sampling_metadata.py
  - tests/samplers
  commands:
    - pytest -v -s samplers
    - VLLM_USE_FLASHINFER_SAMPLER=1 pytest -v -s samplers

- label: LogitsProcessor Test # 5min
  mirror_hardwares: [amd]
  source_file_dependencies:
  - vllm/model_executor/layers
  - tests/test_logits_processor
  command: pytest -v -s test_logits_processor.py

- label: Speculative decoding tests # 22min
  source_file_dependencies:
  - vllm/spec_decode
  - tests/spec_decode
  commands:
    # See https://github.com/vllm-project/vllm/issues/5152
    - export VLLM_ATTENTION_BACKEND=XFORMERS
    - pytest -v -s spec_decode

- label: LoRA Test %N # 30min each
  mirror_hardwares: [amd]
  source_file_dependencies:
  - vllm/lora
  - tests/lora
  command: pytest -v -s lora --shard-id=$$BUILDKITE_PARALLEL_JOB --num-shards=$$BUILDKITE_PARALLEL_JOB_COUNT --ignore=lora/test_long_context.py
  parallelism: 4

- label: Kernels Test %N # 30min each
  source_file_dependencies:
  - csrc/
  - vllm/attention
  - tests/kernels
  commands:
    - pytest -v -s kernels --shard-id=$$BUILDKITE_PARALLEL_JOB --num-shards=$$BUILDKITE_PARALLEL_JOB_COUNT
  parallelism: 4

- label: Tensorizer Test # 11min
  mirror_hardwares: [amd]
  soft_fail: true
  source_file_dependencies:
  - vllm/model_executor/model_loader
  - tests/tensorizer_loader
  commands:
    - apt-get update && apt-get install -y curl libsodium23
    - export VLLM_WORKER_MULTIPROC_METHOD=spawn
    - pytest -v -s tensorizer_loader

- label: Benchmarks # 9min
  working_dir: "/vllm-workspace/.buildkite"
  mirror_hardwares: [amd]
  source_file_dependencies:
  - benchmarks/
  commands:
  - pip install aiohttp
  - bash run-benchmarks.sh

- label: Quantization Test # 15min
  source_file_dependencies:
  - csrc/
  - vllm/model_executor/layers/quantization
  - tests/quantization
  command: pytest -v -s quantization

- label: LM Eval Small Models # 53min
  working_dir: "/vllm-workspace/.buildkite/lm-eval-harness"
  source_file_dependencies:
  - csrc/
  - vllm/model_executor/layers/quantization
  commands:
  - pip install lm-eval
  - export VLLM_WORKER_MULTIPROC_METHOD=spawn
  - bash ./run-tests.sh -c configs/models-small.txt -t 1

<<<<<<< HEAD
#####  models test  #####

- label: Basic Models Test # 3min
  source_file_dependencies:
  - vllm/
  - tests/models
  commands:
    - pip install -e ./plugins/vllm_add_dummy_model
    - pytest -v -s models/test_oot_registration.py # it needs a clean process
    - pytest -v -s models/*.py --ignore=models/test_oot_registration.py

- label: Decoder-only Language Models Test # 1h3min
  #mirror_hardwares: [amd]
  source_file_dependencies:
  - vllm/
  - tests/models/decoder_only/language
  commands:
    - pytest -v -s models/decoder_only/language

- label: Decoder-only Multi-Modal Models Test # 56min
  #mirror_hardwares: [amd]
  source_file_dependencies:
  - vllm/
  - tests/models/decoder_only/audio_language
  - tests/models/decoder_only/vision_language
  commands:
    - pytest -v -s models/decoder_only/audio_language
    - pytest -v -s models/decoder_only/vision_language

- label: Other Models Test # 5min
  #mirror_hardwares: [amd]
  source_file_dependencies:
  - vllm/
  - tests/models/embedding/language
  - tests/models/encoder_decoder/language
  commands:
    - pytest -v -s models/embedding/language
    - pytest -v -s models/encoder_decoder/language
=======
- label: OpenAI-Compatible Tool Use # 20 min
  fast_check: false
  mirror_hardwares: [ amd ]
  source_file_dependencies:
    - vllm/
    - tests/tool_use
  commands:
    - pytest -v -s tool_use
>>>>>>> 1afc9319

#####  1 GPU test  #####
#####  multi gpus test  #####

- label: Distributed Comm Ops Test # 7min
  working_dir: "/vllm-workspace/tests"
  num_gpus: 2
  source_file_dependencies:
  - vllm/distributed
  - tests/distributed
  commands:
  - pytest -v -s distributed/test_comm_ops.py
  - pytest -v -s distributed/test_shm_broadcast.py

- label: 2 Node Tests (4 GPUs in total) # 16min
  working_dir: "/vllm-workspace/tests"
  num_gpus: 2
  num_nodes: 2
  source_file_dependencies:
  - vllm/distributed/
  - vllm/engine/
  - vllm/executor/
  - vllm/model_executor/models/
  - tests/distributed/
  commands:
  - # the following commands are for the first node, with ip 192.168.10.10 (ray environment already set up)
    - VLLM_TEST_SAME_HOST=0 torchrun --nnodes 2 --nproc-per-node=2 --rdzv_backend=c10d --rdzv_endpoint=192.168.10.10 distributed/test_same_node.py | grep -q 'Same node test passed'
    - VLLM_MULTI_NODE=1 pytest -v -s distributed/test_multi_node_assignment.py
    - VLLM_MULTI_NODE=1 pytest -v -s distributed/test_pipeline_parallel.py
  - # the following commands are for the second node, with ip 192.168.10.11 (ray environment already set up)
    - VLLM_TEST_SAME_HOST=0 torchrun --nnodes 2 --nproc-per-node=2 --rdzv_backend=c10d --rdzv_endpoint=192.168.10.10 distributed/test_same_node.py | grep -q 'Same node test passed'

- label: Distributed Tests (2 GPUs) # 28min
  #mirror_hardwares: [amd]
  working_dir: "/vllm-workspace/tests"
  num_gpus: 2
  source_file_dependencies:
  - vllm/distributed/
  - vllm/engine/
  - vllm/executor/
  - vllm/model_executor/models/
  - tests/distributed/
  commands:
  - VLLM_TEST_SAME_HOST=1 torchrun --nproc-per-node=4 distributed/test_same_node.py | grep -q 'Same node test passed'
  - TARGET_TEST_SUITE=L4 pytest basic_correctness/ -v -s -m distributed_2_gpus
  # Avoid importing model tests that cause CUDA reinitialization error
  - pytest models/encoder_decoder/language/test_bart.py models/decoder_only/vision_language/test_broadcast.py -v -s -m distributed_2_gpus
  - pytest -v -s spec_decode/e2e/test_integration_dist_tp2.py
  - pip install -e ./plugins/vllm_add_dummy_model
  - pytest -v -s distributed/test_distributed_oot.py
  - CUDA_VISIBLE_DEVICES=0,1 pytest -v -s test_sharded_state_loader.py
  - CUDA_VISIBLE_DEVICES=0,1 pytest -v -s distributed/test_utils.py

- label: Multi-step Tests (4 GPUs) # 21min
  working_dir: "/vllm-workspace/tests"
  num_gpus: 4
  source_file_dependencies:
  - vllm/model_executor/layers/sampler.py
  - vllm/sequence.py
  - vllm/worker/worker_base.py
  - vllm/worker/worker.py
  - vllm/worker/multi_step_worker.py
  - vllm/worker/model_runner_base.py
  - vllm/worker/model_runner.py
  - vllm/worker/multi_step_model_runner.py
  - vllm/engine
  - tests/multi_step
  commands:
  - pytest -v -s multi_step/test_correctness_async_llm.py
  - pytest -v -s multi_step/test_correctness_llm.py

- label: Pipeline Parallelism Test # 23min
  working_dir: "/vllm-workspace/tests"
  num_gpus: 4
  source_file_dependencies:
  - vllm/distributed/
  - vllm/engine/
  - vllm/executor/
  - vllm/model_executor/models/
  - tests/distributed/
  commands:
  - pytest -v -s distributed/test_pp_cudagraph.py
  - pytest -v -s distributed/test_pipeline_parallel.py

- label: LoRA Long Context (Distributed) # 11min
  # This test runs llama 13B, so it is required to run on 4 GPUs.
  num_gpus: 4
  source_file_dependencies:
  - vllm/lora
  - tests/lora/test_long_context
  commands:
    # FIXIT: find out which code initialize cuda before running the test
    # before the fix, we need to use spawn to test it
    - export VLLM_WORKER_MULTIPROC_METHOD=spawn
    - pytest -v -s -x lora/test_long_context.py

- label: Weight Loading Multiple GPU Test
  working_dir: "/vllm-workspace/tests"
  num_gpus: 2
  source_file_dependencies:
  - vllm/
  - tests/weight_loading
  commands:
    - bash weight_loading/run_model_weight_loading_test.sh


##### multi gpus test #####
##### A100 test #####

- label: Distributed Tests (A100) # optional
  gpu: a100
  num_gpus: 4
  source_file_dependencies:
  - vllm/
  commands: 
  # NOTE: don't test llama model here, it seems hf implementation is buggy
  # see https://github.com/vllm-project/vllm/pull/5689 for details
  - pytest -v -s distributed/test_custom_all_reduce.py
  - TARGET_TEST_SUITE=A100 pytest -v -s distributed/test_basic_distributed_correctness.py
  - pytest -v -s -x lora/test_mixtral.py

- label: LM Eval Large Models # optional
  gpu: a100
  num_gpus: 4
  working_dir: "/vllm-workspace/.buildkite/lm-eval-harness"
  source_file_dependencies:
  - csrc/
  - vllm/model_executor/layers/quantization
  commands:
  - pip install lm-eval
  - export VLLM_WORKER_MULTIPROC_METHOD=spawn
  - bash ./run-tests.sh -c configs/models-large.txt -t 4<|MERGE_RESOLUTION|>--- conflicted
+++ resolved
@@ -92,7 +92,6 @@
   - pytest -v -s entrypoints/openai
   - pytest -v -s entrypoints/test_chat_utils.py
 
-
 - label: Distributed Tests (4 GPUs) # 10min
   working_dir: "/vllm-workspace/tests"
   num_gpus: 4
@@ -105,6 +104,15 @@
   commands:
   - pytest -v -s distributed/test_pynccl.py
   - pytest -v -s spec_decode/e2e/test_integration_dist_tp4.py
+
+- label: OpenAI-Compatible Tool Use # 20 min
+  fast_check: false
+  mirror_hardwares: [ amd ]
+  source_file_dependencies:
+    - vllm/
+    - tests/tool_use
+  commands:
+    - pytest -v -s tool_use
 
 - label: Metrics, Tracing Test # 10min
   num_gpus: 2 
@@ -255,7 +263,6 @@
   - export VLLM_WORKER_MULTIPROC_METHOD=spawn
   - bash ./run-tests.sh -c configs/models-small.txt -t 1
 
-<<<<<<< HEAD
 #####  models test  #####
 
 - label: Basic Models Test # 3min
@@ -294,16 +301,6 @@
   commands:
     - pytest -v -s models/embedding/language
     - pytest -v -s models/encoder_decoder/language
-=======
-- label: OpenAI-Compatible Tool Use # 20 min
-  fast_check: false
-  mirror_hardwares: [ amd ]
-  source_file_dependencies:
-    - vllm/
-    - tests/tool_use
-  commands:
-    - pytest -v -s tool_use
->>>>>>> 1afc9319
 
 #####  1 GPU test  #####
 #####  multi gpus test  #####

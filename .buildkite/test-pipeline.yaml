# In this file, you can add more tests to run either by adding a new step or
# adding a new command to an existing step. See different options here for examples.

# This script will be feed into Jinja template in `test-template-aws.j2` at
# https://github.com/vllm-project/buildkite-ci/blob/main/scripts/test-template-aws.j2 
# to generate the final pipeline yaml file.

# Documentation
# label(str): the name of the test. emoji allowed.
# fast_check(bool): whether to run this on each commit on fastcheck pipeline.
# fast_check_only(bool): run this test on fastcheck pipeline only
# command(str): the single command to run for tests. incompatible with commands.
# commands(list): the list of commands to run for test. incompatbile with command.
# mirror_hardwares(list): the list of hardwares to run the test on as well. currently only supports [amd]
# gpu(str): override the GPU selection for the test. default is on L4 GPUs. currently only supports a100
# num_gpus(int): override the number of GPUs for the test. default to 1 GPU. currently support 2,4.
# num_nodes(int): whether to simulate multi-node setup by launch multiple containers on one host, 
#     in this case, commands must be specified. the first command runs on first host, the second
#     command runs on the second host.
# working_dir(str): specify the place where command should execute, default to /vllm-workspace/tests
# source_file_dependencies(list): the list of prefix to opt-in the test for, if empty, the test will always run.

# When adding a test
# - If the test belong to an existing group, add it there
# - If the test is short, add to any existing step
# - If the test takes more than 10min, then it is okay to create a new step. 
#   Note that all steps execute in parallel. 

steps:
##### fast check tests  #####

- label: Documentation Build # 2min
  working_dir: "/vllm-workspace/test_docs/docs"
  fast_check: true
  no_gpu: True
  commands:
  - pip install -r requirements-docs.txt
  - SPHINXOPTS=\"-W\" make html
  # Check API reference (if it fails, you may have missing mock imports)
  - grep \"sig sig-object py\" build/html/dev/sampling_params.html

- label: Async Engine, Inputs, Utils, Worker Test # 15min
  fast_check: true
  source_file_dependencies:
  - vllm/
  - tests/mq_llm_engine
  - tests/async_engine
  - tests/test_inputs
  - tests/multimodal
  - tests/test_utils
  - tests/worker
  commands:
  - pytest -v -s mq_llm_engine # MQLLMEngine
  - pytest -v -s async_engine # AsyncLLMEngine
  - NUM_SCHEDULER_STEPS=4 pytest -v -s async_engine/test_async_llm_engine.py
  - pytest -v -s test_inputs.py
  - pytest -v -s multimodal
  - pytest -v -s test_utils.py # Utils
  - pytest -v -s worker # Worker

- label: Basic Correctness Test # 30min
  #mirror_hardwares: [amd]
  fast_check: true
  source_file_dependencies:
  - vllm/
  - tests/basic_correctness
  commands:
  - pytest -v -s basic_correctness/test_basic_correctness.py
  - pytest -v -s basic_correctness/test_cpu_offload.py
  - VLLM_ATTENTION_BACKEND=XFORMERS pytest -v -s basic_correctness/test_chunked_prefill.py
  - VLLM_ATTENTION_BACKEND=FLASH_ATTN pytest -v -s basic_correctness/test_chunked_prefill.py
  - VLLM_TEST_ENABLE_ARTIFICIAL_PREEMPT=1 pytest -v -s basic_correctness/test_preemption.py

- label: Core Test # 10min
  mirror_hardwares: [amd]
  fast_check: true
  source_file_dependencies:
  - vllm/core
  - vllm/distributed
  - tests/core
  commands:
  - pytest -v -s core

- label: Entrypoints Test # 20min
  working_dir: "/vllm-workspace/tests"
  fast_check: true
  mirror_hardwares: [amd]
  source_file_dependencies:
  - vllm/
  commands:
  - pip install -e ./plugins/vllm_add_dummy_model
  - pip install git+https://github.com/EleutherAI/lm-evaluation-harness.git@a4987bba6e9e9b3f22bd3a6c1ecf0abd04fd5622#egg=lm_eval[api]
  - pytest -v -s entrypoints/llm --ignore=entrypoints/llm/test_lazy_outlines.py --ignore=entrypoints/llm/test_generate.py --ignore=entrypoints/llm/test_generate_multiple_loras.py --ignore=entrypoints/llm/test_guided_generate.py
  - pytest -v -s entrypoints/llm/test_lazy_outlines.py # it needs a clean process
  - pytest -v -s entrypoints/llm/test_generate.py # it needs a clean process
  - pytest -v -s entrypoints/llm/test_generate_multiple_loras.py # it needs a clean process
  - pytest -v -s entrypoints/llm/test_guided_generate.py # it needs a clean process
  - pytest -v -s entrypoints/openai
  - pytest -v -s entrypoints/test_chat_utils.py
  - pytest -v -s entrypoints/offline_mode # Needs to avoid interference with other tests

- label: Distributed Tests (4 GPUs) # 10min
  working_dir: "/vllm-workspace/tests"
  num_gpus: 4
  fast_check: true
  source_file_dependencies:
  - vllm/distributed/
  - vllm/core/
  - tests/distributed
  - tests/spec_decode/e2e/test_integration_dist_tp4
  commands:
  - pytest -v -s distributed/test_pynccl.py
  - pytest -v -s spec_decode/e2e/test_integration_dist_tp4.py

- label: Metrics, Tracing Test # 10min
  num_gpus: 2 
  fast_check: true
  source_file_dependencies:
  - vllm/
  - tests/metrics
  - tests/tracing
  commands:
  - pytest -v -s metrics 
  - "pip install \
      'opentelemetry-sdk>=1.26.0,<1.27.0' \
      'opentelemetry-api>=1.26.0,<1.27.0' \
      'opentelemetry-exporter-otlp>=1.26.0,<1.27.0' \
      'opentelemetry-semantic-conventions-ai>=0.4.1,<0.5.0'"
  - pytest -v -s tracing

##### fast check tests  #####
#####  1 GPU test  #####

- label: Regression Test # 5min
  mirror_hardwares: [amd]
  source_file_dependencies:
  - vllm/
  - tests/test_regression
  command: pytest -v -s test_regression.py
  working_dir: "/vllm-workspace/tests" # optional

- label: Engine Test # 10min
  mirror_hardwares: [amd]
  source_file_dependencies:
  - vllm/
  - tests/engine
  - tests/tokenization
  commands:
  - pytest -v -s engine test_sequence.py test_config.py test_logger.py
  # OOM in the CI unless we run this separately
  - pytest -v -s tokenization

- label: Examples Test # 12min
  working_dir: "/vllm-workspace/examples"
  #mirror_hardwares: [amd]
  source_file_dependencies:
  - vllm/entrypoints
  - examples/
  commands:
    - pip install awscli tensorizer # for llava example and tensorizer test
    - python3 offline_inference.py
    - python3 cpu_offload.py
    - python3 offline_inference_chat.py
    - python3 offline_inference_with_prefix.py
    - python3 llm_engine_example.py
    - python3 offline_inference_vision_language.py
    - python3 offline_inference_vision_language_multi_image.py
    - python3 tensorize_vllm_model.py --model facebook/opt-125m serialize --serialized-directory /tmp/ --suffix v1 && python3 tensorize_vllm_model.py --model facebook/opt-125m deserialize --path-to-tensors /tmp/vllm/facebook/opt-125m/v1/model.tensors
    - python3 offline_inference_encoder_decoder.py

<<<<<<< HEAD
- label: torch compile integration test
  source_file_dependencies:
  - vllm/
  commands:
    - pytest -v -s ./compile/test_full_graph.py
    - pytest -v -s ./compile/test_wrapper.py

=======
>>>>>>> 7193774b
- label: Prefix Caching Test # 7min
  #mirror_hardwares: [amd]
  source_file_dependencies:
  - vllm/
  - tests/prefix_caching
  commands:
    - pytest -v -s prefix_caching

- label: Samplers Test # 18min
  source_file_dependencies:
  - vllm/model_executor/layers
  - vllm/sampling_metadata.py
  - tests/samplers
  commands:
    - pytest -v -s samplers
    - VLLM_USE_FLASHINFER_SAMPLER=1 pytest -v -s samplers

- label: LogitsProcessor Test # 5min
  mirror_hardwares: [amd]
  source_file_dependencies:
  - vllm/model_executor/layers
  - tests/test_logits_processor
  command: pytest -v -s test_logits_processor.py

- label: Speculative decoding tests # 22min
  source_file_dependencies:
  - vllm/spec_decode
  - tests/spec_decode
  commands:
    # See https://github.com/vllm-project/vllm/issues/5152
    - export VLLM_ATTENTION_BACKEND=XFORMERS
    - pytest -v -s spec_decode/e2e/test_multistep_correctness.py
    - pytest -v -s spec_decode --ignore=spec_decode/e2e/test_multistep_correctness.py

- label: LoRA Test %N # 30min each
  mirror_hardwares: [amd]
  source_file_dependencies:
  - vllm/lora
  - tests/lora
  command: pytest -v -s lora --shard-id=$$BUILDKITE_PARALLEL_JOB --num-shards=$$BUILDKITE_PARALLEL_JOB_COUNT --ignore=lora/test_long_context.py
  parallelism: 4

- label: "PyTorch Fullgraph Smoke Test"
  fast_check: true
  source_file_dependencies:
  - vllm/
  - tests/compile
  commands:
  - pytest -v -s compile/test_full_graph_smoke.py

- label: "PyTorch Fullgraph Test"
  source_file_dependencies:
  - vllm/
  - tests/compile
  commands:
  - pytest -v -s compile/test_full_graph.py

- label: Kernels Test %N # 30min each
  mirror_hardwares: [amd]
  source_file_dependencies:
  - csrc/
  - vllm/attention
  - tests/kernels
  commands:
    - pytest -v -s kernels --shard-id=$$BUILDKITE_PARALLEL_JOB --num-shards=$$BUILDKITE_PARALLEL_JOB_COUNT
  parallelism: 4

- label: Tensorizer Test # 11min
  mirror_hardwares: [amd]
  soft_fail: true
  source_file_dependencies:
  - vllm/model_executor/model_loader
  - tests/tensorizer_loader
  commands:
    - apt-get update && apt-get install -y curl libsodium23
    - export VLLM_WORKER_MULTIPROC_METHOD=spawn
    - pytest -v -s tensorizer_loader

- label: Benchmarks # 9min
  working_dir: "/vllm-workspace/.buildkite"
  mirror_hardwares: [amd]
  source_file_dependencies:
  - benchmarks/
  commands:
  - pip install aiohttp
  - bash run-benchmarks.sh

- label: Quantization Test # 15min
  source_file_dependencies:
  - csrc/
  - vllm/model_executor/layers/quantization
  - tests/quantization
  command: pytest -v -s quantization

- label: LM Eval Small Models # 53min
  working_dir: "/vllm-workspace/.buildkite/lm-eval-harness"
  source_file_dependencies:
  - csrc/
  - vllm/model_executor/layers/quantization
  commands:
  - pip install lm-eval
  - export VLLM_WORKER_MULTIPROC_METHOD=spawn
  - bash ./run-tests.sh -c configs/models-small.txt -t 1

- label: Encoder Decoder tests # 5min
  source_file_dependencies:
  - vllm/
  - tests/encoder_decoder
  commands:
    - pytest -v -s encoder_decoder

- label: OpenAI-Compatible Tool Use # 20 min
  fast_check: false
  mirror_hardwares: [ amd ]
  source_file_dependencies:
    - vllm/
    - tests/tool_use
  commands:
    - pytest -v -s tool_use

#####  models test  #####

- label: Basic Models Test # 3min
  source_file_dependencies:
  - vllm/
  - tests/models
  commands:
    - pip install -e ./plugins/vllm_add_dummy_model
    - pytest -v -s models/test_oot_registration.py # it needs a clean process
    - pytest -v -s models/*.py --ignore=models/test_oot_registration.py

- label: Decoder-only Language Models Test # 1h3min
  #mirror_hardwares: [amd]
  source_file_dependencies:
  - vllm/
  - tests/models/decoder_only/language
  commands:
    - pytest -v -s models/decoder_only/language

- label: Decoder-only Multi-Modal Models Test # 56min
  #mirror_hardwares: [amd]
  source_file_dependencies:
  - vllm/
  - tests/models/decoder_only/audio_language
  - tests/models/decoder_only/vision_language
  commands:
    - pytest -v -s models/decoder_only/audio_language
    - pytest -v -s models/decoder_only/vision_language

- label: Other Models Test # 5min
  #mirror_hardwares: [amd]
  source_file_dependencies:
  - vllm/
  - tests/models/embedding/language
  - tests/models/encoder_decoder/language
  commands:
    - pytest -v -s models/embedding/language
    - pytest -v -s models/encoder_decoder/language

#####  1 GPU test  #####
#####  multi gpus test  #####

- label: Distributed Comm Ops Test # 7min
  working_dir: "/vllm-workspace/tests"
  num_gpus: 2
  source_file_dependencies:
  - vllm/distributed
  - tests/distributed
  commands:
  - pytest -v -s distributed/test_comm_ops.py
  - pytest -v -s distributed/test_shm_broadcast.py

- label: 2 Node Tests (4 GPUs in total) # 16min
  working_dir: "/vllm-workspace/tests"
  num_gpus: 2
  num_nodes: 2
  source_file_dependencies:
  - vllm/distributed/
  - vllm/engine/
  - vllm/executor/
  - vllm/model_executor/models/
  - tests/distributed/
  commands:
  - # the following commands are for the first node, with ip 192.168.10.10 (ray environment already set up)
    - VLLM_TEST_SAME_HOST=0 torchrun --nnodes 2 --nproc-per-node=2 --rdzv_backend=c10d --rdzv_endpoint=192.168.10.10 distributed/test_same_node.py | grep -q 'Same node test passed'
    - VLLM_MULTI_NODE=1 pytest -v -s distributed/test_multi_node_assignment.py
    - VLLM_MULTI_NODE=1 pytest -v -s distributed/test_pipeline_parallel.py
  - # the following commands are for the second node, with ip 192.168.10.11 (ray environment already set up)
    - VLLM_TEST_SAME_HOST=0 torchrun --nnodes 2 --nproc-per-node=2 --rdzv_backend=c10d --rdzv_endpoint=192.168.10.10 distributed/test_same_node.py | grep -q 'Same node test passed'

- label: Distributed Tests (2 GPUs) # 28min
  #mirror_hardwares: [amd]
  working_dir: "/vllm-workspace/tests"
  num_gpus: 2
  source_file_dependencies:
  - vllm/distributed/
  - vllm/engine/
  - vllm/executor/
  - vllm/model_executor/models/
  - tests/distributed/
  - vllm/compilation
  commands:
<<<<<<< HEAD
=======
  - pytest -v -s ./compile/test_full_graph_multi_gpu.py
  - pytest -v -s ./compile/test_wrapper.py
>>>>>>> 7193774b
  - VLLM_TEST_SAME_HOST=1 torchrun --nproc-per-node=4 distributed/test_same_node.py | grep -q 'Same node test passed'
  - TARGET_TEST_SUITE=L4 pytest basic_correctness/ -v -s -m distributed_2_gpus
  # Avoid importing model tests that cause CUDA reinitialization error
  - pytest models/encoder_decoder/language/test_bart.py models/decoder_only/vision_language/test_broadcast.py -v -s -m distributed_2_gpus
  - pytest -v -s spec_decode/e2e/test_integration_dist_tp2.py
  - pip install -e ./plugins/vllm_add_dummy_model
  - pytest -v -s distributed/test_distributed_oot.py
  - CUDA_VISIBLE_DEVICES=0,1 pytest -v -s test_sharded_state_loader.py
  - CUDA_VISIBLE_DEVICES=0,1 pytest -v -s distributed/test_utils.py

- label: Multi-step Tests (4 GPUs) # 21min
  working_dir: "/vllm-workspace/tests"
  num_gpus: 4
  source_file_dependencies:
  - vllm/model_executor/layers/sampler.py
  - vllm/sequence.py
  - vllm/worker/worker_base.py
  - vllm/worker/worker.py
  - vllm/worker/multi_step_worker.py
  - vllm/worker/model_runner_base.py
  - vllm/worker/model_runner.py
  - vllm/worker/multi_step_model_runner.py
  - vllm/engine
  - tests/multi_step
  commands:
  - pytest -v -s multi_step/test_correctness_async_llm.py
  - pytest -v -s multi_step/test_correctness_llm.py

- label: Pipeline Parallelism Test # 23min
  working_dir: "/vllm-workspace/tests"
  num_gpus: 4
  source_file_dependencies:
  - vllm/distributed/
  - vllm/engine/
  - vllm/executor/
  - vllm/model_executor/models/
  - tests/distributed/
  commands:
  - pytest -v -s distributed/test_pp_cudagraph.py
  - pytest -v -s distributed/test_pipeline_parallel.py

- label: LoRA Long Context (Distributed) # 11min
  # This test runs llama 13B, so it is required to run on 4 GPUs.
  num_gpus: 4
  soft_fail: true
  source_file_dependencies:
  - vllm/lora
  - tests/lora/test_long_context
  commands:
    # FIXIT: find out which code initialize cuda before running the test
    # before the fix, we need to use spawn to test it
    - export VLLM_WORKER_MULTIPROC_METHOD=spawn
    - pytest -v -s -x lora/test_long_context.py

- label: Weight Loading Multiple GPU Test
  working_dir: "/vllm-workspace/tests"
  num_gpus: 2
  source_file_dependencies:
  - vllm/
  - tests/weight_loading
  commands:
    - bash weight_loading/run_model_weight_loading_test.sh -c weight_loading/models.txt

- label: Weight Loading Multiple GPU Test - Large Models # optional
  working_dir: "/vllm-workspace/tests"
  num_gpus: 2
  gpu: a100
  optional: true
  source_file_dependencies:
  - vllm/
  - tests/weight_loading
  commands:
    - bash weight_loading/run_model_weight_loading_test.sh -c weight_loading/models-large.txt 


##### multi gpus test #####
##### A100 test #####

- label: Distributed Tests (A100) # optional
  gpu: a100
  num_gpus: 4
  source_file_dependencies:
  - vllm/
  commands: 
  # NOTE: don't test llama model here, it seems hf implementation is buggy
  # see https://github.com/vllm-project/vllm/pull/5689 for details
  - pytest -v -s distributed/test_custom_all_reduce.py
  - TARGET_TEST_SUITE=A100 pytest -v -s distributed/test_basic_distributed_correctness.py
  - pytest -v -s -x lora/test_mixtral.py

- label: LM Eval Large Models # optional
  gpu: a100
  num_gpus: 4
  working_dir: "/vllm-workspace/.buildkite/lm-eval-harness"
  source_file_dependencies:
  - csrc/
  - vllm/model_executor/layers/quantization
  commands:
  - pip install lm-eval
  - export VLLM_WORKER_MULTIPROC_METHOD=spawn
  - bash ./run-tests.sh -c configs/models-large.txt -t 4<|MERGE_RESOLUTION|>--- conflicted
+++ resolved
@@ -168,16 +168,6 @@
     - python3 tensorize_vllm_model.py --model facebook/opt-125m serialize --serialized-directory /tmp/ --suffix v1 && python3 tensorize_vllm_model.py --model facebook/opt-125m deserialize --path-to-tensors /tmp/vllm/facebook/opt-125m/v1/model.tensors
     - python3 offline_inference_encoder_decoder.py
 
-<<<<<<< HEAD
-- label: torch compile integration test
-  source_file_dependencies:
-  - vllm/
-  commands:
-    - pytest -v -s ./compile/test_full_graph.py
-    - pytest -v -s ./compile/test_wrapper.py
-
-=======
->>>>>>> 7193774b
 - label: Prefix Caching Test # 7min
   #mirror_hardwares: [amd]
   source_file_dependencies:
@@ -380,11 +370,8 @@
   - tests/distributed/
   - vllm/compilation
   commands:
-<<<<<<< HEAD
-=======
   - pytest -v -s ./compile/test_full_graph_multi_gpu.py
   - pytest -v -s ./compile/test_wrapper.py
->>>>>>> 7193774b
   - VLLM_TEST_SAME_HOST=1 torchrun --nproc-per-node=4 distributed/test_same_node.py | grep -q 'Same node test passed'
   - TARGET_TEST_SUITE=L4 pytest basic_correctness/ -v -s -m distributed_2_gpus
   # Avoid importing model tests that cause CUDA reinitialization error

--- conflicted
+++ resolved
@@ -2,21 +2,8 @@
 
 import torch
 
-<<<<<<< HEAD
-from cacheflow.models import get_model
-from cacheflow.models import get_cache_block_size
-from cacheflow.models import InputMetadata
-from cacheflow.sampling_params import SamplingParams
-from cacheflow.sequence import SequenceGroupInputs
-from cacheflow.sequence import SequenceOutputs
-from cacheflow.worker.cache_engine import CacheEngine
-from cacheflow.parallel_utils.parallel_state import (
-    initialize_model_parallel,
-    initialize_all_reduce_launcher,
-    get_tensor_model_parallel_world_size)
-from cacheflow.utils import set_random_seed, get_gpu_memory
-=======
-from cacheflow.model_executor import get_model, InputMetadata, set_random_seed
+from cacheflow.model_executor import (get_model, get_cache_block_size,
+                                      InputMetadata, set_random_seed)
 from cacheflow.model_executor.parallel_utils.parallel_state import (
     initialize_model_parallel,
     initialize_all_reduce_launcher,
@@ -25,7 +12,7 @@
 from cacheflow.sequence import (SequenceData, SequenceGroupMetadata,
                                 SequenceOutputs)
 from cacheflow.worker.cache_engine import CacheEngine
->>>>>>> 6208d622
+from cacheflow.utils import get_gpu_memory
 
 
 class Worker:
@@ -90,6 +77,7 @@
         # Profile memory usage with max_num_batched_tokens inputs. Each input
         # includes a length one prompt.
         num_seqs = self.max_num_batched_tokens
+        seq_data = {i: SequenceData([0]) for i in range(num_seqs)}
         input_tokens = [0] * num_seqs
         input_positions = [0] * num_seqs
         input_tokens = _pad_to_alignment(input_tokens, multiple_of=8)
@@ -101,7 +89,6 @@
         seq_groups = [
             ([i], SamplingParams.from_dict({})) for i in range(num_seqs)
         ]
-        seq_logprobs = {i: 0.0 for i in range(num_seqs)}
         prompt_lens = [1] * num_seqs
         slot_mapping = torch.tensor([0] * num_seqs, dtype=torch.int,
                                     device='cuda')
@@ -111,7 +98,7 @@
 
         input_metadata = InputMetadata(
             seq_groups=seq_groups,
-            seq_logprobs=seq_logprobs,
+            seq_data=seq_data,
             prompt_lens=prompt_lens,
             slot_mapping=slot_mapping,
             context_lens=context_lens,
@@ -181,10 +168,6 @@
         seq_group_metadata_list: List[SequenceGroupMetadata],
     ) -> Tuple[torch.LongTensor, torch.LongTensor, InputMetadata]:
         seq_groups: List[Tuple[List[int], SamplingParams]] = []
-<<<<<<< HEAD
-        seq_logprobs: Dict[int, float] = {}
-=======
->>>>>>> 6208d622
         input_tokens: List[int] = []
         input_positions: List[int] = []
         slot_mapping: List[int] = []

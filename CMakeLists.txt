--- conflicted
+++ resolved
@@ -171,11 +171,8 @@
     "csrc/quantization/marlin/sparse/marlin_24_cuda_kernel.cu"
     "csrc/quantization/gptq_marlin/gptq_marlin.cu"
     "csrc/quantization/gptq_marlin/gptq_marlin_repack.cu"
-<<<<<<< HEAD
     "csrc/quantization/gguf/gguf_kernel.cu"
-=======
     "csrc/quantization/fp8/fp8_marlin.cu"
->>>>>>> 3dd50708
     "csrc/custom_all_reduce.cu"
     "csrc/quantization/cutlass_w8a8/scaled_mm_entry.cu"
     "csrc/quantization/cutlass_w8a8/scaled_mm_c2x.cu"

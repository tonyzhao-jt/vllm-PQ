--- conflicted
+++ resolved
@@ -165,7 +165,6 @@
 endif()
 
 #
-<<<<<<< HEAD
 # Add warning-related flags to VLLM_GPU_FLAGS
 #
 if(VLLM_GPU_LANG STREQUAL "CUDA")
@@ -174,10 +173,7 @@
 endif()
 
 #
-# Define extension targets
-=======
 # Define other extension targets
->>>>>>> 05308891
 #
 
 #

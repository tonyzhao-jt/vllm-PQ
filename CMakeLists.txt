--- conflicted
+++ resolved
@@ -223,11 +223,7 @@
     "csrc/quantization/aqlm/gemm_kernels.cu"
     "csrc/quantization/awq/gemm_kernels.cu"
     "csrc/quantization/gguf/gguf_kernel.cu"
-<<<<<<< HEAD
-    "csrc/quantization/fp8/fp8_marlin.cu"
     "csrc/quantization/fp_eXmY/fp_eXmY_linear.cu"
-=======
->>>>>>> 34a99416
     "csrc/custom_all_reduce.cu"
     "csrc/permute_cols.cu"
     "csrc/quantization/cutlass_w8a8/scaled_mm_entry.cu")

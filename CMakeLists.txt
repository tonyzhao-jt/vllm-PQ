--- conflicted
+++ resolved
@@ -300,15 +300,12 @@
     csrc/quantization/machete/machete_pytorch.cu)
 endif()
 
-<<<<<<< HEAD
 if(VLLM_GPU_LANG STREQUAL "HIP")
   list(APPEND VLLM_EXT_SRC
     "csrc/custom_all_reduce.cu")
 endif()
 
-=======
 message(STATUS "Enabling C extension.")
->>>>>>> f2bd246c
 define_gpu_extension_target(
   _C
   DESTINATION vllm

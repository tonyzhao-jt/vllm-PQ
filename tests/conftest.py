import contextlib
import gc
import os
from typing import Any, Dict, List, Optional, Tuple

import pytest
import torch
from PIL import Image
from transformers import (AutoModelForCausalLM, AutoProcessor, AutoTokenizer,
                          LlavaConfig, LlavaForConditionalGeneration)

from vllm import LLM, SamplingParams
from vllm.config import TokenizerPoolConfig, VisionLanguageConfig
from vllm.distributed import destroy_model_parallel
<<<<<<< HEAD
from vllm.inputs import PromptInputs
=======
from vllm.logger import init_logger
>>>>>>> e9cdd2b1
from vllm.sequence import MultiModalData

logger = init_logger(__name__)

_TEST_DIR = os.path.dirname(__file__)
_TEST_PROMPTS = [os.path.join(_TEST_DIR, "prompts", "example.txt")]
_LONG_PROMPTS = [os.path.join(_TEST_DIR, "prompts", "summary.txt")]

# Multi modal related
_PIXEL_VALUES_FILES = [
    os.path.join(_TEST_DIR, "images", filename) for filename in
    ["stop_sign_pixel_values.pt", "cherry_blossom_pixel_values.pt"]
]
_IMAGE_FEATURES_FILES = [
    os.path.join(_TEST_DIR, "images", filename) for filename in
    ["stop_sign_image_features.pt", "cherry_blossom_image_features.pt"]
]
_IMAGE_FILES = [
    os.path.join(_TEST_DIR, "images", filename)
    for filename in ["stop_sign.jpg", "cherry_blossom.jpg"]
]
_IMAGE_PROMPTS = [
    "<image>\nUSER: What's the content of the image?\nASSISTANT:",
    "<image>\nUSER: What is the season?\nASSISTANT:"
]
assert len(_PIXEL_VALUES_FILES) == len(_IMAGE_FEATURES_FILES) == len(
    _IMAGE_FILES) == len(_IMAGE_PROMPTS)


def _read_prompts(filename: str) -> List[str]:
    with open(filename, "r") as f:
        prompts = f.readlines()
        return prompts


def cleanup():
    destroy_model_parallel()
    with contextlib.suppress(AssertionError):
        torch.distributed.destroy_process_group()
    gc.collect()
    torch.cuda.empty_cache()


@pytest.fixture()
def should_do_global_cleanup_after_test(request) -> bool:
    """Allow subdirectories to skip global cleanup by overriding this fixture.
    This can provide a ~10x speedup for non-GPU unit tests since they don't need
    to initialize torch.
    """

    if request.node.get_closest_marker("skip_global_cleanup"):
        return False

    return True


@pytest.fixture(autouse=True)
def cleanup_fixture(should_do_global_cleanup_after_test: bool):
    yield
    if should_do_global_cleanup_after_test:
        cleanup()


@pytest.fixture(scope="session")
def hf_image_prompts() -> List[str]:
    return _IMAGE_PROMPTS


@pytest.fixture(scope="session")
def hf_images() -> List[Image.Image]:
    return [Image.open(filename) for filename in _IMAGE_FILES]


@pytest.fixture()
def vllm_images(request) -> "torch.Tensor":
    vision_language_config = request.getfixturevalue("model_and_config")[1]
    all_images = []
    if vision_language_config.image_input_type == (
            VisionLanguageConfig.ImageInputType.IMAGE_FEATURES):
        filenames = _IMAGE_FEATURES_FILES
    else:
        filenames = _PIXEL_VALUES_FILES
    for filename in filenames:
        all_images.append(torch.load(filename))
    return torch.concat(all_images, dim=0)


@pytest.fixture()
def vllm_image_prompts(request) -> List[str]:
    vision_language_config = request.getfixturevalue("model_and_config")[1]
    return [
        "<image>" * (vision_language_config.image_feature_size - 1) + p
        for p in _IMAGE_PROMPTS
    ]


@pytest.fixture
def example_prompts() -> List[str]:
    prompts = []
    for filename in _TEST_PROMPTS:
        prompts += _read_prompts(filename)
    return prompts


@pytest.fixture
def example_long_prompts() -> List[str]:
    prompts = []
    for filename in _LONG_PROMPTS:
        prompts += _read_prompts(filename)
    return prompts


_STR_DTYPE_TO_TORCH_DTYPE = {
    "half": torch.half,
    "bfloat16": torch.bfloat16,
    "float": torch.float,
}

AutoModelForCausalLM.register(LlavaConfig, LlavaForConditionalGeneration)

_EMBEDDING_MODELS = [
    "intfloat/e5-mistral-7b-instruct",
]


class HfRunner:

    def __init__(
        self,
        model_name: str,
        dtype: str = "half",
    ) -> None:
        assert dtype in _STR_DTYPE_TO_TORCH_DTYPE
        torch_dtype = _STR_DTYPE_TO_TORCH_DTYPE[dtype]

        self.model_name = model_name

        if model_name in _EMBEDDING_MODELS:
            # Lazy init required for AMD CI
            from sentence_transformers import SentenceTransformer
            self.model = SentenceTransformer(
                model_name,
                device="cpu",
            ).to(dtype=torch_dtype).cuda()
        else:
            self.model = AutoModelForCausalLM.from_pretrained(
                model_name,
                torch_dtype=torch_dtype,
                trust_remote_code=True,
            ).cuda()

        self.tokenizer = AutoTokenizer.from_pretrained(
            model_name,
            torch_dtype=torch_dtype,
            trust_remote_code=True,
        )

        try:
            self.processor = AutoProcessor.from_pretrained(
                model_name,
                torch_dtype=torch_dtype,
                trust_remote_code=True,
            )
        except Exception:
            logger.warning(
                "Unable to auto-load processor from HuggingFace for "
                "model %s. Using tokenizer instead.", model_name)
            self.processor = self.tokenizer

    def generate(
        self,
        prompts: List[str],
        images: Optional[List[Image.Image]] = None,
        **kwargs,
    ) -> List[Tuple[List[int], str]]:
        outputs: List[Tuple[List[int], str]] = []
        if images:
            assert len(prompts) == len(images)
        for i, prompt in enumerate(prompts):
            processor_kwargs: Dict[str, Any] = {
                "text": prompt,
                "return_tensors": "pt",
            }
            if images is not None and images[i] is not None:
                processor_kwargs["images"] = images[i]

            inputs = self.processor(**processor_kwargs)
            inputs = {
                key: value.cuda() if value is not None else None
                for key, value in inputs.items()
            }

            output_ids = self.model.generate(
                **inputs,
                use_cache=True,
                **kwargs,
            )
            output_str = self.tokenizer.batch_decode(
                output_ids,
                skip_special_tokens=True,
                clean_up_tokenization_spaces=False,
            )
            output_ids = output_ids.cpu().tolist()
            outputs.append((output_ids, output_str))
        return outputs

    def generate_greedy(
        self,
        prompts: List[str],
        max_tokens: int,
        images: Optional["torch.Tensor"] = None,
    ) -> List[Tuple[List[int], str]]:
        outputs = self.generate(prompts,
                                do_sample=False,
                                max_new_tokens=max_tokens,
                                images=images)
        for i in range(len(outputs)):
            output_ids, output_str = outputs[i]
            outputs[i] = (output_ids[0], output_str[0])
        return outputs

    def generate_beam_search(
        self,
        prompts: List[str],
        beam_width: int,
        max_tokens: int,
    ) -> List[Tuple[List[int], str]]:
        outputs = self.generate(prompts,
                                do_sample=False,
                                max_new_tokens=max_tokens,
                                num_beams=beam_width,
                                num_return_sequences=beam_width)
        for i in range(len(outputs)):
            output_ids, output_str = outputs[i]
            for j in range(len(output_ids)):
                output_ids[j] = [
                    x for x in output_ids[j]
                    if x != self.tokenizer.pad_token_id
                ]
            outputs[i] = (output_ids, output_str)
        return outputs

    def generate_greedy_logprobs(
        self,
        prompts: List[str],
        max_tokens: int,
    ) -> List[List[torch.Tensor]]:
        all_logprobs = []
        for prompt in prompts:
            input_ids = self.tokenizer(prompt, return_tensors="pt").input_ids
            output = self.model.generate(
                input_ids.cuda(),
                use_cache=True,
                do_sample=False,
                max_new_tokens=max_tokens,
                output_hidden_states=True,
                return_dict_in_generate=True,
            )
            seq_logprobs = []
            for hidden_states in output.hidden_states:
                last_hidden_states = hidden_states[-1][0]
                logits = torch.matmul(
                    last_hidden_states,
                    self.model.get_output_embeddings().weight.t(),
                )
                if self.model.get_output_embeddings().bias is not None:
                    logits += self.model.get_output_embeddings(
                    ).bias.unsqueeze(0)
                logprobs = torch.nn.functional.log_softmax(logits,
                                                           dim=-1,
                                                           dtype=torch.float32)
                seq_logprobs.append(logprobs)
            all_logprobs.append(seq_logprobs)
        return all_logprobs

    def generate_greedy_logprobs_limit(
        self,
        prompts: List[str],
        max_tokens: int,
        num_logprobs: int,
    ) -> List[Tuple[List[int], str]]:
        all_logprobs = []
        all_output_ids = []
        all_output_strs = []

        for prompt in prompts:
            input_ids = self.tokenizer(prompt, return_tensors="pt").input_ids
            output = self.model.generate(
                input_ids.cuda(),
                use_cache=True,
                do_sample=False,
                max_new_tokens=max_tokens,
                output_hidden_states=True,
                return_dict_in_generate=True,
            )

            seq_logprobs = []
            for _, hidden_states in enumerate(output.hidden_states):
                last_hidden_states = hidden_states[-1][0]
                logits = torch.matmul(
                    last_hidden_states,
                    self.model.get_output_embeddings().weight.t(),
                )
                if getattr(self.model.get_output_embeddings(), "bias",
                           None) is not None:
                    logits += self.model.get_output_embeddings(
                    ).bias.unsqueeze(0)
                logprobs = torch.nn.functional.log_softmax(logits,
                                                           dim=-1,
                                                           dtype=torch.float32)
                seq_logprobs.append(logprobs)

            # convert to dict
            seq_logprobs_lst = []
            for tok_idx, tok_logprobs in enumerate(seq_logprobs):
                # drop prompt logprobs
                if tok_idx == 0:
                    tok_logprobs = tok_logprobs[-1, :].reshape(1, -1)
                topk = tok_logprobs.topk(num_logprobs)

                tok_logprobs_dct = {}
                for token_id, logprob in zip(topk.indices[0], topk.values[0]):
                    tok_logprobs_dct[token_id.item()] = logprob.item()

                seq_logprobs_lst.append(tok_logprobs_dct)

            all_logprobs.append(seq_logprobs_lst)
            seq_ids = output.sequences[0]
            output_len = seq_ids.shape[0] - input_ids.shape[1]
            output_ids = seq_ids[-output_len:]
            all_output_ids.append(output_ids.tolist())
            all_output_strs.append(self.tokenizer.decode(output_ids))

        outputs = zip(all_output_ids, all_output_strs, all_logprobs)
        return [(output_ids, output_str, output_logprobs)
                for output_ids, output_str, output_logprobs in outputs]

    def encode(self, prompts: List[str]) -> List[List[torch.Tensor]]:
        return self.model.encode(prompts)

    def __del__(self):
        del self.model
        cleanup()


@pytest.fixture
def hf_runner():
    return HfRunner


class VllmRunner:

    def __init__(
        self,
        model_name: str,
        tokenizer_name: Optional[str] = None,
        # Use smaller max model length, otherwise bigger model cannot run due
        # to kv cache size limit.
        max_model_len=1024,
        dtype: str = "half",
        disable_log_stats: bool = True,
        tensor_parallel_size: int = 1,
        block_size: int = 16,
        enable_chunked_prefill: bool = False,
        swap_space=4,
        **kwargs,
    ) -> None:
        self.model = LLM(
            model=model_name,
            tokenizer=tokenizer_name,
            trust_remote_code=True,
            dtype=dtype,
            swap_space=swap_space,
            disable_log_stats=disable_log_stats,
            tensor_parallel_size=tensor_parallel_size,
            max_model_len=max_model_len,
            block_size=block_size,
            enable_chunked_prefill=enable_chunked_prefill,
            **kwargs,
        )

    def generate(
        self,
        prompts: List[str],
        sampling_params: SamplingParams,
        images: Optional["torch.Tensor"] = None,
    ) -> List[Tuple[List[int], str]]:
        if images is not None:
            assert len(prompts) == images.shape[0]

        prompt_inputs: List[PromptInputs] = []
        for i, prompt in enumerate(prompts):
            image = None if images is None else images[i:i + 1]
            mm_data = None if image is None else MultiModalData(
                type=MultiModalData.Type.IMAGE,
                data=image,
            )

            prompt_inputs.append({
                "prompt": prompt,
                "multi_modal_data": mm_data,
            })

        req_outputs = self.model.generate(prompt_inputs,
                                          sampling_params=sampling_params)
        outputs = []
        for req_output in req_outputs:
            prompt_str = req_output.prompt
            prompt_ids = req_output.prompt_token_ids
            req_sample_output_ids = []
            req_sample_output_strs = []
            for sample in req_output.outputs:
                output_str = sample.text
                output_ids = sample.token_ids
                req_sample_output_ids.append(prompt_ids + output_ids)
                req_sample_output_strs.append(prompt_str + output_str)
            outputs.append((req_sample_output_ids, req_sample_output_strs))
        return outputs

    def generate_w_logprobs(
        self,
        prompts: List[str],
        sampling_params: SamplingParams,
    ) -> List[Tuple[List[int], str]]:
        assert sampling_params.logprobs is not None

        req_outputs = self.model.generate(prompts,
                                          sampling_params=sampling_params)
        outputs = []
        for req_output in req_outputs:
            for sample in req_output.outputs:
                output_str = sample.text
                output_ids = sample.token_ids
                output_logprobs = sample.logprobs
            outputs.append((output_ids, output_str, output_logprobs))
        return outputs

    def generate_greedy(
        self,
        prompts: List[str],
        max_tokens: int,
        images: Optional[torch.Tensor] = None,
    ) -> List[Tuple[List[int], str]]:
        greedy_params = SamplingParams(temperature=0.0, max_tokens=max_tokens)
        outputs = self.generate(prompts, greedy_params, images=images)
        return [(output_ids[0], output_str[0])
                for output_ids, output_str in outputs]

    def generate_greedy_logprobs(
        self,
        prompts: List[str],
        max_tokens: int,
        num_logprobs: int,
    ) -> List[Tuple[List[int], str]]:
        greedy_logprobs_params = SamplingParams(temperature=0.0,
                                                max_tokens=max_tokens,
                                                logprobs=num_logprobs)
        outputs = self.generate_w_logprobs(prompts, greedy_logprobs_params)

        return [(output_ids, output_str, output_logprobs)
                for output_ids, output_str, output_logprobs in outputs]

    def generate_beam_search(
        self,
        prompts: List[str],
        beam_width: int,
        max_tokens: int,
    ) -> List[Tuple[List[int], str]]:
        beam_search_params = SamplingParams(n=beam_width,
                                            use_beam_search=True,
                                            temperature=0.0,
                                            max_tokens=max_tokens)
        outputs = self.generate(prompts, beam_search_params)
        return outputs

    def encode(self, prompts: List[str]) -> List[List[float]]:
        req_outputs = self.model.encode(prompts)
        outputs = []
        for req_output in req_outputs:
            embedding = req_output.outputs.embedding
            outputs.append(embedding)
        return outputs

    def __del__(self):
        del self.model
        cleanup()


@pytest.fixture(scope="session")
def vllm_runner():
    return VllmRunner


def get_tokenizer_pool_config(tokenizer_group_type):
    if tokenizer_group_type is None:
        return None
    if tokenizer_group_type == "ray":
        return TokenizerPoolConfig(pool_size=1,
                                   pool_type="ray",
                                   extra_config={})
    raise ValueError(f"Unknown tokenizer_group_type: {tokenizer_group_type}")


@pytest.fixture()
def temporary_enable_log_propagate():
    import logging
    logger = logging.getLogger("vllm")
    logger.propagate = True
    yield
    logger.propagate = False


@pytest.fixture()
def caplog_vllm(temporary_enable_log_propagate, caplog):
    # To capture vllm log, we should enable propagate=True temporarily
    # because caplog depends on logs propagated to the root logger.
    yield caplog<|MERGE_RESOLUTION|>--- conflicted
+++ resolved
@@ -12,11 +12,8 @@
 from vllm import LLM, SamplingParams
 from vllm.config import TokenizerPoolConfig, VisionLanguageConfig
 from vllm.distributed import destroy_model_parallel
-<<<<<<< HEAD
 from vllm.inputs import PromptInputs
-=======
 from vllm.logger import init_logger
->>>>>>> e9cdd2b1
 from vllm.sequence import MultiModalData
 
 logger = init_logger(__name__)

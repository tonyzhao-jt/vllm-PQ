import contextlib
import gc
import json
import os
import sys
import tempfile
from collections import UserList
from enum import Enum
from typing import (Any, Callable, Dict, List, Optional, Tuple, TypedDict,
                    TypeVar, Union)

import numpy as np
import pytest
import torch
import torch.nn as nn
import torch.nn.functional as F
from huggingface_hub import snapshot_download
from PIL import Image
from transformers import (AutoModelForCausalLM, AutoTokenizer, BatchEncoding,
                          BatchFeature)

from tests.models.utils import (TokensTextLogprobs,
                                TokensTextLogprobsPromptLogprobs)
from vllm import LLM, SamplingParams
from vllm.assets.image import ImageAsset
from vllm.config import TokenizerPoolConfig
from vllm.connections import global_http_connection
from vllm.distributed import (destroy_distributed_environment,
                              destroy_model_parallel,
                              init_distributed_environment,
                              initialize_model_parallel)
from vllm.inputs import (ExplicitEncoderDecoderPrompt, TextPrompt,
                         to_enc_dec_tuple_list, zip_enc_dec_prompts)
from vllm.logger import init_logger
from vllm.outputs import RequestOutput
from vllm.utils import (STR_DTYPE_TO_TORCH_DTYPE, cuda_device_count_stateless,
                        identity, is_cpu)

logger = init_logger(__name__)

_TEST_DIR = os.path.dirname(__file__)
_TEST_PROMPTS = [os.path.join(_TEST_DIR, "prompts", "example.txt")]
_LONG_PROMPTS = [os.path.join(_TEST_DIR, "prompts", "summary.txt")]

PromptImageInput = Union[List[Image.Image], List[List[Image.Image]]]
PromptAudioInput = Union[List[Tuple[np.ndarray, int]],
                         List[List[Tuple[np.ndarray, int]]]]


def _read_prompts(filename: str) -> List[str]:
    with open(filename, "r") as f:
        prompts = f.readlines()
        return prompts


class _ImageAssetPrompts(TypedDict):
    stop_sign: str
    cherry_blossom: str


if sys.version_info < (3, 9):
    # UserList cannot be subscripted
    class _ImageAssetsBase(UserList):
        pass
else:

    class _ImageAssetsBase(UserList[ImageAsset]):
        pass


class _ImageAssets(_ImageAssetsBase):

    def __init__(self) -> None:
        super().__init__([
            ImageAsset("stop_sign"),
            ImageAsset("cherry_blossom"),
        ])

    def prompts(self, prompts: _ImageAssetPrompts) -> List[str]:
        """
        Convenience method to define the prompt for each test image.

        The order of the returned prompts matches the order of the
        assets when iterating through this object.
        """
        return [prompts["stop_sign"], prompts["cherry_blossom"]]


IMAGE_ASSETS = _ImageAssets()
"""Singleton instance of :class:`_ImageAssets`."""


@pytest.fixture(autouse=True)
def init_test_http_connection():
    # pytest_asyncio may use a different event loop per test
    # so we need to make sure the async client is created anew
    global_http_connection.reuse_client = False


@pytest.fixture
def dist_init():
    temp_file = tempfile.mkstemp()[1]
    init_distributed_environment(
        world_size=1,
        rank=0,
        distributed_init_method=f"file://{temp_file}",
        local_rank=0,
        backend="nccl",
    )
    initialize_model_parallel(1, 1)
    yield
    cleanup()


def cleanup():
    destroy_model_parallel()
    destroy_distributed_environment()
    with contextlib.suppress(AssertionError):
        torch.distributed.destroy_process_group()
    gc.collect()
    if not is_cpu():
        torch.cuda.empty_cache()


@pytest.fixture()
def should_do_global_cleanup_after_test(request) -> bool:
    """Allow subdirectories to skip global cleanup by overriding this fixture.
    This can provide a ~10x speedup for non-GPU unit tests since they don't need
    to initialize torch.
    """

    if request.node.get_closest_marker("skip_global_cleanup"):
        return False

    return True


@pytest.fixture(autouse=True)
def cleanup_fixture(should_do_global_cleanup_after_test: bool):
    yield
    if should_do_global_cleanup_after_test:
        cleanup()


@pytest.fixture
def example_prompts() -> List[str]:
    prompts = []
    for filename in _TEST_PROMPTS:
        prompts += _read_prompts(filename)
    return prompts


class DecoderPromptType(Enum):
    """For encoder/decoder models only."""
    CUSTOM = 1
    NONE = 2
    EMPTY_STR = 3


@pytest.fixture
def example_encoder_decoder_prompts(
) -> Dict[DecoderPromptType, List[ExplicitEncoderDecoderPrompt]]:
    '''
    Returns an encoder prompt list and a decoder prompt list, wherein each pair
    of same-index entries in both lists corresponds to an (encoder prompt,
    decoder prompt) tuple.

    Returns:

    * Encoder prompt list
    * Decoder prompt list (reverse of encoder prompt list)
    '''

    encoder_prompts = []
    for filename in _TEST_PROMPTS:
        encoder_prompts += _read_prompts(filename)

    custom_decoder_prompts = encoder_prompts[::-1]
    empty_str_decoder_prompts = [""] * len(encoder_prompts)
    none_decoder_prompts = [None] * len(encoder_prompts)

    # NONE decoder prompt type
    return {
        DecoderPromptType.NONE:
        zip_enc_dec_prompts(encoder_prompts, none_decoder_prompts),
        DecoderPromptType.EMPTY_STR:
        zip_enc_dec_prompts(encoder_prompts, empty_str_decoder_prompts),
        DecoderPromptType.CUSTOM:
        zip_enc_dec_prompts(encoder_prompts, custom_decoder_prompts),
    }


@pytest.fixture
def example_long_prompts() -> List[str]:
    prompts = []
    for filename in _LONG_PROMPTS:
        prompts += _read_prompts(filename)
    return prompts


@pytest.fixture(scope="session")
def image_assets() -> _ImageAssets:
    return IMAGE_ASSETS


_T = TypeVar("_T", nn.Module, torch.Tensor, BatchEncoding, BatchFeature)


class HfRunner:

    def wrap_device(self, input: _T) -> _T:
        if not is_cpu():
            return input.to("cuda")
        else:
            return input.to("cpu")

    def __init__(
        self,
        model_name: str,
        dtype: str = "half",
        *,
        model_kwargs: Optional[Dict[str, Any]] = None,
        is_embedding_model: bool = False,
        auto_cls=AutoModelForCausalLM,
        postprocess_inputs: Callable[[BatchEncoding],
                                     BatchEncoding] = identity,
    ) -> None:
        torch_dtype = STR_DTYPE_TO_TORCH_DTYPE[dtype]

        self.model_name = model_name

        if is_embedding_model:
            # Lazy init required for AMD CI
            from sentence_transformers import SentenceTransformer
            self.model = self.wrap_device(
                SentenceTransformer(
                    model_name,
                    device="cpu",
                ).to(dtype=torch_dtype))
        else:
            model_kwargs = model_kwargs if model_kwargs is not None else {}
            self.model = self.wrap_device(
                auto_cls.from_pretrained(
                    model_name,
                    torch_dtype=torch_dtype,
                    trust_remote_code=True,
                    **model_kwargs,
                ))

        self.tokenizer = AutoTokenizer.from_pretrained(
            model_name,
            torch_dtype=torch_dtype,
            trust_remote_code=True,
        )

        try:
            # don't put this import at the top level
            # it will call torch.cuda.device_count()
            from transformers import AutoProcessor  # noqa: F401
            self.processor = AutoProcessor.from_pretrained(
                model_name,
                torch_dtype=torch_dtype,
                trust_remote_code=True,
            )
        except Exception as exc:
            logger.warning(
                "Unable to auto-load HuggingFace processor for model (%s). "
                "Using tokenizer instead. Reason: %s", model_name, exc)
            self.processor = self.tokenizer

        self.postprocess_inputs = postprocess_inputs

    def generate(
        self,
        prompts: List[str],
        images: Optional[List[Image.Image]] = None,
        **kwargs: Any,
    ) -> List[Tuple[List[List[int]], List[str]]]:
        if images:
            assert len(prompts) == len(images)

        outputs: List[Tuple[List[List[int]], List[str]]] = []
        for i, prompt in enumerate(prompts):
            processor_kwargs: Dict[str, Any] = {
                "text": prompt,
                "return_tensors": "pt",
            }
            if images is not None and images[i] is not None:
                processor_kwargs["images"] = images[i]

            inputs = self.processor(**processor_kwargs)
            inputs = self.postprocess_inputs(inputs)

            output_ids = self.model.generate(
                **self.wrap_device(inputs),
                use_cache=True,
                **kwargs,
            )
            output_str = self.processor.batch_decode(
                output_ids,
                skip_special_tokens=True,
                clean_up_tokenization_spaces=False,
            )
            output_ids = output_ids.cpu().tolist()
            outputs.append((output_ids, output_str))
        return outputs

    def generate_greedy(
        self,
        prompts: List[str],
        max_tokens: int,
        images: Optional[List[Image.Image]] = None,
        **kwargs: Any,
    ) -> List[Tuple[List[int], str]]:
        outputs = self.generate(prompts,
                                do_sample=False,
                                max_new_tokens=max_tokens,
                                images=images,
                                **kwargs)

        return [(output_ids[0], output_str[0])
                for output_ids, output_str in outputs]

    def generate_beam_search(
        self,
        prompts: List[str],
        beam_width: int,
        max_tokens: int,
    ) -> List[Tuple[List[List[int]], List[str]]]:
        outputs = self.generate(prompts,
                                do_sample=False,
                                max_new_tokens=max_tokens,
                                num_beams=beam_width,
                                num_return_sequences=beam_width)
        for i in range(len(outputs)):
            output_ids, output_str = outputs[i]
            for j in range(len(output_ids)):
                output_ids[j] = [
                    x for x in output_ids[j]
                    if x != self.tokenizer.pad_token_id
                ]
            outputs[i] = (output_ids, output_str)
        return outputs

    def generate_greedy_logprobs(
        self,
        prompts: List[str],
        max_tokens: int,
        images: Optional[List[Image.Image]] = None,
        **kwargs: Any,
    ) -> List[List[torch.Tensor]]:
        all_logprobs: List[List[torch.Tensor]] = []
        for i, prompt in enumerate(prompts):
            processor_kwargs: Dict[str, Any] = {
                "text": prompt,
                "return_tensors": "pt",
            }
            if images is not None and images[i] is not None:
                processor_kwargs["images"] = images[i]

            inputs = self.processor(**processor_kwargs)
            inputs = self.postprocess_inputs(inputs)

            output = self.model.generate(
                **self.wrap_device(inputs),
                use_cache=True,
                do_sample=False,
                max_new_tokens=max_tokens,
                output_hidden_states=True,
                return_dict_in_generate=True,
                **kwargs,
            )
            seq_logprobs: List[torch.Tensor] = []
            for hidden_states in output.hidden_states:
                last_hidden_states = hidden_states[-1][0]
                logits = torch.matmul(
                    last_hidden_states,
                    self.model.get_output_embeddings().weight.t(),
                )
                if self.model.get_output_embeddings().bias is not None:
                    logits += self.model.get_output_embeddings(
                    ).bias.unsqueeze(0)
                logprobs = F.log_softmax(logits, dim=-1, dtype=torch.float32)
                seq_logprobs.append(logprobs)
            all_logprobs.append(seq_logprobs)
        return all_logprobs

    def _hidden_states_to_logprobs(
        self,
        hidden_states,
        num_logprobs,
    ) -> Tuple[List[Dict[int, float]], int]:
        seq_logprobs: List[torch.Tensor] = []
        output_len = len(hidden_states)
        for _, hidden_state in enumerate(hidden_states):
            last_hidden_states = hidden_state[-1][0]
            logits = torch.matmul(
                last_hidden_states,
                self.model.get_output_embeddings().weight.t(),
            )
            if getattr(self.model.get_output_embeddings(), "bias",
                       None) is not None:
                logits += self.model.get_output_embeddings().bias.unsqueeze(0)
            logprobs = F.log_softmax(logits, dim=-1, dtype=torch.float32)
            seq_logprobs.append(logprobs)

        # convert to dict
        seq_logprobs_lst: List[Dict[int, float]] = []
        for tok_idx, tok_logprobs in enumerate(seq_logprobs):
            # drop prompt logprobs
            if tok_idx == 0:
                tok_logprobs = tok_logprobs[-1, :].reshape(1, -1)
            topk = tok_logprobs.topk(num_logprobs)

            tok_logprobs_dct = {}
            for token_id, logprob in zip(topk.indices[0], topk.values[0]):
                tok_logprobs_dct[token_id.item()] = logprob.item()

            seq_logprobs_lst.append(tok_logprobs_dct)

        return (
            seq_logprobs_lst,
            output_len,
        )

    def generate_greedy_logprobs_limit(
        self,
        prompts: List[str],
        max_tokens: int,
        num_logprobs: int,
        images: Optional[List[Image.Image]] = None,
        audios: Optional[List[Tuple[np.ndarray, int]]] = None,
        **kwargs: Any,
    ) -> List[TokensTextLogprobs]:
        all_logprobs: List[List[Dict[int, float]]] = []
        all_output_ids: List[List[int]] = []
        all_output_strs: List[str] = []

        for i, prompt in enumerate(prompts):
            processor_kwargs: Dict[str, Any] = {
                "text": prompt,
                "return_tensors": "pt",
            }
            if images is not None and images[i] is not None:
                processor_kwargs["images"] = images[i]

            if audios is not None:
                audio, sr = audios[i]
                processor_kwargs["audio"] = audio
                processor_kwargs["sampling_rate"] = sr

            inputs = self.processor(**processor_kwargs)
            inputs = self.postprocess_inputs(inputs)

            output = self.model.generate(
                **self.wrap_device(inputs),
                use_cache=True,
                do_sample=False,
                max_new_tokens=max_tokens,
                output_hidden_states=True,
                return_dict_in_generate=True,
                **kwargs,
            )

            (
                seq_logprobs_lst,
                output_len,
            ) = self._hidden_states_to_logprobs(output.hidden_states,
                                                num_logprobs)

            all_logprobs.append(seq_logprobs_lst)
            seq_ids = output.sequences[0]
            output_len = len(seq_logprobs_lst)
            output_ids = seq_ids[-output_len:]
            all_output_ids.append(output_ids.tolist())
            all_output_strs.append(self.tokenizer.decode(output_ids))

        outputs = zip(all_output_ids, all_output_strs, all_logprobs)
        return [(output_ids, output_str, output_logprobs)
                for output_ids, output_str, output_logprobs in outputs]

    def generate_encoder_decoder_greedy_logprobs_limit(
        self,
        encoder_decoder_prompts: List[ExplicitEncoderDecoderPrompt[str, str]],
        max_tokens: int,
        num_logprobs: int,
        **kwargs: Any,
    ) -> List[TokensTextLogprobs]:
        '''
        Greedy logprobs generation for vLLM encoder/decoder models
        '''

        all_logprobs: List[List[Dict[int, float]]] = []
        all_output_ids: List[List[int]] = []
        all_output_strs: List[str] = []

        for (encoder_prompt,
             decoder_prompt) in to_enc_dec_tuple_list(encoder_decoder_prompts):
            encoder_input_ids = self.wrap_device(
                self.tokenizer(encoder_prompt, return_tensors="pt").input_ids)
            decoder_input_ids = (
                None if decoder_prompt is None else self.wrap_device(
                    self.tokenizer(decoder_prompt,
                                   return_tensors="pt").input_ids))

            output = self.model.generate(
                encoder_input_ids,
                decoder_input_ids=decoder_input_ids,
                use_cache=True,
                do_sample=False,
                max_new_tokens=max_tokens,
                output_hidden_states=True,
                return_dict_in_generate=True,
                **kwargs,
            )

            (
                seq_logprobs_lst,
                output_len,
            ) = self._hidden_states_to_logprobs(output.decoder_hidden_states,
                                                num_logprobs)

            all_logprobs.append(seq_logprobs_lst)
            seq_ids = output.sequences[0]
            output_ids = seq_ids[-output_len:]
            all_output_ids.append(output_ids.tolist())
            all_output_strs.append(self.tokenizer.decode(output_ids))

        outputs = zip(all_output_ids, all_output_strs, all_logprobs)
        return [(output_ids, output_str, output_logprobs)
                for output_ids, output_str, output_logprobs in outputs]

    def encode(self, prompts: List[str]) -> List[List[torch.Tensor]]:
        return self.model.encode(prompts)

    def __enter__(self):
        return self

    def __exit__(self, exc_type, exc_value, traceback):
        del self.model
        cleanup()


@pytest.fixture(scope="session")
def hf_runner():
    return HfRunner


class VllmRunner:

    def __init__(
        self,
        model_name: str,
        tokenizer_name: Optional[str] = None,
        # Use smaller max model length, otherwise bigger model cannot run due
        # to kv cache size limit.
        max_model_len: int = 1024,
        dtype: str = "half",
        disable_log_stats: bool = True,
        tensor_parallel_size: int = 1,
        block_size: int = 16,
        enable_chunked_prefill: bool = False,
        swap_space: int = 4,
        enforce_eager: Optional[bool] = False,
        **kwargs,
    ) -> None:
        self.model = LLM(
            model=model_name,
            tokenizer=tokenizer_name,
            trust_remote_code=True,
            dtype=dtype,
            swap_space=swap_space,
            enforce_eager=enforce_eager,
            disable_log_stats=disable_log_stats,
            tensor_parallel_size=tensor_parallel_size,
            max_model_len=max_model_len,
            block_size=block_size,
            enable_chunked_prefill=enable_chunked_prefill,
            **kwargs,
        )

    def generate(
        self,
        prompts: List[str],
        sampling_params: SamplingParams,
        images: Optional[PromptImageInput] = None,
    ) -> List[Tuple[List[List[int]], List[str]]]:
        if images is not None:
            assert len(prompts) == len(images)

        inputs = [TextPrompt(prompt=prompt) for prompt in prompts]
        if images is not None:
            for i, image in enumerate(images):
                inputs[i]["multi_modal_data"] = {"image": image}

        req_outputs = self.model.generate(inputs,
                                          sampling_params=sampling_params)

        outputs: List[Tuple[List[List[int]], List[str]]] = []
        for req_output in req_outputs:
            prompt_str = req_output.prompt
            prompt_ids = req_output.prompt_token_ids
            req_sample_output_ids: List[List[int]] = []
            req_sample_output_strs: List[str] = []
            for sample in req_output.outputs:
                output_str = sample.text
                output_ids = list(sample.token_ids)
                req_sample_output_ids.append(prompt_ids + output_ids)
                req_sample_output_strs.append(prompt_str + output_str)
            outputs.append((req_sample_output_ids, req_sample_output_strs))
        return outputs

    def _final_steps_generate_w_logprobs(
        self,
        req_outputs: List[RequestOutput],
    ) -> List[TokensTextLogprobsPromptLogprobs]:
        outputs: List[TokensTextLogprobsPromptLogprobs] = []
        for req_output in req_outputs:
            assert len(req_output.outputs) > 0
            for sample in req_output.outputs:
                output_str = sample.text
                output_ids = list(sample.token_ids)
                output_logprobs = sample.logprobs
            outputs.append((output_ids, output_str, output_logprobs,
                            req_output.prompt_logprobs))
        return outputs

    def generate_w_logprobs(
        self,
        prompts: List[str],
        sampling_params: SamplingParams,
<<<<<<< HEAD
        images: Optional[Union[List[Image.Image],
                               List[List[Image.Image]]]] = None,
        audios: Optional[Union[List[Tuple[np.ndarray, int]],
                               List[List[Tuple[np.ndarray, int]]]]] = None
    ) -> Union[List[TokensTextLogprobs],
               List[TokensTextLogprobsPromptLogprobs]]:
=======
        images: Optional[PromptImageInput] = None,
        audios: Optional[PromptAudioInput] = None,
    ) -> List[Tuple[List[int], str, Optional[SampleLogprobs]]]:
>>>>>>> fab5f53e
        assert sampling_params.logprobs is not None

        if images is not None:
            assert len(prompts) == len(images)

        inputs = [TextPrompt(prompt=prompt) for prompt in prompts]
        if images is not None:
            for i, image in enumerate(images):
                inputs[i]["multi_modal_data"] = {"image": image}

        if audios is not None:
            for i, audio in enumerate(audios):
                inputs[i]["multi_modal_data"] = {"audio": audio}

        req_outputs = self.model.generate(inputs,
                                          sampling_params=sampling_params)

        toks_str_logsprobs_prompt_logprobs = (
            self._final_steps_generate_w_logprobs(req_outputs))
        # Omit prompt logprobs if not required by sampling params
        return ([x[0:-1] for x in toks_str_logsprobs_prompt_logprobs]
                if sampling_params.prompt_logprobs is None else
                toks_str_logsprobs_prompt_logprobs)

    def generate_encoder_decoder_w_logprobs(
        self,
        encoder_decoder_prompts: List[ExplicitEncoderDecoderPrompt[str, str]],
        sampling_params: SamplingParams,
    ) -> Union[List[TokensTextLogprobs],
               List[TokensTextLogprobsPromptLogprobs]]:
        '''
        Logprobs generation for vLLM encoder/decoder models
        '''

        assert sampling_params.logprobs is not None
        req_outputs = self.model.generate(encoder_decoder_prompts,
                                          sampling_params=sampling_params)
        toks_str_logsprobs_prompt_logprobs = (
            self._final_steps_generate_w_logprobs(req_outputs))
        # Omit prompt logprobs if not required by sampling params
        return ([x[0:-1] for x in toks_str_logsprobs_prompt_logprobs]
                if sampling_params.prompt_logprobs is None else
                toks_str_logsprobs_prompt_logprobs)

    def generate_greedy(
        self,
        prompts: List[str],
        max_tokens: int,
        images: Optional[List[Image.Image]] = None,
    ) -> List[Tuple[List[int], str]]:
        greedy_params = SamplingParams(temperature=0.0, max_tokens=max_tokens)
        outputs = self.generate(prompts, greedy_params, images=images)
        return [(output_ids[0], output_str[0])
                for output_ids, output_str in outputs]

    def generate_greedy_logprobs(
        self,
        prompts: List[str],
        max_tokens: int,
        num_logprobs: int,
<<<<<<< HEAD
        num_prompt_logprobs: Optional[int] = None,
        images: Optional[Union[List[Image.Image],
                               List[List[Image.Image]]]] = None,
        audios: Optional[Union[List[Tuple[np.ndarray, int]],
                               List[List[Tuple[np.ndarray, int]]]]] = None,
=======
        images: Optional[PromptImageInput] = None,
        audios: Optional[PromptAudioInput] = None,
>>>>>>> fab5f53e
        stop_token_ids: Optional[List[int]] = None,
    ) -> Union[List[TokensTextLogprobs],
               List[TokensTextLogprobsPromptLogprobs]]:
        greedy_logprobs_params = SamplingParams(
            temperature=0.0,
            max_tokens=max_tokens,
            logprobs=num_logprobs,
            prompt_logprobs=(num_prompt_logprobs),
            stop_token_ids=stop_token_ids)
        return self.generate_w_logprobs(prompts,
                                        greedy_logprobs_params,
                                        images=images,
                                        audios=audios)

    def generate_encoder_decoder_greedy_logprobs(
        self,
        encoder_decoder_prompts: List[ExplicitEncoderDecoderPrompt[str, str]],
        max_tokens: int,
        num_logprobs: int,
        num_prompt_logprobs: Optional[int] = None,
    ) -> Union[List[TokensTextLogprobs],
               List[TokensTextLogprobsPromptLogprobs]]:
        greedy_logprobs_params = SamplingParams(
            temperature=0.0,
            use_beam_search=False,
            max_tokens=max_tokens,
            logprobs=num_logprobs,
            prompt_logprobs=(num_prompt_logprobs),
        )
        '''
        Greedy logprobs generation for vLLM encoder/decoder models
        '''

        return self.generate_encoder_decoder_w_logprobs(
            encoder_decoder_prompts, greedy_logprobs_params)

    def generate_beam_search(
        self,
        prompts: List[str],
        beam_width: int,
        max_tokens: int,
    ) -> List[Tuple[List[List[int]], List[str]]]:
        beam_search_params = SamplingParams(n=beam_width,
                                            use_beam_search=True,
                                            temperature=0.0,
                                            max_tokens=max_tokens)
        outputs = self.generate(prompts, beam_search_params)
        return outputs

    def encode(self, prompts: List[str]) -> List[List[float]]:
        req_outputs = self.model.encode(prompts)
        outputs = []
        for req_output in req_outputs:
            embedding = req_output.outputs.embedding
            outputs.append(embedding)
        return outputs

    def __enter__(self):
        return self

    def __exit__(self, exc_type, exc_value, traceback):
        del self.model
        cleanup()


@pytest.fixture(scope="session")
def vllm_runner():
    return VllmRunner


def get_tokenizer_pool_config(tokenizer_group_type):
    if tokenizer_group_type is None:
        return None
    if tokenizer_group_type == "ray":
        return TokenizerPoolConfig(pool_size=1,
                                   pool_type="ray",
                                   extra_config={})
    if isinstance(tokenizer_group_type, type):
        return TokenizerPoolConfig(pool_size=1,
                                   pool_type=tokenizer_group_type,
                                   extra_config={})
    raise ValueError(f"Unknown tokenizer_group_type: {tokenizer_group_type}")


@pytest.fixture()
def temporary_enable_log_propagate():
    import logging
    logger = logging.getLogger("vllm")
    logger.propagate = True
    yield
    logger.propagate = False


@pytest.fixture()
def caplog_vllm(temporary_enable_log_propagate, caplog):
    # To capture vllm log, we should enable propagate=True temporarily
    # because caplog depends on logs propagated to the root logger.
    yield caplog


@pytest.fixture(scope="session")
def num_gpus_available():
    """Get number of GPUs without initializing the CUDA context
    in current process."""

    return cuda_device_count_stateless()


temp_dir = tempfile.gettempdir()
_dummy_path = os.path.join(temp_dir, "dummy_opt")


@pytest.fixture
def dummy_opt_path():
    json_path = os.path.join(_dummy_path, "config.json")
    if not os.path.exists(_dummy_path):
        snapshot_download(repo_id="facebook/opt-125m",
                          local_dir=_dummy_path,
                          ignore_patterns=[
                              "*.bin", "*.bin.index.json", "*.pt", "*.h5",
                              "*.msgpack"
                          ])
        assert os.path.exists(json_path)
        with open(json_path, "r") as f:
            config = json.load(f)
        config["architectures"] = ["MyOPTForCausalLM"]
        with open(json_path, "w") as f:
            json.dump(config, f)
    return _dummy_path<|MERGE_RESOLUTION|>--- conflicted
+++ resolved
@@ -629,18 +629,10 @@
         self,
         prompts: List[str],
         sampling_params: SamplingParams,
-<<<<<<< HEAD
-        images: Optional[Union[List[Image.Image],
-                               List[List[Image.Image]]]] = None,
-        audios: Optional[Union[List[Tuple[np.ndarray, int]],
-                               List[List[Tuple[np.ndarray, int]]]]] = None
+        images: Optional[PromptImageInput] = None,
+        audios: Optional[PromptAudioInput] = None,
     ) -> Union[List[TokensTextLogprobs],
                List[TokensTextLogprobsPromptLogprobs]]:
-=======
-        images: Optional[PromptImageInput] = None,
-        audios: Optional[PromptAudioInput] = None,
-    ) -> List[Tuple[List[int], str, Optional[SampleLogprobs]]]:
->>>>>>> fab5f53e
         assert sampling_params.logprobs is not None
 
         if images is not None:
@@ -701,16 +693,9 @@
         prompts: List[str],
         max_tokens: int,
         num_logprobs: int,
-<<<<<<< HEAD
         num_prompt_logprobs: Optional[int] = None,
-        images: Optional[Union[List[Image.Image],
-                               List[List[Image.Image]]]] = None,
-        audios: Optional[Union[List[Tuple[np.ndarray, int]],
-                               List[List[Tuple[np.ndarray, int]]]]] = None,
-=======
         images: Optional[PromptImageInput] = None,
         audios: Optional[PromptAudioInput] = None,
->>>>>>> fab5f53e
         stop_token_ids: Optional[List[int]] = None,
     ) -> Union[List[TokensTextLogprobs],
                List[TokensTextLogprobsPromptLogprobs]]:

--- conflicted
+++ resolved
@@ -798,11 +798,7 @@
         images: Optional[PromptImageInput] = None,
         audios: Optional[PromptAudioInput] = None,
         videos: Optional[PromptVideoInput] = None,
-<<<<<<< HEAD
         lora_requests: Optional[List[LoRARequest]] = None,
-=======
-        lora_requests: Optional[List[LoRARequest]] = None
->>>>>>> 0860f9ce
     ) -> Union[List[TokensTextLogprobs],
                List[TokensTextLogprobsPromptLogprobs]]:
         inputs = self.get_inputs(prompts,
@@ -864,21 +860,12 @@
         images: Optional[PromptImageInput] = None,
         videos: Optional[PromptVideoInput] = None,
         audios: Optional[PromptAudioInput] = None,
-<<<<<<< HEAD
         lora_requests: Optional[List[LoRARequest]] = None,
-=======
-        lora_requests: Optional[List[LoRARequest]] = None
->>>>>>> 0860f9ce
     ) -> List[Tuple[List[int], str]]:
         greedy_params = SamplingParams(temperature=0.0, max_tokens=max_tokens)
         outputs = self.generate(prompts,
                                 greedy_params,
                                 images=images,
-<<<<<<< HEAD
-=======
-                                videos=videos,
-                                audios=audios,
->>>>>>> 0860f9ce
                                 lora_requests=lora_requests)
         return [(output_ids[0], output_str[0])
                 for output_ids, output_str in outputs]
@@ -905,24 +892,12 @@
         
         
 
-        outputs = self.generate_w_logprobs(prompts,
-                                           greedy_logprobs_params,
-                                           images=images,
-                                           audios=audios,
-                                           videos=videos,
-                                           lora_requests=lora_requests)
-
-<<<<<<< HEAD
-        return [(output_ids, output_str, output_logprobs)
-                for output_ids, output_str, output_logprobs in outputs]
-=======
         return self.generate_w_logprobs(prompts,
                                         greedy_logprobs_params,
                                         images=images,
                                         audios=audios,
                                         videos=videos,
                                         lora_requests=lora_requests)
->>>>>>> 0860f9ce
 
     def generate_encoder_decoder_greedy_logprobs(
         self,
@@ -930,11 +905,7 @@
         max_tokens: int,
         num_logprobs: int,
         num_prompt_logprobs: Optional[int] = None,
-<<<<<<< HEAD
         lora_requests: Optional[List[LoRARequest]] = None,
-=======
-        lora_requests: Optional[List[LoRARequest]] = None
->>>>>>> 0860f9ce
     ) -> Union[List[TokensTextLogprobs],
                List[TokensTextLogprobsPromptLogprobs]]:
         greedy_logprobs_params = SamplingParams(

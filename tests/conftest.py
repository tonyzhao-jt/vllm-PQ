import os
from typing import List, Optional, Tuple

from PIL import Image
import pytest
import torch
from transformers import (AutoModelForCausalLM, AutoProcessor,
                          LlavaForConditionalGeneration)

from vllm import LLM, SamplingParams
<<<<<<< HEAD
from vllm.config import VisionLanguageConfig
from vllm.transformers_utils.tokenizer import get_tokenizer
from vllm.config import TokenizerPoolConfig
from vllm.sequence import MultiModalData
=======
from vllm.config import TokenizerPoolConfig
from vllm.transformers_utils.tokenizer import get_tokenizer
>>>>>>> 01bfb22b

_TEST_DIR = os.path.dirname(__file__)
_TEST_PROMPTS = [os.path.join(_TEST_DIR, "prompts", "example.txt")]
_LONG_PROMPTS = [os.path.join(_TEST_DIR, "prompts", "summary.txt")]

# Multi modal related
_PIXEL_VALUES_FILES = [
    os.path.join(_TEST_DIR, "images", filename) for filename in
    ["stop_sign_pixel_values.pt", "cherry_blossom_pixel_values.pt"]
]
_IMAGE_FEATURES_FILES = [
    os.path.join(_TEST_DIR, "images", filename) for filename in
    ["stop_sign_image_features.pt", "cherry_blossom_image_features.pt"]
]
_IMAGE_FILES = [
    os.path.join(_TEST_DIR, "images", filename)
    for filename in ["stop_sign.jpg", "cherry_blossom.jpg"]
]
_IMAGE_PROMPTS = [
    "<image>\nUSER: What's the content of the image?\nASSISTANT:",
    "<image>\nUSER: What is the season?\nASSISTANT:"
]
assert len(_PIXEL_VALUES_FILES) == len(_IMAGE_FEATURES_FILES) == len(
    _IMAGE_FILES) == len(_IMAGE_PROMPTS)


def _read_prompts(filename: str) -> List[str]:
    with open(filename, "r") as f:
        prompts = f.readlines()
        return prompts


@pytest.fixture(scope="session")
def hf_image_prompts() -> List[str]:
    return _IMAGE_PROMPTS


@pytest.fixture(scope="session")
def hf_images() -> List[Image.Image]:
    return [Image.open(filename) for filename in _IMAGE_FILES]


@pytest.fixture()
def vllm_images(request) -> "torch.Tensor":
    vision_language_config = request.getfixturevalue("model_and_config")[1]
    all_images = []
    if vision_language_config.image_input_type == (
            VisionLanguageConfig.ImageInputType.IMAGE_FEATURES):
        filenames = _IMAGE_FEATURES_FILES
    else:
        filenames = _PIXEL_VALUES_FILES
    for filename in filenames:
        all_images.append(torch.load(filename))
    return torch.concat(all_images, dim=0)


@pytest.fixture()
def vllm_image_prompts(request) -> List[str]:
    vision_language_config = request.getfixturevalue("model_and_config")[1]
    return [
        "<image>" * (vision_language_config.image_feature_size - 1) + p
        for p in _IMAGE_PROMPTS
    ]


@pytest.fixture
def example_prompts() -> List[str]:
    prompts = []
    for filename in _TEST_PROMPTS:
        prompts += _read_prompts(filename)
    return prompts


@pytest.fixture
def example_long_prompts() -> List[str]:
    prompts = []
    for filename in _LONG_PROMPTS:
        prompts += _read_prompts(filename)
    return prompts


_STR_DTYPE_TO_TORCH_DTYPE = {
    "half": torch.half,
    "bfloat16": torch.bfloat16,
    "float": torch.float,
}

_VISION_LANGUAGE_MODELS = {
    "llava-hf/llava-1.5-7b-hf": LlavaForConditionalGeneration,
}


class HfRunner:

    def __init__(
        self,
        model_name: str,
        tokenizer_name: Optional[str] = None,
        dtype: str = "half",
    ) -> None:
        assert dtype in _STR_DTYPE_TO_TORCH_DTYPE
        torch_dtype = _STR_DTYPE_TO_TORCH_DTYPE[dtype]
        self.model_name = model_name
        if model_name not in _VISION_LANGUAGE_MODELS:
            self.model = AutoModelForCausalLM.from_pretrained(
                model_name,
                torch_dtype=torch_dtype,
                trust_remote_code=True,
            ).cuda()
            self.processor = None
        else:
            self.model = _VISION_LANGUAGE_MODELS[model_name].from_pretrained(
                model_name,
                torch_dtype=torch_dtype,
                trust_remote_code=True,
            ).cuda()
            self.processor = AutoProcessor.from_pretrained(
                model_name,
                torch_dtype=torch_dtype,
            )
        if tokenizer_name is None:
            tokenizer_name = model_name
        self.tokenizer = get_tokenizer(tokenizer_name, trust_remote_code=True)

    def generate(
        self,
        prompts: List[str],
        images: Optional[List[Image.Image]] = None,
        **kwargs,
    ) -> List[Tuple[List[int], str]]:
        outputs: List[Tuple[List[int], str]] = []
        if images:
            assert len(prompts) == len(images)
        for i, prompt in enumerate(prompts):
            if self.model_name not in _VISION_LANGUAGE_MODELS:
                input_ids = self.tokenizer(prompt,
                                           return_tensors="pt").input_ids
                inputs = {"input_ids": input_ids.cuda()}
            else:
                image = images[i] if images else None
                inputs = self.processor(text=prompt,
                                        images=image,
                                        return_tensors="pt")
                inputs = {
                    key: value.cuda() if value is not None else None
                    for key, value in inputs.items()
                }
            output_ids = self.model.generate(
                **inputs,
                use_cache=True,
                **kwargs,
            )
            output_str = self.tokenizer.batch_decode(
                output_ids,
                skip_special_tokens=True,
                clean_up_tokenization_spaces=False,
            )
            output_ids = output_ids.cpu().tolist()
            outputs.append((output_ids, output_str))
        return outputs

    def generate_greedy(
        self,
        prompts: List[str],
        max_tokens: int,
        images: Optional["torch.Tensor"] = None,
    ) -> List[Tuple[List[int], str]]:
        outputs = self.generate(prompts,
                                do_sample=False,
                                max_new_tokens=max_tokens,
                                images=images)
        for i in range(len(outputs)):
            output_ids, output_str = outputs[i]
            outputs[i] = (output_ids[0], output_str[0])
        return outputs

    def generate_beam_search(
        self,
        prompts: List[str],
        beam_width: int,
        max_tokens: int,
    ) -> List[Tuple[List[int], str]]:
        outputs = self.generate(prompts,
                                do_sample=False,
                                max_new_tokens=max_tokens,
                                num_beams=beam_width,
                                num_return_sequences=beam_width)
        for i in range(len(outputs)):
            output_ids, output_str = outputs[i]
            for j in range(len(output_ids)):
                output_ids[j] = [
                    x for x in output_ids[j]
                    if x != self.tokenizer.pad_token_id
                ]
            outputs[i] = (output_ids, output_str)
        return outputs

    def generate_greedy_logprobs(
        self,
        prompts: List[str],
        max_tokens: int,
    ) -> List[List[torch.Tensor]]:
        all_logprobs = []
        for prompt in prompts:
            input_ids = self.tokenizer(prompt, return_tensors="pt").input_ids
            output = self.model.generate(
                input_ids.cuda(),
                use_cache=True,
                do_sample=False,
                max_new_tokens=max_tokens,
                output_hidden_states=True,
                return_dict_in_generate=True,
            )
            seq_logprobs = []
            for hidden_states in output.hidden_states:
                last_hidden_states = hidden_states[-1][0]
                logits = torch.matmul(
                    last_hidden_states,
                    self.model.get_output_embeddings().weight.t(),
                )
                if self.model.get_output_embeddings().bias is not None:
                    logits += self.model.get_output_embeddings(
                    ).bias.unsqueeze(0)
                logprobs = torch.nn.functional.log_softmax(logits,
                                                           dim=-1,
                                                           dtype=torch.float32)
                seq_logprobs.append(logprobs)
            all_logprobs.append(seq_logprobs)
        return all_logprobs


@pytest.fixture
def hf_runner():
    return HfRunner


class VllmRunner:

    def __init__(
        self,
        model_name: str,
        tokenizer_name: Optional[str] = None,
        dtype: str = "half",
        disable_log_stats: bool = True,
        tensor_parallel_size: int = 1,
        **kwargs,
    ) -> None:
        self.model = LLM(
            model=model_name,
            tokenizer=tokenizer_name,
            trust_remote_code=True,
            dtype=dtype,
            swap_space=0,
            disable_log_stats=disable_log_stats,
            tensor_parallel_size=tensor_parallel_size,
            **kwargs,
        )

    def generate(
        self,
        prompts: List[str],
        sampling_params: SamplingParams,
        images: Optional["torch.Tensor"] = None,
    ) -> List[Tuple[List[int], str]]:
        if images is not None:
            assert len(prompts) == images.shape[0]
        req_outputs = self.model.generate(
            prompts,
            sampling_params=sampling_params,
            multi_modal_data=MultiModalData(type=MultiModalData.Type.IMAGE,
                                            data=images)
            if images is not None else None)
        outputs = []
        for req_output in req_outputs:
            prompt_str = req_output.prompt
            prompt_ids = req_output.prompt_token_ids
            req_sample_output_ids = []
            req_sample_output_strs = []
            for sample in req_output.outputs:
                output_str = sample.text
                output_ids = sample.token_ids
                req_sample_output_ids.append(prompt_ids + output_ids)
                req_sample_output_strs.append(prompt_str + output_str)
            outputs.append((req_sample_output_ids, req_sample_output_strs))
        return outputs

    def generate_w_logprobs(
        self,
        prompts: List[str],
        sampling_params: SamplingParams,
    ) -> List[Tuple[List[int], str]]:
        assert sampling_params.logprobs is not None

        req_outputs = self.model.generate(prompts,
                                          sampling_params=sampling_params)
        outputs = []
        for req_output in req_outputs:
            for sample in req_output.outputs:
                output_str = sample.text
                output_ids = sample.token_ids
                output_logprobs = sample.logprobs
            outputs.append((output_ids, output_str, output_logprobs))
        return outputs

    def generate_greedy(
        self,
        prompts: List[str],
        max_tokens: int,
        images: Optional[torch.Tensor] = None,
    ) -> List[Tuple[List[int], str]]:
        greedy_params = SamplingParams(temperature=0.0, max_tokens=max_tokens)
        outputs = self.generate(prompts, greedy_params, images=images)
        return [(output_ids[0], output_str[0])
                for output_ids, output_str in outputs]

    def generate_greedy_logprobs(
        self,
        prompts: List[str],
        max_tokens: int,
        num_logprobs: int,
    ) -> List[Tuple[List[int], str]]:
        greedy_logprobs_params = SamplingParams(temperature=0.0,
                                                max_tokens=max_tokens,
                                                logprobs=num_logprobs)
        outputs = self.generate_w_logprobs(prompts, greedy_logprobs_params)

        return [(output_ids, output_str, output_logprobs)
                for output_ids, output_str, output_logprobs in outputs]

    def generate_beam_search(
        self,
        prompts: List[str],
        beam_width: int,
        max_tokens: int,
    ) -> List[Tuple[List[int], str]]:
        beam_search_params = SamplingParams(n=beam_width,
                                            use_beam_search=True,
                                            temperature=0.0,
                                            max_tokens=max_tokens)
        outputs = self.generate(prompts, beam_search_params)
        return outputs


@pytest.fixture
def vllm_runner():
    return VllmRunner


def get_tokenizer_pool_config(tokenizer_group_type):
    if tokenizer_group_type is None:
        return None
    if tokenizer_group_type == "ray":
        return TokenizerPoolConfig(pool_size=1,
                                   pool_type="ray",
                                   extra_config={})
    raise ValueError(f"Unknown tokenizer_group_type: {tokenizer_group_type}")<|MERGE_RESOLUTION|>--- conflicted
+++ resolved
@@ -1,22 +1,16 @@
 import os
 from typing import List, Optional, Tuple
 
-from PIL import Image
 import pytest
 import torch
+from PIL import Image
 from transformers import (AutoModelForCausalLM, AutoProcessor,
                           LlavaForConditionalGeneration)
 
 from vllm import LLM, SamplingParams
-<<<<<<< HEAD
-from vllm.config import VisionLanguageConfig
+from vllm.config import TokenizerPoolConfig, VisionLanguageConfig
+from vllm.sequence import MultiModalData
 from vllm.transformers_utils.tokenizer import get_tokenizer
-from vllm.config import TokenizerPoolConfig
-from vllm.sequence import MultiModalData
-=======
-from vllm.config import TokenizerPoolConfig
-from vllm.transformers_utils.tokenizer import get_tokenizer
->>>>>>> 01bfb22b
 
 _TEST_DIR = os.path.dirname(__file__)
 _TEST_PROMPTS = [os.path.join(_TEST_DIR, "prompts", "example.txt")]

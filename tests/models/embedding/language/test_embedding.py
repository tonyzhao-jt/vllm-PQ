--- conflicted
+++ resolved
@@ -7,13 +7,9 @@
 import torch.nn.functional as F
 
 MODELS = [
-<<<<<<< HEAD
     "BAAI/bge-base-en-v1.5"
     # "intfloat/e5-mistral-7b-instruct",
-=======
-    "intfloat/e5-mistral-7b-instruct",
-    "BAAI/bge-multilingual-gemma2",
->>>>>>> 04de9057
+    # "BAAI/bge-multilingual-gemma2",
 ]
 
 

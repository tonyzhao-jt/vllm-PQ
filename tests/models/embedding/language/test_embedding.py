--- conflicted
+++ resolved
@@ -9,7 +9,6 @@
 from vllm.inputs import build_decoder_prompts
 
 MODELS = [
-<<<<<<< HEAD
     {
         "name": "intfloat/e5-mistral-7b-instruct",
         "is_decoder_only": True
@@ -19,10 +18,6 @@
         "is_decoder_only": False,
         "max_model_len": 512
     },
-=======
-    "intfloat/e5-mistral-7b-instruct",
-    "BAAI/bge-multilingual-gemma2",
->>>>>>> 487678d0
 ]
 
 
@@ -43,13 +38,6 @@
     model: dict,
     dtype: str,
 ) -> None:
-<<<<<<< HEAD
-    model_name = model["name"]
-    is_decoder_only = model["is_decoder_only"]
-    max_model_len = model.get("max_model_len", 1024)
-    with hf_runner(model_name, dtype=dtype,
-                   is_embedding_model=True) as hf_model:
-=======
     # The example_prompts has ending "\n", for example:
     # "Write a short story about a robot that dreams for the first time.\n"
     # sentence_transformers will strip the input texts, see:
@@ -58,8 +46,11 @@
     # So we need to strip the input texts to avoid test failing.
     example_prompts = [str(s).strip() for s in example_prompts]
 
-    with hf_runner(model, dtype=dtype, is_embedding_model=True) as hf_model:
->>>>>>> 487678d0
+    model_name = model["name"]
+    is_decoder_only = model["is_decoder_only"]
+    max_model_len = model.get("max_model_len", 1024)
+    with hf_runner(model_name, dtype=dtype,
+                   is_embedding_model=True) as hf_model:
         hf_outputs = hf_model.encode(example_prompts)
 
     with vllm_runner(

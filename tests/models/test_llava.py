from typing import List, Optional, Tuple, Type

import pytest
from transformers import AutoTokenizer

from vllm.config import VisionLanguageConfig

from ..conftest import IMAGE_ASSETS, HfRunner, VllmRunner, _ImageAssets
from .utils import check_outputs_equal

pytestmark = pytest.mark.vlm

# The image token is placed before "user" on purpose so that the test can pass
HF_IMAGE_PROMPTS = IMAGE_ASSETS.prompts({
    "stop_sign":
    "<image>\nUSER: What's the content of the image?\nASSISTANT:",
    "cherry_blossom":
    "<image>\nUSER: What is the season?\nASSISTANT:",
})


def iter_llava_configs(model_name: str):
    image_hw_to_feature_size = {
        (336, 336): 576,
    }

    for (h, w), f in image_hw_to_feature_size.items():
        input_shape = (1, 3, h, w)
        yield (model_name,
               VisionLanguageConfig(image_feature_size=f,
                                    image_token_id=32000,
                                    image_input_shape=input_shape))


model_and_vl_config = [
    *iter_llava_configs("llava-hf/llava-1.5-7b-hf"),
]


def vllm_to_hf_output(vllm_output: Tuple[List[int], str],
                      vlm_config: VisionLanguageConfig, model_id: str):
    """Sanitize vllm output to be comparable with hf output.
    The function reduces `input_ids` from 1, 32000, 32000, ..., 32000,
    x1, x2, x3 ... to 1, 32000, x1, x2, x3 ...
    It also reduces `output_str` from "<image><image>bla" to "bla".
    """
    output_ids, output_str = vllm_output
    image_token_id = vlm_config.image_token_id

    tokenizer = AutoTokenizer.from_pretrained(model_id)
    image_token_str = tokenizer.decode(image_token_id)

    hf_output_ids = [
        token_id for idx, token_id in enumerate(output_ids)
        if token_id != image_token_id or output_ids[idx - 1] != image_token_id
    ]
    hf_output_str = output_str \
        .replace(image_token_str * vlm_config.image_feature_size, "")

    return hf_output_ids, hf_output_str


def run_test(
    hf_runner: Type[HfRunner],
    vllm_runner: Type[VllmRunner],
    image_assets: _ImageAssets,
    model_and_config: Tuple[str, VisionLanguageConfig],
    *,
    dtype: str,
    max_tokens: int,
    tensor_parallel_size: int,
    distributed_executor_backend: Optional[str] = None,
):
    """Inference result should be the same between hf and vllm.

    All the image fixtures for the test is under tests/images.
    For huggingface runner, we provide the PIL images as input.
    For vllm runner, we provide MultiModalData objects and corresponding
    vision language config as input.
    Note, the text input is also adjusted to abide by vllm contract.
    The text output is sanitized to be able to compare with hf.
    """
    model_id, vlm_config = model_and_config
    hf_images = [asset.for_hf() for asset in image_assets]
<<<<<<< HEAD
    vllm_images = [asset.for_vllm() for asset in image_assets]
=======
>>>>>>> af9ad46f

    # NOTE: take care of the order. run vLLM first, and then run HF.
    # vLLM needs a fresh new process without cuda initialization.
    # if we run HF first, the cuda initialization will be done and it
    # will hurt multiprocessing backend with fork method (the default method).

    with vllm_runner(model_id,
                     dtype=dtype,
                     tensor_parallel_size=tensor_parallel_size,
                     distributed_executor_backend=distributed_executor_backend,
                     enforce_eager=True,
                     **vlm_config.as_cli_args_dict()) as vllm_model:

        # NOTE: `asset.for_vllm` will call `torch.cuda.device_count()`
        # we must put it inside the vllm_runner context manager
        # i.e. after creating vLLM instance.
        vllm_images = [asset.for_vllm(vlm_config) for asset in image_assets]

        vllm_image_prompts = [
            p.replace("<image>", "<image>" * vlm_config.image_feature_size)
            for p in HF_IMAGE_PROMPTS
        ]

        vllm_outputs = vllm_model.generate_greedy(vllm_image_prompts,
                                                  max_tokens,
                                                  images=vllm_images)

    with hf_runner(model_id, dtype=dtype, is_vision_model=True) as hf_model:
        hf_outputs = hf_model.generate_greedy(HF_IMAGE_PROMPTS,
                                              max_tokens,
                                              images=hf_images)

    check_outputs_equal(
        hf_outputs,
        [
            vllm_to_hf_output(vllm_output, vlm_config, model_id)
            for vllm_output in vllm_outputs
        ],
        name_0="hf",
        name_1="vllm",
    )


@pytest.mark.parametrize("model_and_config", model_and_vl_config)
@pytest.mark.parametrize("dtype", ["half"])
@pytest.mark.parametrize("max_tokens", [128])
def test_models(hf_runner, vllm_runner, image_assets, model_and_config,
                dtype: str, max_tokens: int) -> None:
    run_test(
        hf_runner,
        vllm_runner,
        image_assets,
        model_and_config,
        dtype=dtype,
        max_tokens=max_tokens,
        tensor_parallel_size=1,
    )<|MERGE_RESOLUTION|>--- conflicted
+++ resolved
@@ -82,10 +82,6 @@
     """
     model_id, vlm_config = model_and_config
     hf_images = [asset.for_hf() for asset in image_assets]
-<<<<<<< HEAD
-    vllm_images = [asset.for_vllm() for asset in image_assets]
-=======
->>>>>>> af9ad46f
 
     # NOTE: take care of the order. run vLLM first, and then run HF.
     # vLLM needs a fresh new process without cuda initialization.
@@ -102,7 +98,7 @@
         # NOTE: `asset.for_vllm` will call `torch.cuda.device_count()`
         # we must put it inside the vllm_runner context manager
         # i.e. after creating vLLM instance.
-        vllm_images = [asset.for_vllm(vlm_config) for asset in image_assets]
+        vllm_images = [asset.for_vllm() for asset in image_assets]
 
         vllm_image_prompts = [
             p.replace("<image>", "<image>" * vlm_config.image_feature_size)

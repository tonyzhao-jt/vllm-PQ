import itertools
import re
from typing import List, Optional, Tuple

import pytest
from transformers import AutoTokenizer

from vllm.config import VisionLanguageConfig
from vllm.multimodal.image import ImagePixelData
from vllm.multimodal.utils import rescale_image_size

from ..conftest import IMAGE_ASSETS
from .utils import check_outputs_equal

pytestmark = pytest.mark.vlm

_PREFACE = (
    "A chat between a curious human and an artificial intelligence assistant. "
    "The assistant gives helpful, detailed, and polite answers to the human's "
    "questions.")

HF_IMAGE_PROMPTS = IMAGE_ASSETS.prompts({
    "stop_sign":
    f"{_PREFACE} USER: <image>\nWhat's the content of the image? ASSISTANT:",
    "cherry_blossom":
    f"{_PREFACE} USER: <image>\nWhat is the season? ASSISTANT:",
})


def iter_llava_next_configs(model_name: str):
    # Need to use the max possible feature size for profile_run
    image_hw_to_feature_size = {
        (336, 336): 2928,
        (672, 672): 2928,
        (1344, 336): 2928,
        (336, 1344): 2928,
    }

    for (h, w), f in image_hw_to_feature_size.items():
        for input_type, input_shape in [
            (VisionLanguageConfig.ImageInputType.PIXEL_VALUES, (1, 3, h, w)),
        ]:
            yield (model_name,
                   VisionLanguageConfig(image_input_type=input_type,
                                        image_feature_size=f,
                                        image_token_id=32000,
                                        image_input_shape=input_shape,
                                        image_processor=model_name,
                                        image_processor_revision=None))


model_and_vl_config = [
    *iter_llava_next_configs("llava-hf/llava-v1.6-vicuna-7b-hf"),
]


def vllm_to_hf_output(vllm_output: Tuple[List[int], str],
                      vlm_config: VisionLanguageConfig, model_id: str):
    """Sanitize vllm output to be comparable with hf output.
    The function reduces `input_ids` from 1, 32000, 32000, ..., 32000,
    x1, x2, x3 ... to 1, 32000, x1, x2, x3 ...
    It also reduces `output_str` from "<image><image>bla" to "bla".
    """
    output_ids, output_str = vllm_output
    image_token_id = vlm_config.image_token_id

    tokenizer = AutoTokenizer.from_pretrained(model_id)
    image_token_str = tokenizer.decode(image_token_id)

    hf_output_ids = [
        token_id for idx, token_id in enumerate(output_ids)
        if token_id != image_token_id or output_ids[idx - 1] != image_token_id
    ]
    hf_output_str = re.sub(fr"({image_token_str})+", "", output_str)

    return hf_output_ids, hf_output_str


@pytest.mark.parametrize("model_and_config", model_and_vl_config)
@pytest.mark.parametrize(
    "size_factors",
    [
        # No image
        [],
        # Single-scale
        [1.0],
        # Single-scale, batched
        [1.0, 1.0, 1.0],
        # Multi-scale
        [0.25, 0.5, 1.0],
    ],
)
@pytest.mark.parametrize("dtype", ["half"])
@pytest.mark.parametrize("max_tokens", [128])
def test_models(hf_runner, vllm_runner, image_assets, model_and_config,
                size_factors, dtype: str, max_tokens: int) -> None:
    """Inference result should be the same between hf and vllm.

    All the image fixtures for the test is under tests/images.
    For huggingface runner, we provide the PIL images as input.
    For vllm runner, we provide MultiModalData objects and corresponding
    vision language config as input.
    Note, the text input is also adjusted to abide by vllm contract.
    The text output is sanitized to be able to compare with hf.
    """
    model_id, vlm_config = model_and_config
    hf_images = [asset.for_hf() for asset in image_assets]
    vllm_images = [asset.for_vllm(vlm_config) for asset in image_assets]

    image_inputs = [
        (rescale_image_size(hf_image, factor),
         ImagePixelData(image=rescale_image_size(vllm_image.image, factor)),
         prompt) for hf_image, vllm_image, prompt in zip(
             hf_images, vllm_images, HF_IMAGE_PROMPTS)
        for factor in size_factors
    ]
    prompt_inputs = [prompt for _, _, prompt in image_inputs]
    hf_image_inputs = [hf_image for hf_image, _, _ in image_inputs]
    vllm_image_inputs = [vllm_image for _, vllm_image, _ in image_inputs]

    # max_model_len should be greater than image_feature_size
    with vllm_runner(model_id,
                     dtype=dtype,
                     max_model_len=4096,
                     enforce_eager=True,
                     **vlm_config.as_cli_args_dict()) as vllm_model:
        vllm_outputs = vllm_model.generate_greedy(prompt_inputs,
                                                  max_tokens,
<<<<<<< HEAD
                                                  images=vllm_image_inputs)

    with hf_runner(model_id, dtype=dtype, is_vision_model=True) as hf_model:
        hf_outputs = hf_model.generate_greedy(prompt_inputs,
                                              max_tokens,
                                              images=hf_image_inputs)
        hf_dummy_outputs = hf_model.generate_greedy(prompt_inputs,
                                                    max_tokens=1,
                                                    images=hf_image_inputs)

    # There may be numeric differences for multiscale images due to
    # our implementation of CLIPVisionModel
    best_max_tokens_exc_list: List[Tuple[int, Optional[AssertionError]]] = []
    for i in range(len(image_inputs)):
        try:
            hf_output_ids, hf_output_str = hf_outputs[i]
            vllm_output_ids, vllm_output_str = vllm_to_hf_output(
                vllm_outputs[i], vlm_config, model_id)
            assert hf_output_str == vllm_output_str, (
                f"Test{i}:\nHF: {hf_output_str!r}\nvLLM: {vllm_output_str!r}")
            assert hf_output_ids == vllm_output_ids, (
                f"Test{i}:\nHF: {hf_output_ids}\nvLLM: {vllm_output_ids}")
        except AssertionError as e:
            num_match_tokens = sum(1 for _ in itertools.takewhile(
                lambda pair: pair[0] == pair[1],
                zip(hf_output_ids, vllm_output_ids),
            ))
            num_prefix_tokens = len(hf_dummy_outputs[i][0]) - 1

            best_max_tokens = num_match_tokens - num_prefix_tokens
            best_max_tokens_exc_list.append((best_max_tokens, e))
        else:
            best_max_tokens_exc_list.append((max_tokens, None))

    best_max_tokens = min(pair[0] for pair in best_max_tokens_exc_list)
    exc_list = [pair[1] for pair in best_max_tokens_exc_list]
    if best_max_tokens < 1:
        raise next(exc for exc in exc_list if exc is not None)
    if best_max_tokens < max_tokens:
        pytest.xfail(
            f"Test only fully passes when max_tokens={best_max_tokens} "
            f"(instead of {max_tokens}). Errors encountered per item: "
            f"{exc_list}")
=======
                                                  images=vllm_images)

    check_outputs_equal(
        hf_outputs,
        [
            vllm_to_hf_output(vllm_output, vlm_config, model_id)
            for vllm_output in vllm_outputs
        ],
        name_0="hf",
        name_1="vllm",
    )
>>>>>>> cff6a1fe
<|MERGE_RESOLUTION|>--- conflicted
+++ resolved
@@ -126,7 +126,6 @@
                      **vlm_config.as_cli_args_dict()) as vllm_model:
         vllm_outputs = vllm_model.generate_greedy(prompt_inputs,
                                                   max_tokens,
-<<<<<<< HEAD
                                                   images=vllm_image_inputs)
 
     with hf_runner(model_id, dtype=dtype, is_vision_model=True) as hf_model:
@@ -169,17 +168,4 @@
         pytest.xfail(
             f"Test only fully passes when max_tokens={best_max_tokens} "
             f"(instead of {max_tokens}). Errors encountered per item: "
-            f"{exc_list}")
-=======
-                                                  images=vllm_images)
-
-    check_outputs_equal(
-        hf_outputs,
-        [
-            vllm_to_hf_output(vllm_output, vlm_config, model_id)
-            for vllm_output in vllm_outputs
-        ],
-        name_0="hf",
-        name_1="vllm",
-    )
->>>>>>> cff6a1fe
+            f"{exc_list}")
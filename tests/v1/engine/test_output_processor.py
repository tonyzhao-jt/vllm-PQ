--- conflicted
+++ resolved
@@ -1,11 +1,7 @@
-<<<<<<< HEAD
+# SPDX-License-Identifier: Apache-2.0
+
 import math
 from typing import Dict, List, Optional
-=======
-# SPDX-License-Identifier: Apache-2.0
-
-from typing import List
->>>>>>> e489ad7a
 
 import pytest
 

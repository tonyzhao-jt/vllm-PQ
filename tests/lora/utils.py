--- conflicted
+++ resolved
@@ -30,27 +30,16 @@
             lora_alpha=1,
             lora_a=torch.rand([weight.shape[1], rank],
                               dtype=weight.dtype,
-<<<<<<< HEAD
                               device=get_device()),
             lora_b=torch.rand([rank, weight.shape[0]],
                               dtype=weight.dtype,
                               device=get_device()),
-=======
-                              device=self._device),
-            lora_b=torch.rand([rank, weight.shape[0]],
-                              dtype=weight.dtype,
-                              device=self._device),
->>>>>>> 36c513a0
         )
         if generate_embeddings_tensor:
             lora.embeddings_tensor = torch.rand(5,
                                                 generate_embeddings_tensor,
                                                 dtype=weight.dtype,
-<<<<<<< HEAD
                                                 device=get_device())
-=======
-                                                device=self._device)
->>>>>>> 36c513a0
         self.set_module_lora(module_name, lora)
 
         return lora

from typing import List

import pytest

import vllm
from vllm.lora.request import LoRARequest
from vllm.platforms import current_platform

MODEL_PATH = "google/gemma-7b"


def do_sample(llm: vllm.LLM, lora_path: str, lora_id: int) -> List[str]:
    prompts = [
        "Quote: Imagination is",
        "Quote: Be yourself;",
        "Quote: Painting is poetry that is seen rather than felt,",
    ]
    sampling_params = vllm.SamplingParams(temperature=0, max_tokens=32)
    outputs = llm.generate(
        prompts,
        sampling_params,
        lora_request=LoRARequest(str(lora_id), lora_id, lora_path)
        if lora_id else None)
    # Print the outputs.
    generated_texts: List[str] = []
    for output in outputs:
        prompt = output.prompt
        generated_text = output.outputs[0].text.strip()
        generated_texts.append(generated_text)
        print(f"Prompt: {prompt!r}, Generated text: {generated_text!r}")
    return generated_texts


<<<<<<< HEAD
@pytest.mark.xfail(is_hip(), reason="There can be output mismatch on ROCm")
@pytest.mark.parametrize("enable_chunked_prefill", [False, True])
def test_gemma_lora(gemma_lora_files, enable_chunked_prefill):
=======
@pytest.mark.xfail(current_platform.is_rocm(),
                   reason="There can be output mismatch on ROCm")
def test_gemma_lora(gemma_lora_files):
>>>>>>> 966e3169
    llm = vllm.LLM(MODEL_PATH,
                   max_model_len=1024,
                   enable_lora=True,
                   max_loras=4,
                   enable_chunked_prefill=enable_chunked_prefill)

    expected_lora_output = [
        "more important than knowledge.\nAuthor: Albert Einstein\n",
        "everyone else is already taken.\nAuthor: Oscar Wilde\n",
        "and poetry is painting that is felt rather than seen.\n"
        "Author: Leonardo da Vinci\n",
    ]

    output1 = do_sample(llm, gemma_lora_files, lora_id=1)
    for i in range(len(expected_lora_output)):
        assert output1[i].startswith(expected_lora_output[i])
    output2 = do_sample(llm, gemma_lora_files, lora_id=2)
    for i in range(len(expected_lora_output)):
        assert output2[i].startswith(expected_lora_output[i])<|MERGE_RESOLUTION|>--- conflicted
+++ resolved
@@ -31,15 +31,10 @@
     return generated_texts
 
 
-<<<<<<< HEAD
-@pytest.mark.xfail(is_hip(), reason="There can be output mismatch on ROCm")
+@pytest.mark.xfail(current_platform.is_rocm(),
+                   reason="There can be output mismatch on ROCm")
 @pytest.mark.parametrize("enable_chunked_prefill", [False, True])
 def test_gemma_lora(gemma_lora_files, enable_chunked_prefill):
-=======
-@pytest.mark.xfail(current_platform.is_rocm(),
-                   reason="There can be output mismatch on ROCm")
-def test_gemma_lora(gemma_lora_files):
->>>>>>> 966e3169
     llm = vllm.LLM(MODEL_PATH,
                    max_model_len=1024,
                    enable_lora=True,

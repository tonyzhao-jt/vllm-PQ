--- conflicted
+++ resolved
@@ -32,30 +32,6 @@
         max_num_batched_tokens = chunked_prefill_token_size
 
     max_tokens = 5
-<<<<<<< HEAD
-    hf_model = hf_runner(model, dtype=dtype)
-    hf_logprobs = hf_model.generate_greedy_logprobs(
-        example_prompts,
-        max_tokens=max_tokens,
-    )
-    del hf_model
-
-    vllm_model = vllm_runner(
-        model,
-        dtype=dtype,
-        max_logprobs=num_top_logprobs,
-        enable_chunked_prefill=enable_chunked_prefill,
-        max_num_batched_tokens=max_num_batched_tokens,
-        max_num_seqs=max_num_seqs,
-    )
-    vllm_sampling_params = SamplingParams(max_tokens=max_tokens,
-                                          logprobs=num_top_logprobs,
-                                          prompt_logprobs=num_top_logprobs,
-                                          temperature=0.0,
-                                          detokenize=detokenize)
-    vllm_results = vllm_model.model.generate(
-        example_prompts, sampling_params=vllm_sampling_params)
-=======
     with hf_runner(model, dtype=dtype) as hf_model:
         hf_logprobs = hf_model.generate_greedy_logprobs(
             example_prompts,
@@ -77,7 +53,6 @@
                                               detokenize=detokenize)
         vllm_results = vllm_model.model.generate(
             example_prompts, sampling_params=vllm_sampling_params)
->>>>>>> 6b29d6fe
 
     # Test whether logprobs are included in the results.
     for result in vllm_results:

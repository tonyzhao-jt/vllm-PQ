--- conflicted
+++ resolved
@@ -8,12 +8,8 @@
 import torch
 from transformers import GenerationConfig, GenerationMixin
 
-<<<<<<< HEAD
 import vllm.envs as envs
-from vllm.model_executor.layers.sampler import Sampler
-=======
 from vllm.model_executor.layers.sampler import ApplyToppTopkScalar, Sampler
->>>>>>> bc39baa4
 from vllm.model_executor.sampling_metadata import SamplingMetadata
 from vllm.model_executor.utils import set_random_seed
 from vllm.sequence import (VLLM_TOKEN_ID_ARRAY_TYPE, SamplingParams,
@@ -762,7 +758,6 @@
     assert tokens1[1] == tokens2[0]
 
 
-<<<<<<< HEAD
 @pytest.mark.parametrize("device", CUDA_DEVICES)
 def test_sampler_include_gpu_probs_tensor(device: str):
     set_random_seed(42)
@@ -786,7 +781,8 @@
     assert sampler_output.sampled_token_probs is not None
     assert sampler_output.logprobs is not None
     assert sampler_output.sampled_token_ids is not None
-=======
+
+@pytest.mark.parametrize("device", CUDA_DEVICES)
 def test_topk_topk_scalar():
     obj1 = ApplyToppTopkScalar(2)
     assert ApplyToppTopkScalar._padded_k == 0
@@ -843,5 +839,4 @@
     expected6 = torch.tensor([[8., 8., 8., 9., 8., 8., ninf, ninf, ninf],
                               [2., ninf, 2., 2., 3., ninf, ninf, ninf, ninf]])
     assert torch.all(retval6 == expected6).item()
-    assert obj3._padded_k == 8
->>>>>>> bc39baa4
+    assert obj3._padded_k == 8
import os

import ray

from vllm.utils import cuda_device_count_stateless


@ray.remote
class _CUDADeviceCountStatelessTestActor:

    def get_count(self):
        return cuda_device_count_stateless()

    def set_cuda_visible_devices(self, cuda_visible_devices: str):
        os.environ["CUDA_VISIBLE_DEVICES"] = cuda_visible_devices

    def get_cuda_visible_devices(self):
        return os.environ["CUDA_VISIBLE_DEVICES"]


def test_cuda_device_count_stateless():
    """Test that cuda_device_count_stateless changes return value if
    CUDA_VISIBLE_DEVICES is changed."""

<<<<<<< HEAD
    actor = _CUDADeviceCountStatelessTestActor.options(  # type: ignore
        num_gpus=2).remote()
    assert ray.get(actor.get_cuda_visible_devices.remote()) == "0,1"
=======
    actor = _CUDADeviceCountStatelessTestActor.options(num_gpus=2).remote()
    assert sorted(ray.get(
        actor.get_cuda_visible_devices.remote()).split(",")) == ["0", "1"]
>>>>>>> 1b8a0d71
    assert ray.get(actor.get_count.remote()) == 2
    ray.get(actor.set_cuda_visible_devices.remote("0"))
    assert ray.get(actor.get_count.remote()) == 1
    ray.get(actor.set_cuda_visible_devices.remote(""))
    assert ray.get(actor.get_count.remote()) == 0<|MERGE_RESOLUTION|>--- conflicted
+++ resolved
@@ -22,15 +22,10 @@
     """Test that cuda_device_count_stateless changes return value if
     CUDA_VISIBLE_DEVICES is changed."""
 
-<<<<<<< HEAD
     actor = _CUDADeviceCountStatelessTestActor.options(  # type: ignore
         num_gpus=2).remote()
-    assert ray.get(actor.get_cuda_visible_devices.remote()) == "0,1"
-=======
-    actor = _CUDADeviceCountStatelessTestActor.options(num_gpus=2).remote()
     assert sorted(ray.get(
         actor.get_cuda_visible_devices.remote()).split(",")) == ["0", "1"]
->>>>>>> 1b8a0d71
     assert ray.get(actor.get_count.remote()) == 2
     ray.get(actor.set_cuda_visible_devices.remote("0"))
     assert ray.get(actor.get_count.remote()) == 1

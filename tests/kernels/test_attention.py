--- conflicted
+++ resolved
@@ -162,13 +162,8 @@
     # Create the KV caches.
     cache_dtype = dtype if not use_fp8_kv_cache else torch.uint8
     key_caches, value_caches = kv_cache_factory(NUM_BLOCKS, block_size, 1,
-<<<<<<< HEAD
                                                 num_kv_heads, head_size,
-                                                cache_dtype, seed)
-=======
-                                                num_kv_heads, head_size, dtype,
-                                                seed, gpu_id)
->>>>>>> 91405610
+                                                cache_dtype, seed, gpu_id)
     key_cache, value_cache = key_caches[0], value_caches[0]
 
     # Call the paged attention kernel.

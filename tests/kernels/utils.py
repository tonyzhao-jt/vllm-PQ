"""Kernel test utils"""

import itertools
import random
<<<<<<< HEAD
=======
from numbers import Number
>>>>>>> e2a46e3b
from typing import Any, List, NamedTuple, Optional, Tuple, Union

import pytest
import torch

from vllm.attention.backends.abstract import (AttentionBackend,
                                              AttentionMetadata, AttentionType)
from vllm.attention.backends.xformers import XFormersBackend
<<<<<<< HEAD
from vllm.utils import (make_tensor_with_pad, maybe_make_int_tensor,
                        maybe_make_long_tensor, maybe_max, STR_BACKEND_ENV_VAR,
                        STR_XFORMERS_ATTN_VAL)


class QKVInputs(NamedTuple):
    '''
    Data structure for representing unpacked attention inputs, 
    query/key/values and their sequence lengths.

    Attributes:

        * {query,key,value}: unpacked (batch_size x padded_seq_len x 
                             num_heads x head_size) attention inputs
        * q_seq_lens: query sequence lengths list
        * kv_seq_lens: shared key/value sequence lengths list
    '''

    query: torch.Tensor
    key: torch.Tensor
    value: torch.Tensor
    q_seq_lens: List[int]
    kv_seq_lens: List[int]


class QKVO(NamedTuple):
    '''
    Data structure for representing unpacked attention inputs, 
    alongside unpacked known-correct attention output

    Attributes:

        * qkv: unpacked (batch_size x padded_seq_len x 
                             num_heads x head_size) attention inputs
        * ideal_output: unpacked (batch_size x padded_seq_len x 
                        num_heads x head_size) known-correct attention output
    '''

    qkv: QKVInputs
    ideal_output: torch.Tensor


class PackedQKVInputs(NamedTuple):
    '''
    Data structure for representing packed attention inputs

    Attributes:

        * {query,key,value}: packed (number_of_tokens x num_heads 
                             x head_size) attention inputs
        * q_start_loc_list: list of query start locations within packed tensor
        * kv_start_loc_list: shared list of key/value start locations within
                             packed tensor
        * q_seq_lens: query sequence lengths list
        * kv_seq_lens: shared key/value sequence lengths list
    '''

    query: torch.Tensor
    key: torch.Tensor
    value: torch.Tensor
    q_start_loc_list: Optional[List[int]]
    kv_start_loc_list: Optional[List[int]]
    q_seq_lens: Optional[List[int]]
    kv_seq_lens: Optional[List[int]]


class PackedQKVO(NamedTuple):
    '''
    Data structure for representing packed attention inputs, 
    alongside packed known-correct attention output

    Attributes:

        * packed_qkv: packed (number_of_tokens x num_heads 
                      x head_size) attention inputs
        * ideal_output: packed (number_of_tokens x num_heads 
                        x head_size) known-correct attention output
    '''

    packed_qkv: Optional[PackedQKVInputs]
    ideal_output: torch.Tensor


class KVMemoryMap(NamedTuple):
    '''
    Data structure for encapsulating KV cache memory mapping.

    Attributes:

        * block_tables: KV cache block tables
        * slot_mapping: mapping of sequence offset to physical address
    '''

    block_tables: torch.Tensor
    slot_mapping: torch.Tensor


class PhaseTestParameters(NamedTuple):
    '''
    Data structure for encapsulating the test parameters
    for a given test "phase" (prefill or decode phase) and attention
    scenario (encoder, decoder-self, encoder/decoder-cross)

    Attributes:

        * packed_qkvo: packed (number_of_tokens x num_heads 
                       x head_size) attention inputs & known-correct
                       output
        * kv_mmap: KV cache memory mapping, specific to this test phase &
                   attention scenario
    '''

    packed_qkvo: PackedQKVO
    kv_mmap: Optional[KVMemoryMap]
=======
from vllm.utils import make_tensor_with_pad

# String name of register which may be set in order to
# force auto-selection of attention backend by Attention
# wrapper
STR_BACKEND_ENV_VAR: str = "VLLM_ATTENTION_BACKEND"

# Possible string values of STR_BACKEND_ENV_VAR
# register, corresponding to possible backends
STR_FLASHINFER_ATTN_VAL: str = "FLASHINFER"
STR_TORCH_SDPA_ATTN_VAL: str = "TORCH_SDPA"
STR_ROCM_FLASH_ATTN_VAL: str = "ROCM_FLASH"
STR_XFORMERS_ATTN_VAL: str = "XFORMERS"
STR_FLASH_ATTN_VAL: str = "FLASH_ATTN"
STR_INVALID_VAL: str = "INVALID"
>>>>>>> e2a46e3b


class QKVInputs(NamedTuple):
    '''
    Data structure for representing unpacked attention inputs, 
    query/key/values and their sequence lengths.

    Attributes:

        * {query,key,value}: unpacked (batch_size x padded_seq_len x 
                             num_heads x head_size) attention inputs
        * q_seq_lens: query sequence lengths list
        * kv_seq_lens: shared key/value sequence lengths list
    '''

    query: torch.Tensor
    key: torch.Tensor
    value: torch.Tensor
    q_seq_lens: List[int]
    kv_seq_lens: List[int]


class QKVO(NamedTuple):
    '''
    Data structure for representing unpacked attention inputs, 
    alongside unpacked known-correct attention output

    Attributes:

        * qkv: unpacked (batch_size x padded_seq_len x 
                             num_heads x head_size) attention inputs
        * ideal_output: unpacked (batch_size x padded_seq_len x 
                        num_heads x head_size) known-correct attention output
    '''

    qkv: QKVInputs
    ideal_output: torch.Tensor


class PackedQKVInputs(NamedTuple):
    '''
    Data structure for representing packed attention inputs

    Attributes:

        * {query,key,value}: packed (number_of_tokens x num_heads 
                             x head_size) attention inputs
        * q_start_loc_list: list of query start locations within packed tensor
        * kv_start_loc_list: shared list of key/value start locations within
                             packed tensor
        * q_seq_lens: query sequence lengths list
        * kv_seq_lens: shared key/value sequence lengths list
    '''

    query: torch.Tensor
    key: torch.Tensor
    value: torch.Tensor
    q_start_loc_list: Optional[List[int]]
    kv_start_loc_list: Optional[List[int]]
    q_seq_lens: Optional[List[int]]
    kv_seq_lens: Optional[List[int]]


class PackedQKVO(NamedTuple):
    '''
    Data structure for representing packed attention inputs, 
    alongside packed known-correct attention output

    Attributes:

        * packed_qkv: packed (number_of_tokens x num_heads 
                      x head_size) attention inputs
        * ideal_output: packed (number_of_tokens x num_heads 
                        x head_size) known-correct attention output
    '''

    packed_qkv: Optional[PackedQKVInputs]
    ideal_output: torch.Tensor


class KVMemoryMap(NamedTuple):
    '''
    Data structure for encapsulating KV cache memory mapping.

    Attributes:

        * block_tables: KV cache block tables
        * slot_mapping: mapping of sequence offset to physical address
    '''

    block_tables: torch.Tensor
    slot_mapping: torch.Tensor


class PhaseTestParameters(NamedTuple):
    '''
    Data structure for encapsulating the test parameters
    for a given test "phase" (prefill or decode phase) and attention
    scenario (encoder, decoder-self, encoder/decoder-cross)

    Attributes:

        * packed_qkvo: packed (number_of_tokens x num_heads 
                       x head_size) attention inputs & known-correct
                       output
        * kv_mmap: KV cache memory mapping, specific to this test phase &
                   attention scenario
    '''

    packed_qkvo: PackedQKVO
    kv_mmap: Optional[KVMemoryMap]

def maybe_make_int_tensor(_list: Optional[List[int]],
                              device: Union[torch.device, str]) \
  -> torch.Tensor:
    '''
    Convert Python int list to a 1D int torch.Tensor on `device`

    Returns:

    * If _list is not None: 1D int torch.Tensor on `device`
    * None otherwise
    '''
    return None if _list is None else torch.tensor(
        _list, dtype=torch.int, device=device)

def maybe_make_long_tensor(_list: Optional[List[int]],
                               device: Union[torch.device, str]) \
  -> torch.Tensor:
    '''
    Convert Python int list to a 1D long torch.Tensor on `device`

    Returns:

    * If _list is not None: 1D long torch.Tensor on `device`
    * None otherwise
    '''
    return None if _list is None else torch.tensor(
        _list, dtype=torch.long, device=device)


def maybe_max(_list: Optional[List]) -> Optional[Number]:
    '''
    Returns:

    * If _list is not None: max(_list)
    * None otherwise
    '''
    return None if _list is None else max(_list)

def make_causal_mask(q_max_seq_len: int, kv_max_seq_len: int) \
                                                -> torch.Tensor:
    '''
    Create a q_max_seq_len x kv_max_seq_len causal mask

    Arguments:
    
    * q_max_seq_len: query max seq len
    * kv_max_seq_len: key/value max seq len

    Returns:

    * 2D tensor, q_max_seq_len x kv_max_seq_len
    '''

    # Create a matrix where entry (i, j) is True if i >= j
    mask = torch.triu(torch.ones(q_max_seq_len, kv_max_seq_len), diagonal=1)
    # Replace True with float('-inf') and False with 0
    mask = mask.masked_fill(mask == 1,
                            float('-inf')).masked_fill(mask == 0, 0.0)
    return mask


def override_backend_env_variable(mpatch: pytest.MonkeyPatch,
                                  backend_name: str) -> None:
    '''
    Override the environment variable indicating the vLLM backend temporarily,
    using pytest monkeypatch to ensure that the env vars get
    reset once the test context exits.

    Arguments:

    * mpatch: pytest monkeypatch instance
    * backend_name: attention backend name to force
    '''
    mpatch.setenv(STR_BACKEND_ENV_VAR, backend_name)


def ref_masked_attention(query: torch.Tensor,
                         key: torch.Tensor,
                         value: torch.Tensor,
                         scale: float,
                         custom_mask: Optional[torch.Tensor] = None,
                         q_seq_lens: Optional[List] = None,
                         kv_seq_lens: Optional[List] = None) -> torch.Tensor:
    '''
    "Golden" masked attention reference. Supports two types of masking:

    * Basic attention mask, utilizing {q,kv}_seq_lens args to mask out
      padding elements
    * Custom attention mask, which can force an arbitrary mask tensor, i.e.
      causal

    Arguments:

    * query: batch_size x q_padded_seq_len x num_heads x head_size
    * key: batch_size x kv_padded_seq_len x num_heads x head_size
    * value: batch_size x kv_padded_seq_len x num_heads x head_size
    * scale: Attention scale factor
    * custom_mask: custom attention mask; good place to inject a causal
      attention mask
    * q_seq_lens: list of unpadded query seq_lens for each batch index
    * kv_seq_lens: list of unpadded key/value seq_lens for each batch index

    Returns:

    * Attention result, batch_size x q_padded_seq_len x num_heads x head_size
    '''

    assert q_seq_lens is not None
    assert kv_seq_lens is not None

    batch_size = query.shape[0]
    assert (len(q_seq_lens) == batch_size)
    assert (len(kv_seq_lens) == batch_size)

    attn_weights = scale * torch.einsum("bqhd,bkhd->bhqk", query, key).float()

    # Basic attention mask, derived from seq lens
    if (q_seq_lens is not None) or (kv_seq_lens is not None):
        attn_mask = torch.zeros_like(attn_weights)
        if q_seq_lens is not None:
            for bdx, plen in enumerate(q_seq_lens):
                attn_mask[bdx, :, plen:, :] = -torch.inf
        if kv_seq_lens is not None:
            for bdx, plen in enumerate(kv_seq_lens):
                attn_mask[bdx, :, :, plen:] = -torch.inf

        attn_weights = attn_weights + attn_mask.float()

    # Custom attention mask
    if custom_mask is not None:
        attn_weights = attn_weights + custom_mask.float()

    attn_weights = torch.softmax(attn_weights, dim=-1).to(value.dtype)
    out = torch.einsum("bhqk,bkhd->bqhd", attn_weights, value)
    return out


def make_qkv(
    batch_size: int,
    max_q_seq_len: int,
    max_kv_seq_len: Optional[int],
    num_heads: int,
    head_size: int,
    device: Union[torch.device, str],
    force_kv_seq_lens: Optional[List[int]] = None,
    attn_type: AttentionType = AttentionType.ENCODER_DECODER,
    force_max_len: bool = False,
) -> Tuple[QKVInputs, QKVInputs, QKVInputs]:
    '''
    Construct QKV test tensors for self- and cross-attention.

    Generates three query/key/value triplets:

    * "Baseline" query/key/value (for input to reference attention function)
    * "Prefill" query/key/value (last sequence offset zero'd out, for use as
      input to prefill kernel)
    * "Decode" query/key/value (only the last sequence offset  from baseline,
      for use as input to decode kernel)

    Each Q/K/V triplet is associated with a list of q seqlens and a list of k/v
    seqlens

    Arguments:

    * batch_size
    * max_q_seq_len: max query seq len
    * max_kv_seq_len: max key/value seq len
    * num_heads
    * head_size
    * is_encoder_decoder_attn: if True, query seqlen may differ from 
      key/value seqlen (as is often the case for cross-attention); 
      o/w, query/key/value seqlens match at each batch index 
      (max_kv_seq_len is unused)
    * force_kv_seq_lens: if not None, overrides kv sequence lengths
    * attn_type: encoder, decoder self, or enc/dec cross attention
    * force_max_len: if True, all query seqlens are max_q_seq_len; o/w query
      seqlens are random in [2,max_q_seq_lens]. Same for key/value seqlens
      and max_kv_seq_len, unless forced by is_encoder_decoder_attn=False
    * device: CPU or CUDA device

    Returns:

    * Overall QKVInputs structure (containing full unpacked Q/K/V tensors)
    * Prefill QKVInputs structure (containing all but the last sequence offset)
    * Decode QKVInputs structure (containing all only the last sequence offset)
    '''

    if force_max_len:
        q_seq_lens = [max_q_seq_len for _ in range(batch_size)]
    else:
        q_seq_lens = [
            random.randint(2, max_q_seq_len) for _ in range(batch_size)
        ]
    kv_seq_lens = None
    if force_kv_seq_lens is not None:
        kv_seq_lens = force_kv_seq_lens
    elif attn_type != AttentionType.ENCODER_DECODER:
        # K,V seq lens match Q for self-attention
        kv_seq_lens = q_seq_lens
    else:
        # K,V seq lens are distinct from Q seq lens & random
        assert max_kv_seq_len is not None
        if force_max_len:
            kv_seq_lens = [max_kv_seq_len] * batch_size
        else:
            kv_seq_lens = [
                random.randint(2, max_kv_seq_len) for _ in range(batch_size)
            ]

    query = torch.rand(
        (batch_size, max_q_seq_len, num_heads, head_size)).to(device)
    key = torch.rand(
        (batch_size, max_kv_seq_len, num_heads, head_size)).to(device)
    value = torch.rand(
        (batch_size, max_kv_seq_len, num_heads, head_size)).to(device)

    prefill_query = torch.zeros(
        (batch_size, max_q_seq_len, num_heads, head_size)).to(device)
    prefill_key = torch.zeros(
        (batch_size, max_kv_seq_len, num_heads, head_size)).to(device)
    prefill_value = torch.zeros(
        (batch_size, max_kv_seq_len, num_heads, head_size)).to(device)

    decode_query = torch.zeros(
        (batch_size, 1, num_heads, head_size)).to(device)
    decode_key = torch.zeros((batch_size, 1, num_heads, head_size)).to(device)
    decode_value = torch.zeros(
        (batch_size, 1, num_heads, head_size)).to(device)

    for bdx, (q_seq_len, kv_seq_len) in enumerate(zip(q_seq_lens,
                                                      kv_seq_lens)):
        query[bdx, q_seq_len:, :, :] = 0
        key[bdx, kv_seq_len:, :, :] = 0
        value[bdx, kv_seq_len:, :, :] = 0

        prefill_query[bdx,
                      0:(q_seq_len - 1), :, :] = query[bdx,
                                                       0:(q_seq_len - 1), :, :]
        prefill_key[bdx,
                    0:(kv_seq_len - 1), :, :] = key[bdx,
                                                    0:(kv_seq_len - 1), :, :]
        prefill_value[bdx, 0:(kv_seq_len -
                              1), :, :] = value[bdx, 0:(kv_seq_len - 1), :, :]

        decode_query[bdx, :, :, :] = query[bdx,
                                           (q_seq_len - 1):q_seq_len, :, :]
        decode_key[bdx, :, :, :] = key[bdx, (kv_seq_len - 1):kv_seq_len, :, :]
        decode_value[bdx, :, :, :] = value[bdx,
                                           (kv_seq_len - 1):kv_seq_len, :, :]

    prefill_q_seq_lens = [plen - 1 for plen in q_seq_lens]
    prefill_kv_seq_lens = [plen - 1 for plen in kv_seq_lens]

    decode_q_seq_lens = [1 for _ in q_seq_lens]
    decode_kv_seq_lens = [1 for _ in kv_seq_lens]

    return QKVInputs(query, # Overall QKV inputs
                     key,
                     value,
                     q_seq_lens,
                     kv_seq_lens), \
           QKVInputs(prefill_query, # Prefill subset of QKV sequences
                     prefill_key,
                     prefill_value,
                     prefill_q_seq_lens,
                     prefill_kv_seq_lens), \
           QKVInputs(
                     decode_query, # Decode subset of KV sequences
                     decode_key,
                     decode_value,
                     decode_q_seq_lens,
                     decode_kv_seq_lens)


def pack_tensor(
        unpacked_tensor: torch.Tensor, seq_lens: List[int],
        device: Union[torch.device, str]) -> Tuple[torch.Tensor, List[int]]:
    '''
    Pack a batch_size x padded_seq_len x num_heads x head_size tensor into an
    unpadded number_of_tokens x num_heads x head_size tensor, where
    number_of_tokens = sum(seq_lens)

    Arguments:

    * unpacked_tensor: batch_size x padded_seq_len x num_heads x head_size
    * seq_lens: list of token counts for each seq
    * device: CPU or CUDA device

    Returns

    * packed_tensor: number_of_tokens x num_heads x head_size
    * start_loc_list: start idx of each batch elt in packed_tensor; [0] +
      list(itertools.accumulate(seq_lens))
    '''

    num_tok = sum(seq_lens)
    num_heads = unpacked_tensor.shape[-2]
    head_size = unpacked_tensor.shape[-1]
    start_loc_list = [0] + list(itertools.accumulate(seq_lens))
    packed_tensor = torch.zeros((num_tok, num_heads, head_size), device=device)

    for bdx, (seq_len, start_loc) in enumerate(zip(seq_lens, start_loc_list)):

        packed_tensor[start_loc:(
            start_loc + seq_len), :, :] = unpacked_tensor[bdx, :seq_len, :, :]

    return packed_tensor, start_loc_list


def pack_qkv(qkv: QKVInputs, device: Union[torch.device,
                                           str]) -> PackedQKVInputs:
    '''
    Individually pack each of Q, K and V, each with dimensions batch_size x
    padded_seq_len x num_heads x head_size, into respective number_of_tokens x
    num_heads x head_size tensors.
    
    For Q, number_of_tokens = sum(q_seq_lens).

    For K and V, number_of_tokens = sum(kv_seq_lens)

    Arguments:

    * qkv: Unpacked (batch_size x padded_seq_len x num_heads x head_size)
           attention inputs
    * device: CPU or CUDA device

    Returns

    * Packed (number_of_tokens x num_heads x head_size) QKV inputs
      derived from unpacked inputs
    '''

    if qkv.query is None:
        packed_query = None
        q_start_loc_list = None
    else:
        packed_query, q_start_loc_list = pack_tensor(qkv.query,
                                                     qkv.q_seq_lens,
                                                     device=device)
    packed_key, kv_start_loc_list = pack_tensor(qkv.key,
                                                qkv.kv_seq_lens,
                                                device=device)
    packed_value, _ = pack_tensor(qkv.value, qkv.kv_seq_lens, device=device)
    return PackedQKVInputs(packed_query, \
                           packed_key, \
                           packed_value, \
                           q_start_loc_list, \
                           kv_start_loc_list, \
                           None if q_start_loc_list is None else \
                            qkv.q_seq_lens, \
                           qkv.kv_seq_lens)


def make_backend(backend_name: str) -> AttentionBackend:
    '''
    Construct the backend instance determined by the backend_name string
    argument.

    "XFORMERS" -> construct xformers backend

    TODO: other backends

    Note: at time of writing the Attention wrapper automatically selects
    its own backend for Attention.forward(); so the backend instance which
    you generate with this function is not meant to be used for *running*
    inference, but rather for generating compatible metadata structures
    using backend.make_metadata()


    Returns:

    * Backend instance
    '''
    if backend_name == STR_XFORMERS_ATTN_VAL:
        return XFormersBackend()
    raise AssertionError(
        f"Unrecognized backend_name {backend_name} for unit test")


def _make_metadata_tensors(
    seq_lens: Optional[List[int]], context_lens: Optional[List[int]],
    encoder_seq_lens: Optional[List[int]], device: Union[torch.device, str]
) -> Tuple[torch.Tensor, torch.Tensor, Any, Any, Optional[List[int]],
           torch.Tensor, Optional[int]]:
    '''
    Build scalar & tensor values required to build attention metadata structure.

    Arguments:

    * seq_lens: list of token-counts for each decoder input seq
    * context_lens: list of context length values for each seq
    * encoder_seq_lens: list of token-counts for each encoder input seq
    * device: CPU or CUDA device

    Returns:

    * seq_lens_tensor: decoder seq_lens list, as tensor
    * context_lens_tensor: context_lens list, as tensor
    * max_context_len: max(context_lens)
    * max_seq_len: max(seq_lens)
    * seq_start_loc: start idx of each sequence
    * max_encoder_seq_len: encoder seq_lens list, as tensor
    '''
    seq_lens_tensor = maybe_make_int_tensor(seq_lens, device)
    context_lens_tensor = maybe_make_int_tensor(context_lens, device)
    max_context_len = maybe_max(context_lens)
    max_seq_len = maybe_max(seq_lens)

    encoder_seq_lens_tensor = maybe_make_int_tensor(encoder_seq_lens, device)
    max_encoder_seq_len = None if encoder_seq_lens is None else \
                            max(encoder_seq_lens)

    seq_start_loc = None

    return seq_lens_tensor, \
           context_lens_tensor, \
           max_context_len, \
           max_seq_len, \
           seq_start_loc, \
           encoder_seq_lens_tensor, \
           max_encoder_seq_len


def make_kv_cache(num_blocks: int,
                  num_heads: int,
                  head_size: int,
                  block_size: int,
                  device: Union[torch.device, str],
                  default_val: float = 0.0) -> torch.Tensor:
    '''
    Create a fake KV cache.

    Arguments:

    * num_blocks: number of blocks in the KV cache
    * num_heads: number of attention heads
    * head_size: head dimension
    * block_size: number of offsets within a block
    * device: CPU or CUDA device
    * default_val: initialization value for KV cache elements

    Returns:

    * kv_cache: 2 x num_blocks x (block_size * num_heads * head_size)
    '''

    kv_cache = torch.rand(
        (2, num_blocks, block_size * num_heads * head_size)).to(device)
    if default_val is not None:
        kv_cache[:, :, :] = default_val
    return kv_cache


def _num_tokens_to_min_blocks(num_tokens: int, block_size: int) -> int:
    '''
    Compute the minimum number of blocks required to hold num_tokens tokens,
    given block_size
    '''
    return (num_tokens + block_size) // block_size


def make_empty_slot_mapping_tensor(device: Union[torch.device, str]):
    return maybe_make_long_tensor([], device)


def make_empty_block_tables_tensor(device: Union[torch.device, str]):
    return torch.tensor([], device=device)


def split_slot_mapping(slot_mapping_list: torch.Tensor, seq_lens: List[int],
                       device: Union[torch.device, str]):
    '''
    Split a slot mapping into valid prefill- and decode-phase slot mappings.

    Context:
    * Your goal is to test (1) prefill of N prompts, with prompt-lengths
<<<<<<< HEAD
      {K_i \forall i \in [0,N)}, followed by (2) decoding of a single token
      for all N prompts (N tokens total); the resultant sequence lengths 
      after decode would be {K_i + 1 for i \in [0,N)}
    * The test you want to do requires (1) having the prefill slot mapping 
      for all tokens present during prefill, the number of which is 
      M = \sum_i{K_i}, and (2) having the decode slot mapping for all N 
=======
      {K_i \\forall i \\in [0,N)}, followed by (2) decoding of a single token
      for all N prompts (N tokens total); the resultant sequence lengths 
      after decode would be {K_i + 1 for i \\in [0,N)}
    * The test you want to do requires (1) having the prefill slot mapping 
      for all tokens present during prefill, the number of which is 
      M = \\sum_i{K_i}, and (2) having the decode slot mapping for all N 
>>>>>>> e2a46e3b
      decoded tokens
    
    This function consumes a single 1D slot mapping, which is the 
    concatenation of N slot mappings each of length K_i + 1 (corresponding
    to the  sequence lengths after decode), with a total length of
<<<<<<< HEAD
    P = \sum_i{K_i + 1} = M + N
=======
    P = \\sum_i{K_i + 1} = M + N
>>>>>>> e2a46e3b

    The prefill-phase slot mapping results from excising the (K_i + 1)-th entry
    from each of the N subsequences in the slot mapping (i.e. omitting the 
    decoded token's mapping.)

    The N excised entries are appended to obtain the decode-phase slot mapping

    Arguments:

    * slot_mapping_list: Length-P 1D slot mapping (as List) reflecting all N
      post-decode sequences
    * seq_lens: List of N post-decode sequence lengths (K_i + 1 in the 
      description above)
    * device: cuda, cpu, etc.

    Returns:

    * prefill_slot_mapping: Length-M 1D slot mapping (as Tensor) 
      reflecting all N prefill prompts
    * decode_slot_mapping: Length-N 1D slot mapping (as Tensor) reflecting 
      all N decoded tokens
    '''

    prefill_slot_mapping = []
    decode_slot_mapping = []

    base_idx = 0
    for seq_len in seq_lens:
        prefill_slot_mapping.extend(slot_mapping_list[base_idx:(base_idx +
                                                                seq_len - 1)])
        decode_slot_mapping.append(slot_mapping_list[base_idx + seq_len - 1])
        base_idx += seq_len

    return maybe_make_long_tensor(prefill_slot_mapping, device), \
           maybe_make_long_tensor(decode_slot_mapping, device)


def make_block_tables_slot_mapping(
        block_size: int,
        seq_lens: List[int],
        device: Union[torch.device, str],
        block_base_addr: int = 0) -> Tuple[torch.Tensor, List[int], int]:
    '''
    Construct fake block tables & slot mappings.

    For a sequence with num_tokens tokens the minimum number
    of required KV cache blocks is

    num_blocks = (num_tokens + block_size) // block_size

    Then the minimum KV cache size in blocks is

    total_cache_blocks = sum(num_blocks for all seqs) 

    Then, the blocktable mapping counts downward from

    block_base_addr + total_cache_blocks

    to

    block_base_addr
    

    The constructed block-tables and slot-mapping are sized to the
    lengths of the sequences in their entirety (as reflected by seq_lens),
    i.e. the total of prefill prompt tokens + decoded tokens.

    Arguments:

    * block_size: number of offsets per block
    * seq_lens: list of token-counts for each sequence
    * block_base_addr: the block table base address
    * device: CPU or CUDA device

    Return:

    * block_tables_tensor: block table for sequence   
    * slot_mapping_list: slot mapping for sequence
    * max_block_idx: the highest block address within this block table
    '''

    # Provision minimum number of KV cache blocks
    num_blocks_list = [
        _num_tokens_to_min_blocks(num_tokens, block_size)
        for num_tokens in seq_lens
    ]
    max_block_table_len = max(num_blocks_list)
    block_table_pad_tokens = 10

    block_tables = []
    slot_mapping_list = []
    # Compute uppermost address of block table
    total_cache_blocks = sum(num_blocks_list)
    block_base_idx = block_base_addr + total_cache_blocks
    max_block_idx = block_base_idx
    for sdx, num_tokens in enumerate(seq_lens):
        num_blocks = num_blocks_list[sdx]
        block_table = list(
            range(block_base_idx, block_base_idx - num_blocks, -1))
        for idx in range(num_tokens):
            mapping_value = (
                idx % block_size) + block_table[idx // block_size] * block_size
            slot_mapping_list.append(mapping_value)

        block_base_idx -= num_blocks
        block_tables.append(block_table)

    block_tables_tensor = make_tensor_with_pad(
        block_tables,
        max_len=max_block_table_len + block_table_pad_tokens,
        pad=0,
        dtype=torch.int,
        device=device,
    )

    return block_tables_tensor, \
           slot_mapping_list, \
           max_block_idx


def make_test_metadata(
    attn_backend: AttentionBackend,
    is_prompt: bool,
    seq_lens: Optional[List[int]],
    decoder_test_params: Optional[PhaseTestParameters],
    device: Union[torch.device, str],
    encoder_test_params: Optional[PhaseTestParameters] = None,
    cross_test_params: Optional[PhaseTestParameters] = None
) -> AttentionMetadata:
    '''
    Construct fake attention metadata for a given test phase
    (prefill-phase or decode-phase).

    encoder_test_params and cross_test_params arguments allow encoder
    attention and enc/dec cross-attention (respectively) to use distinct
    metadata values from decoder self-attention (decoder_test_params.)
    
    if encoder_test_params and cross_test_params are None, the attention
    metadata will support decoder-only scenario.

    Assumptions:

    * No chunked prefill -> a batch is 100% prefill or 100% decode, never both

    Arguments:

    * attn_backend: Backend for sourcing attention kernels
    * is_prompt: prefill if True, o/w decode
    * seq_lens: list of token counts for each sequence
    * decoder_test_params: decoder self-attention test params; 
                           this function requires
                           kv_mmap (memory mapping) field
    * device: CPU or CUDA device
    * encoder_test_params: encoder attention test params;
                           this function requires encoder query
                           sequence lengths field. If None,
                           encoder query sequence lengths are
                           treated as None
    * cross_test_params: enc/dec cross-attention test params;
                         this function requires kv_mmap field.
                         If None, KV cache memory map data
                         structures are treated as None

    Return:

    * AttentionMetadata structure
    '''

    # Decoder self-attention memory mapping
    # decoder_test_params is None signals encoder-only
    # scenario, so kv_mmap is None
    kv_mmap = None if decoder_test_params is None else \
                decoder_test_params.kv_mmap

    # This function constructs metadata assuming no chunked prefill,
    # i.e. 100% prefill tokens or 100% decode tokens
    #
    # - If is_prompt, num_prefills_or_decodes is the number of prefills
    #   and num_prefill_or_decode_tokens is the number of prefill tokens
    # - If not is_prompt, num_prefills_or_decodes is the number of decodes
    #   and num_prefill_or_decode_tokens is the number of decode tokens
    #
    # seq_lens is None signals encoder-only
    # scenario, in which case num_prefills_or_decodes and
    # num_prefill_or_decode_tokens are unused
    num_prefills_or_decodes = None if seq_lens is None else \
                                len(seq_lens)

    num_prefill_or_decode_tokens = None if seq_lens is None else \
        (sum(seq_lens) if is_prompt else len(seq_lens))

    # Seems for non-prefix-caching scenarios context_lens
    # is never needed
    context_lens = None

    if encoder_test_params is None:
        encoder_seq_lens = None
        num_encoder_tokens = None
    else:
        # Encoder/decoder or encoder-only models only:
        # * Extract encoder input sequence lengths
        assert encoder_test_params.packed_qkvo.packed_qkv is not None
        encoder_seq_lens = encoder_test_params.packed_qkvo.packed_qkv.q_seq_lens
        num_encoder_tokens = None if encoder_seq_lens is None else \
            (sum(encoder_seq_lens))

    if cross_test_params is None:
        cross_kv_mmap = None
    else:
        # Encoder/decoder or encoder-only models only:
        # * Extract *cross-attention* slot_mapping and block table
        #   (kv_mmap)
        cross_kv_mmap = cross_test_params.kv_mmap

    if is_prompt:
        # Prefill-phase scenario

        num_prefills = num_prefills_or_decodes
        num_prefill_tokens = num_prefill_or_decode_tokens
        num_decode_tokens = 0

        seq_lens_tensor, \
        context_lens_tensor, \
        _, \
        _, \
        _, \
        encoder_seq_lens_tensor, \
        max_encoder_seq_len = _make_metadata_tensors(seq_lens,
                              context_lens,
                              encoder_seq_lens,
                              device=device)

        return attn_backend.make_metadata(
            num_prefills=num_prefills,
            slot_mapping=None if kv_mmap is None else \
                            kv_mmap.slot_mapping,
            num_prefill_tokens=num_prefill_tokens,
            num_decode_tokens=num_decode_tokens,
            seq_lens=seq_lens,
            seq_lens_tensor=seq_lens_tensor,
            max_prefill_seq_len=None if seq_lens is None else max(seq_lens),
            max_decode_seq_len=0,
            context_lens_tensor=context_lens_tensor,
            block_tables=None if kv_mmap is None else \
                            kv_mmap.block_tables,
            use_cuda_graph=False,
            num_encoder_tokens=num_encoder_tokens,
            encoder_seq_lens=encoder_seq_lens,
            encoder_seq_lens_tensor=encoder_seq_lens_tensor,
            max_encoder_seq_len=max_encoder_seq_len,
            cross_slot_mapping=None if cross_kv_mmap is None else \
                                cross_kv_mmap.slot_mapping,
            cross_block_tables=None if cross_kv_mmap is None else \
                                cross_kv_mmap.block_tables)

    else:  # not is_prompt
        # Decode-phase scenario

        assert kv_mmap is not None
        assert num_prefill_or_decode_tokens is not None
        assert seq_lens is not None

        num_prefills = 0
        num_prefill_tokens = 0
        num_decode_tokens = num_prefill_or_decode_tokens

        seq_lens_tensor, \
        context_lens_tensor, \
        _, \
        _, \
        _, \
        encoder_seq_lens_tensor, \
        max_encoder_seq_len = _make_metadata_tensors(seq_lens,
                                  context_lens,
                                  encoder_seq_lens,
                                  device=device)

        return attn_backend.make_metadata(
            num_prefills=num_prefills,
            slot_mapping=kv_mmap.slot_mapping,
            num_prefill_tokens=num_prefill_tokens,
            num_decode_tokens=num_decode_tokens,
            seq_lens=seq_lens,
            seq_lens_tensor=seq_lens_tensor,
            max_prefill_seq_len=0,
            max_decode_seq_len=max(seq_lens),
            context_lens_tensor=context_lens_tensor,
            block_tables=kv_mmap.block_tables,
            use_cuda_graph=False,
            num_encoder_tokens=num_encoder_tokens,
            encoder_seq_lens=encoder_seq_lens,
            encoder_seq_lens_tensor=encoder_seq_lens_tensor,
            max_encoder_seq_len=max_encoder_seq_len,
            cross_slot_mapping=None if cross_kv_mmap is None else \
                                cross_kv_mmap.slot_mapping,
            cross_block_tables=None if cross_kv_mmap is None else \
                                cross_kv_mmap.block_tables)


def assert_actual_matches_ideal(test_params: PhaseTestParameters,
                                output_under_test: torch.Tensor) -> None:
    '''
    Assert that observed output matches the ideal output
    contained in the test parameters data structure.

    Arguments:

    * test_params: Test parameters including packed ideal output
    * output_under_test: actually observed output value
    '''
    ideal_output = test_params.packed_qkvo.ideal_output
    assert torch.allclose(ideal_output,
                          output_under_test.view_as(ideal_output))<|MERGE_RESOLUTION|>--- conflicted
+++ resolved
@@ -2,10 +2,7 @@
 
 import itertools
 import random
-<<<<<<< HEAD
-=======
 from numbers import Number
->>>>>>> e2a46e3b
 from typing import Any, List, NamedTuple, Optional, Tuple, Union
 
 import pytest
@@ -14,138 +11,8 @@
 from vllm.attention.backends.abstract import (AttentionBackend,
                                               AttentionMetadata, AttentionType)
 from vllm.attention.backends.xformers import XFormersBackend
-<<<<<<< HEAD
-from vllm.utils import (make_tensor_with_pad, maybe_make_int_tensor,
-                        maybe_make_long_tensor, maybe_max, STR_BACKEND_ENV_VAR,
+from vllm.utils import (make_tensor_with_pad, STR_BACKEND_ENV_VAR,
                         STR_XFORMERS_ATTN_VAL)
-
-
-class QKVInputs(NamedTuple):
-    '''
-    Data structure for representing unpacked attention inputs, 
-    query/key/values and their sequence lengths.
-
-    Attributes:
-
-        * {query,key,value}: unpacked (batch_size x padded_seq_len x 
-                             num_heads x head_size) attention inputs
-        * q_seq_lens: query sequence lengths list
-        * kv_seq_lens: shared key/value sequence lengths list
-    '''
-
-    query: torch.Tensor
-    key: torch.Tensor
-    value: torch.Tensor
-    q_seq_lens: List[int]
-    kv_seq_lens: List[int]
-
-
-class QKVO(NamedTuple):
-    '''
-    Data structure for representing unpacked attention inputs, 
-    alongside unpacked known-correct attention output
-
-    Attributes:
-
-        * qkv: unpacked (batch_size x padded_seq_len x 
-                             num_heads x head_size) attention inputs
-        * ideal_output: unpacked (batch_size x padded_seq_len x 
-                        num_heads x head_size) known-correct attention output
-    '''
-
-    qkv: QKVInputs
-    ideal_output: torch.Tensor
-
-
-class PackedQKVInputs(NamedTuple):
-    '''
-    Data structure for representing packed attention inputs
-
-    Attributes:
-
-        * {query,key,value}: packed (number_of_tokens x num_heads 
-                             x head_size) attention inputs
-        * q_start_loc_list: list of query start locations within packed tensor
-        * kv_start_loc_list: shared list of key/value start locations within
-                             packed tensor
-        * q_seq_lens: query sequence lengths list
-        * kv_seq_lens: shared key/value sequence lengths list
-    '''
-
-    query: torch.Tensor
-    key: torch.Tensor
-    value: torch.Tensor
-    q_start_loc_list: Optional[List[int]]
-    kv_start_loc_list: Optional[List[int]]
-    q_seq_lens: Optional[List[int]]
-    kv_seq_lens: Optional[List[int]]
-
-
-class PackedQKVO(NamedTuple):
-    '''
-    Data structure for representing packed attention inputs, 
-    alongside packed known-correct attention output
-
-    Attributes:
-
-        * packed_qkv: packed (number_of_tokens x num_heads 
-                      x head_size) attention inputs
-        * ideal_output: packed (number_of_tokens x num_heads 
-                        x head_size) known-correct attention output
-    '''
-
-    packed_qkv: Optional[PackedQKVInputs]
-    ideal_output: torch.Tensor
-
-
-class KVMemoryMap(NamedTuple):
-    '''
-    Data structure for encapsulating KV cache memory mapping.
-
-    Attributes:
-
-        * block_tables: KV cache block tables
-        * slot_mapping: mapping of sequence offset to physical address
-    '''
-
-    block_tables: torch.Tensor
-    slot_mapping: torch.Tensor
-
-
-class PhaseTestParameters(NamedTuple):
-    '''
-    Data structure for encapsulating the test parameters
-    for a given test "phase" (prefill or decode phase) and attention
-    scenario (encoder, decoder-self, encoder/decoder-cross)
-
-    Attributes:
-
-        * packed_qkvo: packed (number_of_tokens x num_heads 
-                       x head_size) attention inputs & known-correct
-                       output
-        * kv_mmap: KV cache memory mapping, specific to this test phase &
-                   attention scenario
-    '''
-
-    packed_qkvo: PackedQKVO
-    kv_mmap: Optional[KVMemoryMap]
-=======
-from vllm.utils import make_tensor_with_pad
-
-# String name of register which may be set in order to
-# force auto-selection of attention backend by Attention
-# wrapper
-STR_BACKEND_ENV_VAR: str = "VLLM_ATTENTION_BACKEND"
-
-# Possible string values of STR_BACKEND_ENV_VAR
-# register, corresponding to possible backends
-STR_FLASHINFER_ATTN_VAL: str = "FLASHINFER"
-STR_TORCH_SDPA_ATTN_VAL: str = "TORCH_SDPA"
-STR_ROCM_FLASH_ATTN_VAL: str = "ROCM_FLASH"
-STR_XFORMERS_ATTN_VAL: str = "XFORMERS"
-STR_FLASH_ATTN_VAL: str = "FLASH_ATTN"
-STR_INVALID_VAL: str = "INVALID"
->>>>>>> e2a46e3b
 
 
 class QKVInputs(NamedTuple):
@@ -734,31 +601,18 @@
 
     Context:
     * Your goal is to test (1) prefill of N prompts, with prompt-lengths
-<<<<<<< HEAD
-      {K_i \forall i \in [0,N)}, followed by (2) decoding of a single token
-      for all N prompts (N tokens total); the resultant sequence lengths 
-      after decode would be {K_i + 1 for i \in [0,N)}
-    * The test you want to do requires (1) having the prefill slot mapping 
-      for all tokens present during prefill, the number of which is 
-      M = \sum_i{K_i}, and (2) having the decode slot mapping for all N 
-=======
       {K_i \\forall i \\in [0,N)}, followed by (2) decoding of a single token
       for all N prompts (N tokens total); the resultant sequence lengths 
       after decode would be {K_i + 1 for i \\in [0,N)}
     * The test you want to do requires (1) having the prefill slot mapping 
       for all tokens present during prefill, the number of which is 
       M = \\sum_i{K_i}, and (2) having the decode slot mapping for all N 
->>>>>>> e2a46e3b
       decoded tokens
     
     This function consumes a single 1D slot mapping, which is the 
     concatenation of N slot mappings each of length K_i + 1 (corresponding
     to the  sequence lengths after decode), with a total length of
-<<<<<<< HEAD
-    P = \sum_i{K_i + 1} = M + N
-=======
     P = \\sum_i{K_i + 1} = M + N
->>>>>>> e2a46e3b
 
     The prefill-phase slot mapping results from excising the (K_i + 1)-th entry
     from each of the N subsequences in the slot mapping (i.e. omitting the 

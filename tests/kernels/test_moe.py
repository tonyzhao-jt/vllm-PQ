"""Tests for the MOE layers.

Run `pytest tests/kernels/test_moe.py`.
"""
from typing import List

import pytest
import torch
from transformers import MixtralConfig
from transformers.models.mixtral.modeling_mixtral import MixtralSparseMoeBlock

from vllm.model_executor.layers.activation import SiluAndMul
from vllm.model_executor.layers.fused_moe import fused_moe
from vllm.model_executor.layers.fused_moe.fused_marlin_moe import (
    fused_marlin_moe, single_marlin_moe)
from vllm.model_executor.layers.fused_moe.fused_moe import fused_topk
from vllm.model_executor.layers.quantization.utils.marlin_utils_test import (
    marlin_quantize)
from vllm.model_executor.models.mixtral import MixtralMoE
from vllm.scalar_type import scalar_types
from vllm.utils import seed_everything


def torch_moe(a, w1, w2, score, topk):
    B, D = a.shape
    a = a.view(B, -1, D).repeat(1, topk, 1).reshape(-1, D)
    out = torch.zeros(B * topk, w2.shape[1], dtype=a.dtype, device=a.device)
    score = torch.softmax(score, dim=-1, dtype=torch.float32)
    topk_weight, topk_ids = torch.topk(score, topk)
    topk_weight = topk_weight.view(-1)
    topk_ids = topk_ids.view(-1)
    for i in range(w1.shape[0]):
        mask = topk_ids == i
        if mask.sum():
            out[mask] = SiluAndMul()(
                a[mask] @ w1[i].transpose(0, 1)) @ w2[i].transpose(0, 1)
    return (out.view(B, -1, w2.shape[1]) *
            topk_weight.view(B, -1, 1).to(out.dtype)).sum(dim=1)


def torch_moe_single(a, w, score, topk):
    B, D = a.shape
    a = a.view(B, -1, D).repeat(1, topk, 1).reshape(-1, D)
    out = torch.zeros(B * topk, w.shape[1], dtype=a.dtype, device=a.device)
    score = torch.softmax(score, dim=-1, dtype=torch.float32)
    _, topk_ids = torch.topk(score, topk)
    topk_ids = topk_ids.view(-1)
    for i in range(w.shape[0]):
        mask = topk_ids == i
        if mask.sum():
            out[mask] = a[mask] @ w[i].transpose(0, 1)
    return (out.view(B, -1, w.shape[1])).sum(dim=1)


@pytest.mark.parametrize("m", [1024 * 128, 512, 222, 33, 1])
@pytest.mark.parametrize("n", [2048, 256, 1024])
@pytest.mark.parametrize("k", [128, 511, 1024])
@pytest.mark.parametrize("e", [8, 64])
@pytest.mark.parametrize("topk", [2, 6])
@pytest.mark.parametrize("dtype", [torch.float16, torch.bfloat16])
def test_fused_moe(
    m: int,
    n: int,
    k: int,
    e: int,
    topk: int,
    dtype: torch.dtype,
):
    a = torch.randn((m, k), device="cuda", dtype=dtype) / 10
    w1 = torch.randn((e, 2 * n, k), device="cuda", dtype=dtype) / 10
    w2 = torch.randn((e, k, n), device="cuda", dtype=dtype) / 10

    score = torch.randn((m, e), device="cuda", dtype=dtype)
    triton_output = fused_moe(a, w1, w2, score, topk, renormalize=False)
    torch_output = torch_moe(a, w1, w2, score, topk)
    torch.testing.assert_close(triton_output, torch_output, atol=1e-2, rtol=0)


@pytest.mark.parametrize("dtype",
                         [torch.float32, torch.float16, torch.bfloat16])
@torch.inference_mode()
def test_mixtral_moe(dtype: torch.dtype):
    """Make sure our Mixtral MoE implementation agrees with the one from
    huggingface."""

    # Instantiate our and huggingface's MoE blocks
    config = MixtralConfig()
    hf_moe = MixtralSparseMoeBlock(config).to(dtype).to("cuda")
    vllm_moe = MixtralMoE(
        num_experts=config.num_local_experts,
        top_k=config.num_experts_per_tok,
        hidden_size=config.hidden_size,
        intermediate_size=config.intermediate_size,
        params_dtype=dtype,
        tp_size=1,
    ).cuda()

    # Load the weights
    vllm_moe.gate.weight.data[:] = hf_moe.gate.weight.data
    for i in range(config.num_local_experts):
        weights = (hf_moe.experts[i].w1.weight.data,
                   hf_moe.experts[i].w3.weight.data)
        vllm_moe.experts.w13_weight[i][:] = torch.cat(weights, dim=0)
        vllm_moe.experts.w2_weight[i][:] = hf_moe.experts[i].w2.weight.data

    # Generate input batch of dimensions [batch_size, seq_len, hidden_dim]
    hf_inputs = torch.randn((1, 64, config.hidden_size)).to(dtype).to("cuda")
    # vLLM uses 1D query [num_tokens, hidden_dim]
    vllm_inputs = hf_inputs.flatten(0, 1)

    # Run forward passes for both MoE blocks
    hf_states, _ = hf_moe.forward(hf_inputs)
    vllm_states = vllm_moe.forward(vllm_inputs)

    mixtral_moe_tol = {
        torch.float32: 1e-3,
        torch.float16: 1e-3,
        torch.bfloat16: 1e-2,
    }

    torch.testing.assert_close(hf_states.flatten(0, 1),
                               vllm_states,
                               rtol=mixtral_moe_tol[dtype],
                               atol=mixtral_moe_tol[dtype])


def stack_and_dev(tensors: List[torch.Tensor]):
    dev = tensors[0].device
    return torch.stack(tensors, dim=0).to(dev)


def compute_max_diff(output, output_ref):
    return torch.mean(torch.abs(output - output_ref)) / torch.mean(
        torch.abs(output_ref))


@pytest.mark.parametrize("m", [64, 512, 222, 33, 1])
@pytest.mark.parametrize("n", [128, 2048, 256, 1024])
@pytest.mark.parametrize("k", [128, 1024, 512])
@pytest.mark.parametrize("e", [4, 8, 64])
@pytest.mark.parametrize("topk", [2, 6])
@pytest.mark.parametrize("group_size", [-1, 32, 64, 128])
@pytest.mark.parametrize("act_order", [True, False])
@pytest.mark.parametrize("num_bits", [4, 8])
def test_fused_marlin_moe(
    m: int,
    n: int,
    k: int,
    e: int,
    topk: int,
    group_size: int,
    act_order: bool,
    num_bits: int,
):
    seed_everything(7)

    if topk > e:
        return

    # Filter act_order
    if act_order:
        if group_size == -1:
            return
        if group_size in (k, n):
            return

    quant_type = (scalar_types.uint4b8
                  if num_bits == 4 else scalar_types.uint8b128)
    dtype = torch.float16
    a = torch.randn((m, k), device="cuda", dtype=dtype) / 10
    w1 = torch.randn((e, 2 * n, k), device="cuda", dtype=dtype) / 10
    w2 = torch.randn((e, k, n), device="cuda", dtype=dtype) / 10

    w_ref1_l = []
    qweight1_l = []
    scales1_l = []
    g_idx1_l = []
    sort_indices1_l = []

    for i in range(w1.shape[0]):
        test_perm = torch.randperm(k)
        w_ref1, qweight1, scales1, g_idx1, sort_indices1, _ = marlin_quantize(
            w1[i].transpose(1, 0), quant_type, group_size, act_order,
            test_perm)
        w_ref1_l.append(w_ref1)
        qweight1_l.append(qweight1)
        scales1_l.append(scales1)
        g_idx1_l.append(g_idx1)
        sort_indices1_l.append(sort_indices1)

    w_ref1 = stack_and_dev(w_ref1_l)
    qweight1 = stack_and_dev(qweight1_l).contiguous()
    scales1 = stack_and_dev(scales1_l)
    g_idx1 = stack_and_dev(g_idx1_l)
    sort_indices1 = stack_and_dev(sort_indices1_l)

    w_ref2_l = []
    qweight2_l = []
    scales2_l = []
    g_idx2_l = []
    sort_indices2_l = []

    for i in range(w2.shape[0]):
        test_perm = torch.randperm(n)
        w_ref2, qweight2, scales2, g_idx2, sort_indices2, _ = marlin_quantize(
            w2[i].transpose(1, 0), quant_type, group_size, act_order,
            test_perm)
        w_ref2_l.append(w_ref2)
        qweight2_l.append(qweight2)
        scales2_l.append(scales2)
        g_idx2_l.append(g_idx2)
        sort_indices2_l.append(sort_indices2)

    w_ref2 = stack_and_dev(w_ref2_l)
    qweight2 = stack_and_dev(qweight2_l).contiguous()
    scales2 = stack_and_dev(scales2_l)
    g_idx2 = stack_and_dev(g_idx2_l)
    sort_indices2 = stack_and_dev(sort_indices2_l)

    score = torch.randn((m, e), device="cuda", dtype=dtype)

    topk_weights, topk_ids = fused_topk(a, score, topk, False)

    triton_output = fused_moe(
        a,
        w_ref1.transpose(1, 2).contiguous(),
        w_ref2.transpose(1, 2).contiguous(),
        score,
        topk,
        renormalize=False,
    )
    marlin_output = fused_marlin_moe(
        a,
        qweight1,
        qweight2,
        scales1,
        scales2,
        score,
        topk_weights,
        topk_ids,
<<<<<<< HEAD
        g_idx1=g_idx1,
        g_idx2=g_idx2,
        sort_indices1=sort_indices1,
        sort_indices2=sort_indices2,
=======
        w1_scale=scales1,
        w2_scale=scales2,
>>>>>>> 2529d09b
        num_bits=num_bits,
    )

    assert compute_max_diff(marlin_output, triton_output) < 4e-2


@pytest.mark.skip("This test is here for the sake of debugging, "
                  "don't run it in automated tests.")
@pytest.mark.parametrize("m", [64, 512, 222, 33, 1])
@pytest.mark.parametrize("n", [128, 2048, 256, 1024])
@pytest.mark.parametrize("k", [128, 1024, 512])
@pytest.mark.parametrize("e", [4, 8, 64])
@pytest.mark.parametrize("topk", [2, 6])
@pytest.mark.parametrize("group_size", [-1, 32, 64, 128])
@pytest.mark.parametrize("act_order", [True, False])
@pytest.mark.parametrize("num_bits", [4, 8])
def test_single_marlin_moe_multiply(
    m: int,
    n: int,
    k: int,
    e: int,
    topk: int,
    group_size: int,
    act_order: bool,
    num_bits: int,
):
    if topk > e:
        return

    # Filter act_order
    if act_order:
        if group_size == -1:
            return
        if group_size == k:
            return

    quant_type = (scalar_types.uint4b8
                  if num_bits == 4 else scalar_types.uint8b128)
    dtype = torch.float16
    a = torch.randn((m, k), device="cuda", dtype=dtype) / 10
    w = torch.randn((e, n, k), device="cuda", dtype=dtype) / 10

    w_ref_l = []
    qweights_l = []
    scales_l = []
    g_idx_l = []
    sort_indices_l = []

    for i in range(w.shape[0]):
        test_perm = torch.randperm(k)
        w_ref, qweight, scales, g_idx, sort_indices, _ = marlin_quantize(
            w[i].transpose(1, 0), quant_type, group_size, act_order, test_perm)
        w_ref_l.append(w_ref)
        qweights_l.append(qweight)
        scales_l.append(scales)
        g_idx_l.append(g_idx)
        sort_indices_l.append(sort_indices)

    w_ref = stack_and_dev(w_ref_l)
    qweight = stack_and_dev(qweights_l).contiguous()
    scales = stack_and_dev(scales_l)
    g_idx = stack_and_dev(g_idx_l)
    sort_indices = stack_and_dev(sort_indices_l)

    score = torch.randn((m, e), device="cuda", dtype=dtype)
    marlin_output = single_marlin_moe(a,
                                      qweight,
                                      scales,
                                      score,
                                      topk,
                                      renormalize=False,
<<<<<<< HEAD
                                      g_idx=g_idx,
                                      sort_indices=sort_indices,
=======
>>>>>>> 2529d09b
                                      num_bits=num_bits)
    torch_output = torch_moe_single(a, w_ref.transpose(1, 2), score, topk)

    assert compute_max_diff(marlin_output, torch_output) < 1e-2<|MERGE_RESOLUTION|>--- conflicted
+++ resolved
@@ -238,15 +238,10 @@
         score,
         topk_weights,
         topk_ids,
-<<<<<<< HEAD
         g_idx1=g_idx1,
         g_idx2=g_idx2,
         sort_indices1=sort_indices1,
         sort_indices2=sort_indices2,
-=======
-        w1_scale=scales1,
-        w2_scale=scales2,
->>>>>>> 2529d09b
         num_bits=num_bits,
     )
 
@@ -318,11 +313,8 @@
                                       score,
                                       topk,
                                       renormalize=False,
-<<<<<<< HEAD
                                       g_idx=g_idx,
                                       sort_indices=sort_indices,
-=======
->>>>>>> 2529d09b
                                       num_bits=num_bits)
     torch_output = torch_moe_single(a, w_ref.transpose(1, 2), score, topk)
 

--- conflicted
+++ resolved
@@ -39,15 +39,9 @@
 
 
 def test_default_vllm_root_logger_configuration():
-<<<<<<< HEAD
-    """This test presumes that VLLM_CONFIGURE_LOGGING and
-    VLLM_LOGGING_CONFIG_PATH are not configured and default behavior is
-    activated"""
-=======
     """This test presumes that VLLM_CONFIGURE_LOGGING (default: True) and
     VLLM_LOGGING_CONFIG_PATH (default: None) are not configured and default
     behavior is activated."""
->>>>>>> 2a85f930
     logger = logging.getLogger("vllm")
     assert logger.level == logging.DEBUG
     assert not logger.propagate
@@ -65,20 +59,6 @@
 
 @patch("vllm.logger.VLLM_CONFIGURE_LOGGING", 1)
 @patch("vllm.logger.VLLM_LOGGING_CONFIG_PATH", None)
-<<<<<<< HEAD
-def test_init_logger_configures_the_logger_like_the_root_logger():
-    """This test requires VLLM_CONFIGURE_LOGGING to be enabled.
-    VLLM_LOGGING_CONFIG_PATH may be configured, but is presumed to be
-    unimpactful since a random logger name is used for testing."""
-    root_logger = logging.getLogger("vllm")
-    unique_name = str(uuid4())
-    logger = init_logger(unique_name)
-
-    assert logger.name == unique_name
-    assert logger.level == root_logger.level
-    assert logger.handlers == root_logger.handlers
-    assert not logger.propagate
-=======
 def test_descendent_loggers_depend_on_and_propagate_logs_to_root_logger():
     """This test presumes that VLLM_CONFIGURE_LOGGING (default: True) and
     VLLM_LOGGING_CONFIG_PATH (default: None) are not configured and default
@@ -104,21 +84,11 @@
     assert message == log_record.msg
     assert message == log_record.msg
     assert log_record.levelno == logging.INFO
->>>>>>> 2a85f930
 
 
 @patch("vllm.logger.VLLM_CONFIGURE_LOGGING", 0)
 @patch("vllm.logger.VLLM_LOGGING_CONFIG_PATH", None)
 def test_logger_configuring_can_be_disabled():
-<<<<<<< HEAD
-    logger_name = unique_name()
-    assert logger_name not in logging.Logger.manager.loggerDict
-    logger = init_logger(logger_name)
-    assert logger_name in logging.Logger.manager.loggerDict
-
-    assert logger.name == logger_name
-    assert len(logger.handlers) == 0
-=======
     """This test calls _configure_vllm_root_logger again to test custom logging
     config behavior, however mocks are used to ensure no changes in behavior or
     configuration occur."""
@@ -126,7 +96,6 @@
     with patch("logging.config.dictConfig") as dict_config_mock:
         _configure_vllm_root_logger()
     dict_config_mock.assert_not_called()
->>>>>>> 2a85f930
 
 
 @patch("vllm.logger.VLLM_CONFIGURE_LOGGING", 1)
@@ -170,11 +139,7 @@
     0,
 ))
 def test_an_error_is_raised_when_custom_logging_config_is_unexpected_json(
-<<<<<<< HEAD
-    unexpected_config: Any, ):
-=======
         unexpected_config: Any):
->>>>>>> 2a85f930
     """This test calls _configure_vllm_root_logger again to test custom logging
     config behavior, however it fails before any change in behavior or
     configuration occurs."""
@@ -213,50 +178,8 @@
             assert dict_config_mock.called_with(valid_logging_config)
 
 
-<<<<<<< HEAD
-@patch("vllm.logger.VLLM_CONFIGURE_LOGGING", 1)
-def test_init_logger_does_not_configure_loggers_configured_by_logging_config():
-    """This test calls _configure_vllm_root_logger again to test custom logging
-    config behavior, the call is not intercepted, but should only impact a
-    logger only known to this test."""
-    logger_name = f"vllm.test_logger.{unique_name()}"
-    valid_logging_config = {
-        "loggers": {
-            logger_name: {
-                "handlers": [],
-                "level": "INFO",
-                "propagate": True,
-            }
-        },
-        "version": 1
-    }
-    with NamedTemporaryFile(encoding="utf-8", mode="w") as logging_config_file:
-        logging_config_file.write(json.dumps(valid_logging_config))
-        logging_config_file.flush()
-        with patch("vllm.logger.VLLM_LOGGING_CONFIG_PATH",
-                   logging_config_file.name):
-            _configure_vllm_root_logger()
-        root_logger = logging.getLogger("vllm")
-        test_logger = logging.getLogger(logger_name)
-        assert len(test_logger.handlers) == 0
-        assert len(root_logger.handlers) > 0
-        assert test_logger.level == logging.INFO
-        assert test_logger.level != root_logger.level
-        assert test_logger.propagate
-
-        # Make sure auto-configuration of other loggers still works
-        other_logger = init_logger("vllm.test_logger.other")
-        assert other_logger.handlers == root_logger.handlers
-        assert other_logger.level == root_logger.level
-        assert not other_logger.propagate
-
-
-@patch("vllm.logger.VLLM_CONFIGURE_LOGGING", 0)
-def test_custom_logging_config_can_be_used_even_if_configure_logging_is_off():
-=======
 @patch("vllm.logger.VLLM_CONFIGURE_LOGGING", 0)
 def test_custom_logging_config_causes_an_error_if_configure_logging_is_off():
->>>>>>> 2a85f930
     """This test calls _configure_vllm_root_logger again to test custom logging
     config behavior, however mocks are used to ensure no changes in behavior or
     configuration occur."""
@@ -272,12 +195,6 @@
         logging_config_file.write(json.dumps(valid_logging_config))
         logging_config_file.flush()
         with patch("vllm.logger.VLLM_LOGGING_CONFIG_PATH",
-<<<<<<< HEAD
-                   logging_config_file.name), patch(
-                       "logging.config.dictConfig") as dict_config_mock:
-            _configure_vllm_root_logger()
-            assert dict_config_mock.called_with(valid_logging_config)
-=======
                    logging_config_file.name):
             with pytest.raises(RuntimeError) as ex_info:
                 _configure_vllm_root_logger()
@@ -286,25 +203,12 @@
                 "VLLM_CONFIGURE_LOGGING evaluated to false, but "
                 "VLLM_LOGGING_CONFIG_PATH was given.")
             assert expected_message_snippet in str(ex_info)
->>>>>>> 2a85f930
 
         # Remember! The root logger is assumed to have been configured as
         # though VLLM_CONFIGURE_LOGGING=1 and VLLM_LOGGING_CONFIG_PATH=None.
         root_logger = logging.getLogger("vllm")
-<<<<<<< HEAD
-        other_logger_name = f"vllm.test_logger.{unique_name()}"
-        other_logger = init_logger(other_logger_name)
-        assert other_logger.handlers != root_logger.handlers
-        assert other_logger.level != root_logger.level
-        assert other_logger.propagate
-
-
-def unique_name() -> str:
-    return str(uuid4())
-=======
         other_logger_name = f"vllm.test_logger.{uuid4()}"
         other_logger = init_logger(other_logger_name)
         assert other_logger.handlers != root_logger.handlers
         assert other_logger.level != root_logger.level
-        assert other_logger.propagate
->>>>>>> 2a85f930
+        assert other_logger.propagate
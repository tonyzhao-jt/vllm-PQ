--- conflicted
+++ resolved
@@ -4,22 +4,15 @@
 
 from vllm.model_executor.models.llava import (LlavaForConditionalGeneration,
                                               create_metadata_for_llava,
-<<<<<<< HEAD
-=======
                                               dummy_mm_kwargs_for_llava,
->>>>>>> f13cf9ad
                                               get_max_llava_image_tokens)
 from vllm.model_executor.sampling_metadata import SamplingMetadata
 from vllm.multimodal import MULTIMODAL_REGISTRY
 
 
 @MULTIMODAL_REGISTRY.register_max_image_tokens(get_max_llava_image_tokens)
-<<<<<<< HEAD
-@MULTIMODAL_REGISTRY.register_processor_by_metadata(create_metadata_for_llava)
-=======
 @MULTIMODAL_REGISTRY.register_processor_by_metadata(create_metadata_for_llava,
                                                     dummy_mm_kwargs_for_llava)
->>>>>>> f13cf9ad
 class MyLlava(LlavaForConditionalGeneration):
 
     def compute_logits(

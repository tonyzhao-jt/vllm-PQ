import pytest
import torch
from transformers import AutoTokenizer

from vllm.model_executor.guided_decoding import (
    get_guided_decoding_logits_processor)
from vllm.model_executor.guided_decoding.outlines_logits_processors import (
    JSONLogitsProcessor, RegexLogitsProcessor)
from vllm.sampling_params import GuidedDecodingParams


def test_guided_logits_processors(sample_regex, sample_json_schema):
    """Basic unit test for RegexLogitsProcessor and JSONLogitsProcessor."""
    tokenizer = AutoTokenizer.from_pretrained('HuggingFaceH4/zephyr-7b-beta')
    regex_LP = RegexLogitsProcessor(sample_regex, tokenizer)
    json_LP = JSONLogitsProcessor(sample_json_schema,
                                  tokenizer,
                                  whitespace_pattern=None)

    token_ids = tokenizer.encode(
        f"Give an example IPv4 address with this regex: {sample_regex}")
    tensor = torch.rand(32000)
    original_tensor = torch.clone(tensor)
    regex_LP(token_ids, tensor)
    assert tensor.shape == original_tensor.shape
    assert not torch.allclose(tensor, original_tensor)

    token_ids = tokenizer.encode(
        f"Give an employee profile that fits this schema: {sample_json_schema}"
    )
    tensor = torch.rand(32000)
    original_tensor = torch.clone(tensor)
    json_LP(token_ids, tensor)
    assert tensor.shape == original_tensor.shape
    assert not torch.allclose(tensor, original_tensor)


@pytest.mark.asyncio
<<<<<<< HEAD
@pytest.mark.parametrize("backend", \
                         ["outlines", "lm-format-enforcer", "guidance"])
=======
@pytest.mark.parametrize("backend",
                         ["outlines", "lm-format-enforcer", "xgrammar"])
>>>>>>> 9323a315
async def test_guided_logits_processor_black_box(backend: str, sample_regex,
                                                 sample_json_schema):
    tokenizer = AutoTokenizer.from_pretrained('HuggingFaceH4/zephyr-7b-beta')
    token_ids = tokenizer.encode(
        f"Give an example IPv4 address with this regex: {sample_regex}")
    regex_request = GuidedDecodingParams(regex=sample_regex, backend=backend)
    regex_lp = await get_guided_decoding_logits_processor(
        regex_request, tokenizer)
    assert regex_lp is not None
    tensor = torch.rand(32000)
    original_tensor = torch.clone(tensor)
    tensor = regex_lp(token_ids, tensor)
    assert tensor.shape == original_tensor.shape
    assert not torch.allclose(tensor, original_tensor)

    token_ids = tokenizer.encode(
        f"Give an employee profile that fits this schema: {sample_json_schema}"
    )
    json_request = GuidedDecodingParams(json=sample_json_schema,
                                        backend=backend)
    json_lp = await get_guided_decoding_logits_processor(
        json_request, tokenizer)
    assert json_lp is not None
    tensor = torch.rand(32000)
    original_tensor = torch.clone(tensor)
    tensor = json_lp(token_ids, tensor)
    assert tensor.shape == original_tensor.shape
    assert not torch.allclose(tensor, original_tensor)


def test_multiple_guided_options_not_allowed(sample_json_schema, sample_regex):
    with pytest.raises(ValueError,
                       match="You can only use one kind of guided"):
        GuidedDecodingParams(json=sample_json_schema, regex=sample_regex)

    with pytest.raises(ValueError,
                       match="You can only use one kind of guided"):
        GuidedDecodingParams(json=sample_json_schema, json_object=True)

    with pytest.raises(ValueError,
                       match="You can only use one kind of guided"):
        GuidedDecodingParams(json=sample_json_schema, choice=["a", "b"])

    with pytest.raises(ValueError,
                       match="You can only use one kind of guided"):
        GuidedDecodingParams(json=sample_json_schema, grammar="test grammar")<|MERGE_RESOLUTION|>--- conflicted
+++ resolved
@@ -36,13 +36,8 @@
 
 
 @pytest.mark.asyncio
-<<<<<<< HEAD
-@pytest.mark.parametrize("backend", \
-                         ["outlines", "lm-format-enforcer", "guidance"])
-=======
-@pytest.mark.parametrize("backend",
-                         ["outlines", "lm-format-enforcer", "xgrammar"])
->>>>>>> 9323a315
+@pytest.mark.parametrize(
+    "backend", ["outlines", "lm-format-enforcer", "xgrammar", "guidance"])
 async def test_guided_logits_processor_black_box(backend: str, sample_regex,
                                                  sample_json_schema):
     tokenizer = AutoTokenizer.from_pretrained('HuggingFaceH4/zephyr-7b-beta')

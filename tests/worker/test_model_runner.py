--- conflicted
+++ resolved
@@ -37,15 +37,9 @@
     for prompt_len in prompt_lens:
         expected_selected_token_indices.append(selected_token_start_idx +
                                                prompt_len - 1)
-<<<<<<< HEAD
-        selected_token_start_idx += max_seq_len
-    input_tokens, input_positions, _, return_prompt_lens, _, _, _, _, _ = (
-        model_runner._prepare_prompt(seq_group_metadata_list))
-=======
         selected_token_start_idx += prompt_len
     (input_tokens, input_positions, input_metadata, return_prompt_lens, _, _,
-     _, _) = (model_runner._prepare_prompt(seq_group_metadata_list))
->>>>>>> c188ecb0
+     _, _, _) = (model_runner._prepare_prompt(seq_group_metadata_list))
     assert return_prompt_lens == prompt_lens
 
     # Verify input metadata is correct for prompts.

# imports for guided decoding tests
import json
import re
from typing import Dict, List, Optional

import jsonschema
import openai  # use the official client for correctness check
import pytest
import pytest_asyncio
import torch
from openai import BadRequestError

from ...utils import RemoteOpenAIServer
from .test_completion import zephyr_lora_added_tokens_files  # noqa: F401
from .test_completion import zephyr_lora_files  # noqa: F401

# any model with a chat template should work here
MODEL_NAME = "HuggingFaceH4/zephyr-7b-beta"


@pytest.fixture(scope="module")
def server(zephyr_lora_files, zephyr_lora_added_tokens_files):  # noqa: F811
    args = [
        # use half precision for speed and memory savings in CI environment
        "--dtype",
        "bfloat16",
        "--max-model-len",
        "8192",
        "--enforce-eager",
        # lora config below
        "--enable-lora",
        "--lora-modules",
        f"zephyr-lora={zephyr_lora_files}",
        f"zephyr-lora2={zephyr_lora_added_tokens_files}",
        "--max-lora-rank",
        "64",
        "--max-cpu-loras",
        "2",
        "--max-num-seqs",
        "128",
    ]

    with RemoteOpenAIServer(MODEL_NAME, args) as remote_server:
        yield remote_server


@pytest_asyncio.fixture
async def client(server):
    async with server.get_async_client() as async_client:
        yield async_client


@pytest.mark.asyncio
@pytest.mark.parametrize(
    # first test base model, then test loras
    "model_name",
    [MODEL_NAME, "zephyr-lora", "zephyr-lora2"],
)
async def test_no_logprobs_chat(client: openai.AsyncOpenAI, model_name: str):
    messages = [{
        "role": "system",
        "content": "you are a helpful assistant"
    }, {
        "role": "user",
        "content": "what is 1+1?"
    }]

    chat_completion = await client.chat.completions.create(
        model=model_name,
        messages=messages,
        max_completion_tokens=5,
        temperature=0.0,
        logprobs=False)

    choice = chat_completion.choices[0]
    assert choice.logprobs is None


@pytest.mark.asyncio
@pytest.mark.parametrize(
    # just test 1 lora hereafter
    "model_name",
    [MODEL_NAME, "zephyr-lora"],
)
async def test_zero_logprobs_chat(client: openai.AsyncOpenAI, model_name: str):
    messages = [{
        "role": "system",
        "content": "you are a helpful assistant"
    }, {
        "role": "user",
        "content": "what is 1+1?"
    }]

    chat_completion = await client.chat.completions.create(
        model=model_name,
        messages=messages,
        max_completion_tokens=5,
        temperature=0.0,
        logprobs=True,
        top_logprobs=0)

    choice = chat_completion.choices[0]
    assert choice.logprobs is not None
    assert choice.logprobs.content is not None
    assert len(choice.logprobs.content[0].top_logprobs) == 0


@pytest.mark.asyncio
@pytest.mark.parametrize(
    "model_name",
    [MODEL_NAME, "zephyr-lora"],
)
async def test_some_logprobs_chat(client: openai.AsyncOpenAI, model_name: str):
    messages = [{
        "role": "system",
        "content": "you are a helpful assistant"
    }, {
        "role": "user",
        "content": "what is 1+1?"
    }]

    chat_completion = await client.chat.completions.create(
        model=model_name,
        messages=messages,
        max_completion_tokens=5,
        temperature=0.0,
        logprobs=True,
        top_logprobs=5)

    choice = chat_completion.choices[0]
    assert choice.logprobs is not None
    assert choice.logprobs.content is not None
    assert len(choice.logprobs.content[0].top_logprobs) == 5


@pytest.mark.asyncio
@pytest.mark.parametrize(
    "model_name",
    [MODEL_NAME, "zephyr-lora"],
)
async def test_too_many_chat_logprobs(client: openai.AsyncOpenAI,
                                      model_name: str):
    messages = [{
        "role": "system",
        "content": "you are a helpful assistant"
    }, {
        "role": "user",
        "content": "what is 1+1?"
    }]

    # Default max_logprobs is 20, so this should raise an error
    with pytest.raises((openai.BadRequestError, openai.APIError)):
        stream = await client.chat.completions.create(model=model_name,
                                                      messages=messages,
                                                      max_completion_tokens=10,
                                                      logprobs=True,
                                                      top_logprobs=21,
                                                      stream=True)
        async for chunk in stream:
            ...

    with pytest.raises(openai.BadRequestError):
        await client.chat.completions.create(model=model_name,
                                             messages=messages,
                                             max_completion_tokens=10,
                                             logprobs=True,
                                             top_logprobs=30,
                                             stream=False)

    # the server should still work afterwards
    chat_completion = await client.chat.completions.create(
        model=model_name,
        messages=messages,
        max_completion_tokens=10,
        stream=False)
    message = chat_completion.choices[0].message
    assert message.content is not None and len(message.content) >= 0


@pytest.mark.asyncio
@pytest.mark.parametrize(
    "model_name, prompt_logprobs",
    [(MODEL_NAME, 1), (MODEL_NAME, 0), (MODEL_NAME, -1), (MODEL_NAME, None)],
)
async def test_prompt_logprobs_chat(client: openai.AsyncOpenAI,
                                    model_name: str,
                                    prompt_logprobs: Optional[int]):
    params: Dict = {
        "messages": [{
            "role": "system",
            "content": "You are a helpful assistant."
        }, {
            "role": "user",
            "content": "Who won the world series in 2020?"
        }, {
            "role":
            "assistant",
            "content":
            "The Los Angeles Dodgers won the World Series in 2020."
        }, {
            "role": "user",
            "content": "Where was it played?"
        }],
        "model":
        model_name
    }

    if prompt_logprobs is not None:
        params["extra_body"] = {"prompt_logprobs": prompt_logprobs}

    if prompt_logprobs is not None and prompt_logprobs < 0:
        with pytest.raises(BadRequestError):
            await client.chat.completions.create(**params)
    else:
        completion = await client.chat.completions.create(**params)
        if prompt_logprobs is not None:
            assert completion.prompt_logprobs is not None
            assert len(completion.prompt_logprobs) > 0
        else:
            assert completion.prompt_logprobs is None


@pytest.mark.asyncio
@pytest.mark.parametrize(
    "model_name",
    [MODEL_NAME],
)
async def test_more_than_one_prompt_logprobs_chat(client: openai.AsyncOpenAI,
                                                  model_name: str):
    params: Dict = {
        "messages": [{
            "role": "system",
            "content": "You are a helpful assistant."
        }, {
            "role": "user",
            "content": "Who won the world series in 2020?"
        }, {
            "role":
            "assistant",
            "content":
            "The Los Angeles Dodgers won the World Series in 2020."
        }, {
            "role": "user",
            "content": "Where was it played?"
        }],
        "model":
        model_name,
        "extra_body": {
            "prompt_logprobs": 1
        }
    }

    completion_1 = await client.chat.completions.create(**params)

    params["extra_body"] = {"prompt_logprobs": 2}
    completion_2 = await client.chat.completions.create(**params)

    assert len(completion_1.prompt_logprobs[3]) == 1
    assert len(completion_2.prompt_logprobs[3]) == 2


@pytest.mark.asyncio
@pytest.mark.parametrize(
    "model_name",
    [MODEL_NAME, "zephyr-lora"],
)
async def test_single_chat_session(client: openai.AsyncOpenAI,
                                   model_name: str):
    messages = [{
        "role": "system",
        "content": "you are a helpful assistant"
    }, {
        "role": "user",
        "content": "what is 1+1?"
    }]

    # test single completion
    chat_completion = await client.chat.completions.create(
        model=model_name,
        messages=messages,
        max_completion_tokens=10,
        logprobs=True,
        top_logprobs=5)
    assert chat_completion.id is not None
    assert len(chat_completion.choices) == 1

    choice = chat_completion.choices[0]
    assert choice.finish_reason == "length"
    assert chat_completion.usage == openai.types.CompletionUsage(
        completion_tokens=10, prompt_tokens=37, total_tokens=47)

    message = choice.message
    assert message.content is not None and len(message.content) >= 10
    assert message.role == "assistant"
    messages.append({"role": "assistant", "content": message.content})

    # test multi-turn dialogue
    messages.append({"role": "user", "content": "express your result in json"})
    chat_completion = await client.chat.completions.create(
        model=model_name,
        messages=messages,
        max_completion_tokens=10,
    )
    message = chat_completion.choices[0].message
    assert message.content is not None and len(message.content) >= 0


@pytest.mark.asyncio
@pytest.mark.parametrize(
    # just test 1 lora hereafter
    "model_name",
    [MODEL_NAME, "zephyr-lora"],
)
async def test_chat_streaming(client: openai.AsyncOpenAI, model_name: str):
    messages = [{
        "role": "system",
        "content": "you are a helpful assistant"
    }, {
        "role": "user",
        "content": "what is 1+1?"
    }]

    # test single completion
    chat_completion = await client.chat.completions.create(
        model=model_name,
        messages=messages,
        max_completion_tokens=10,
        temperature=0.0,
    )
    output = chat_completion.choices[0].message.content
    stop_reason = chat_completion.choices[0].finish_reason

    # test streaming
    stream = await client.chat.completions.create(
        model=model_name,
        messages=messages,
        max_completion_tokens=10,
        temperature=0.0,
        stream=True,
    )
    chunks: List[str] = []
    finish_reason_count = 0
    async for chunk in stream:
        delta = chunk.choices[0].delta
        if delta.role:
            assert delta.role == "assistant"
        if delta.content:
            chunks.append(delta.content)
        if chunk.choices[0].finish_reason is not None:
            finish_reason_count += 1
    # finish reason should only return in last block
    assert finish_reason_count == 1
    assert chunk.choices[0].finish_reason == stop_reason
    assert delta.content
    assert "".join(chunks) == output


@pytest.mark.asyncio
@pytest.mark.parametrize(
    "model_name",
    ["HuggingFaceH4/zephyr-7b-beta", "zephyr-lora"],
)
async def test_chat_completion_stream_options(client: openai.AsyncOpenAI,
                                              model_name: str):
    messages = [{
        "role": "system",
        "content": "You are a helpful assistant."
    }, {
        "role": "user",
        "content": "What is the capital of France?"
    }]

    # Test stream=True, stream_options={"include_usage": False}
    stream = await client.chat.completions.create(
        model=model_name,
        messages=messages,
        max_completion_tokens=10,
        temperature=0.0,
        stream=True,
        stream_options={"include_usage": False})
    async for chunk in stream:
        assert chunk.usage is None

    # Test stream=True, stream_options={"include_usage": True,
    #                                   "continuous_usage_stats": False}}
    stream = await client.chat.completions.create(model=model_name,
                                                  messages=messages,
                                                  max_completion_tokens=10,
                                                  temperature=0.0,
                                                  stream=True,
                                                  stream_options={
                                                      "include_usage":
                                                      True,
                                                      "continuous_usage_stats":
                                                      False
                                                  })

    async for chunk in stream:
        if chunk.choices[0].finish_reason is None:
            assert chunk.usage is None
        else:
            assert chunk.usage is None
            final_chunk = await stream.__anext__()
            assert final_chunk.usage is not None
            assert final_chunk.usage.prompt_tokens > 0
            assert final_chunk.usage.completion_tokens > 0
            assert final_chunk.usage.total_tokens == (
                final_chunk.usage.prompt_tokens +
                final_chunk.usage.completion_tokens)
            assert final_chunk.choices == []

    # Test stream=False, stream_options={"include_usage": None}
    with pytest.raises(BadRequestError):
        await client.chat.completions.create(
            model=model_name,
            messages=messages,
            max_completion_tokens=10,
            temperature=0.0,
            stream=False,
            stream_options={"include_usage": None})

    # Test stream=False, stream_options={"include_usage": True}
    with pytest.raises(BadRequestError):
        await client.chat.completions.create(
            model=model_name,
            messages=messages,
            max_completion_tokens=10,
            temperature=0.0,
            stream=False,
            stream_options={"include_usage": True})

    # Test stream=True, stream_options={"include_usage": True,
    #                           "continuous_usage_stats": True}
    stream = await client.chat.completions.create(
        model=model_name,
        messages=messages,
        max_completion_tokens=10,
        extra_body=dict(min_tokens=10),
        temperature=0.0,
        stream=True,
        stream_options={
            "include_usage": True,
            "continuous_usage_stats": True,
        },
    )
    last_completion_tokens = 0
    async for chunk in stream:
        assert chunk.usage.prompt_tokens >= 0
        assert last_completion_tokens == 0 or \
               chunk.usage.completion_tokens > last_completion_tokens or \
               (
                   not chunk.choices and
                   chunk.usage.completion_tokens == last_completion_tokens
               )
        assert chunk.usage.total_tokens == (chunk.usage.prompt_tokens +
                                            chunk.usage.completion_tokens)
        last_completion_tokens = chunk.usage.completion_tokens

    assert last_completion_tokens == 10


# NOTE: Not sure why, but when I place this after `test_guided_regex_chat`
# (i.e. using the same ordering as in the Completions API tests), the test
# will fail on the second `guided_decoding_backend` even when I swap their order
# (ref: https://github.com/vllm-project/vllm/pull/5526#issuecomment-2173772256)
@pytest.mark.asyncio
@pytest.mark.parametrize("guided_decoding_backend",
                         ["outlines", "lm-format-enforcer"])
async def test_guided_choice_chat(client: openai.AsyncOpenAI,
                                  guided_decoding_backend: str,
                                  sample_guided_choice):
    messages = [{
        "role": "system",
        "content": "you are a helpful assistant"
    }, {
        "role":
        "user",
        "content":
        "The best language for type-safe systems programming is "
    }]
    chat_completion = await client.chat.completions.create(
        model=MODEL_NAME,
        messages=messages,
        max_completion_tokens=10,
        temperature=0.7,
        extra_body=dict(guided_choice=sample_guided_choice,
                        guided_decoding_backend=guided_decoding_backend))
    choice1 = chat_completion.choices[0].message.content
    assert choice1 in sample_guided_choice

    messages.append({"role": "assistant", "content": choice1})
    messages.append({
        "role": "user",
        "content": "I disagree, pick another one"
    })
    chat_completion = await client.chat.completions.create(
        model=MODEL_NAME,
        messages=messages,
        max_completion_tokens=10,
<<<<<<< HEAD
        temperature=0.0,  # to ensure deterministic results
=======
        temperature=0.7,
>>>>>>> 98356735
        extra_body=dict(guided_choice=sample_guided_choice,
                        guided_decoding_backend=guided_decoding_backend))
    choice2 = chat_completion.choices[0].message.content
    assert choice2 in sample_guided_choice
    assert choice1 != choice2


@pytest.mark.asyncio
@pytest.mark.parametrize("guided_decoding_backend",
                         ["outlines", "lm-format-enforcer"])
async def test_guided_json_chat(client: openai.AsyncOpenAI,
                                guided_decoding_backend: str,
                                sample_json_schema):
    messages = [{
        "role": "system",
        "content": "you are a helpful assistant"
    }, {
        "role":
        "user",
        "content":
        f"Give an example JSON for an employee profile that "
        f"fits this schema: {sample_json_schema}"
    }]
    chat_completion = await client.chat.completions.create(
        model=MODEL_NAME,
        messages=messages,
        max_completion_tokens=1000,
        extra_body=dict(guided_json=sample_json_schema,
                        guided_decoding_backend=guided_decoding_backend))
    message = chat_completion.choices[0].message
    assert message.content is not None
    json1 = json.loads(message.content)
    jsonschema.validate(instance=json1, schema=sample_json_schema)

    messages.append({"role": "assistant", "content": message.content})
    messages.append({
        "role":
        "user",
        "content":
        "Give me another one with a different name and age"
    })
    chat_completion = await client.chat.completions.create(
        model=MODEL_NAME,
        messages=messages,
        max_completion_tokens=1000,
        extra_body=dict(guided_json=sample_json_schema,
                        guided_decoding_backend=guided_decoding_backend))
    message = chat_completion.choices[0].message
    assert message.content is not None
    json2 = json.loads(message.content)
    jsonschema.validate(instance=json2, schema=sample_json_schema)
    assert json1["name"] != json2["name"]
    assert json1["age"] != json2["age"]


@pytest.mark.asyncio
@pytest.mark.parametrize("guided_decoding_backend",
                         ["outlines", "lm-format-enforcer"])
async def test_guided_regex_chat(client: openai.AsyncOpenAI,
                                 guided_decoding_backend: str, sample_regex):
    messages = [{
        "role": "system",
        "content": "you are a helpful assistant"
    }, {
        "role":
        "user",
        "content":
        f"Give an example IP address with this regex: {sample_regex}"
    }]
    chat_completion = await client.chat.completions.create(
        model=MODEL_NAME,
        messages=messages,
        max_completion_tokens=20,
        extra_body=dict(guided_regex=sample_regex,
                        guided_decoding_backend=guided_decoding_backend))
    ip1 = chat_completion.choices[0].message.content
    assert ip1 is not None
    assert re.fullmatch(sample_regex, ip1) is not None

    messages.append({"role": "assistant", "content": ip1})
    messages.append({"role": "user", "content": "Give me a different one"})
    chat_completion = await client.chat.completions.create(
        model=MODEL_NAME,
        messages=messages,
        max_completion_tokens=20,
        extra_body=dict(guided_regex=sample_regex,
                        guided_decoding_backend=guided_decoding_backend))
    ip2 = chat_completion.choices[0].message.content
    assert ip2 is not None
    assert re.fullmatch(sample_regex, ip2) is not None
    assert ip1 != ip2


@pytest.mark.asyncio
async def test_guided_decoding_type_error(client: openai.AsyncOpenAI):
    messages = [{
        "role": "system",
        "content": "you are a helpful assistant"
    }, {
        "role":
        "user",
        "content":
        "The best language for type-safe systems programming is "
    }]

    with pytest.raises(openai.BadRequestError):
        _ = await client.chat.completions.create(model=MODEL_NAME,
                                                 messages=messages,
                                                 extra_body=dict(guided_regex={
                                                     1: "Python",
                                                     2: "C++"
                                                 }))


@pytest.mark.asyncio
@pytest.mark.parametrize("guided_decoding_backend",
                         ["outlines", "lm-format-enforcer"])
async def test_guided_choice_chat_logprobs(client: openai.AsyncOpenAI,
                                           guided_decoding_backend: str,
                                           sample_guided_choice):
    messages = [{
        "role": "system",
        "content": "you are a helpful assistant"
    }, {
        "role":
        "user",
        "content":
        "The best language for type-safe systems programming is "
    }]
    chat_completion = await client.chat.completions.create(
        model=MODEL_NAME,
        messages=messages,
        max_completion_tokens=10,
        logprobs=True,
        top_logprobs=5,
        extra_body=dict(guided_choice=sample_guided_choice,
                        guided_decoding_backend=guided_decoding_backend))

    assert chat_completion.choices[0].logprobs is not None
    assert chat_completion.choices[0].logprobs.content is not None
    top_logprobs = chat_completion.choices[0].logprobs.content[0].top_logprobs

    # -9999.0 is the minimum logprob returned by OpenAI
    for item in top_logprobs:
        assert item.logprob >= -9999.0, f"Failed (top_logprobs={top_logprobs})"


@pytest.mark.asyncio
@pytest.mark.parametrize("guided_decoding_backend",
                         ["outlines", "lm-format-enforcer"])
async def test_named_tool_use(client: openai.AsyncOpenAI,
                              guided_decoding_backend: str,
                              sample_json_schema):
    messages = [{
        "role": "system",
        "content": "you are a helpful assistant"
    }, {
        "role":
        "user",
        "content":
        f"Give an example JSON for an employee profile that "
        f"fits this schema: {sample_json_schema}"
    }]

    # non-streaming

    chat_completion = await client.chat.completions.create(
        model=MODEL_NAME,
        messages=messages,
        max_completion_tokens=1000,
        tools=[{
            "type": "function",
            "function": {
                "name": "dummy_function_name",
                "description": "This is a dummy function",
                "parameters": sample_json_schema
            }
        }],
        tool_choice={
            "type": "function",
            "function": {
                "name": "dummy_function_name"
            }
        })
    message = chat_completion.choices[0].message
    assert len(message.content) == 0
    json_string = message.tool_calls[0].function.arguments
    json1 = json.loads(json_string)
    jsonschema.validate(instance=json1, schema=sample_json_schema)

    messages.append({"role": "assistant", "content": json_string})
    messages.append({
        "role":
        "user",
        "content":
        "Give me another one with a different name and age"
    })

    # streaming

    stream = await client.chat.completions.create(
        model=MODEL_NAME,
        messages=messages,
        max_completion_tokens=1000,
        tools=[{
            "type": "function",
            "function": {
                "name": "dummy_function_name",
                "description": "This is a dummy function",
                "parameters": sample_json_schema
            }
        }],
        tool_choice={
            "type": "function",
            "function": {
                "name": "dummy_function_name"
            }
        },
        stream=True)

    output = []
    finish_reason_count = 0
    async for chunk in stream:
        delta = chunk.choices[0].delta
        if delta.role:
            assert delta.role == "assistant"
        assert delta.content is None or len(delta.content) == 0
        if delta.tool_calls:
            output.append(delta.tool_calls[0].function.arguments)
        if chunk.choices[0].finish_reason is not None:
            finish_reason_count += 1
    # finish reason should only return in last block
    assert finish_reason_count == 1
    json2 = json.loads("".join(output))
    jsonschema.validate(instance=json2, schema=sample_json_schema)
    assert json1["name"] != json2["name"]
    assert json1["age"] != json2["age"]


@pytest.mark.asyncio
@pytest.mark.parametrize("guided_decoding_backend", ["outlines"])
async def test_required_tool_use_not_yet_supported(
        client: openai.AsyncOpenAI, guided_decoding_backend: str,
        sample_json_schema):
    messages = [{
        "role": "system",
        "content": "you are a helpful assistant"
    }, {
        "role":
        "user",
        "content":
        f"Give an example JSON for an employee profile that "
        f"fits this schema: {sample_json_schema}"
    }]

    with pytest.raises(openai.BadRequestError):
        await client.chat.completions.create(
            model=MODEL_NAME,
            messages=messages,
            max_completion_tokens=1000,
            tools=[{
                "type": "function",
                "function": {
                    "name": "dummy_function_name",
                    "description": "This is a dummy function",
                    "parameters": sample_json_schema
                }
            }],
            tool_choice="required")

    with pytest.raises(openai.BadRequestError):
        await client.chat.completions.create(
            model=MODEL_NAME,
            messages=messages,
            max_completion_tokens=1000,
            tools=[{
                "type": "function",
                "function": {
                    "name": "dummy_function_name",
                    "description": "This is a dummy function",
                    "parameters": sample_json_schema
                }
            }],
            tool_choice="auto")


@pytest.mark.asyncio
@pytest.mark.parametrize("guided_decoding_backend", ["outlines"])
async def test_inconsistent_tool_choice_and_tools(client: openai.AsyncOpenAI,
                                                  guided_decoding_backend: str,
                                                  sample_json_schema):
    messages = [{
        "role": "system",
        "content": "you are a helpful assistant"
    }, {
        "role":
        "user",
        "content":
        f"Give an example JSON for an employee profile that "
        f"fits this schema: {sample_json_schema}"
    }]

    with pytest.raises(openai.BadRequestError):
        await client.chat.completions.create(model=MODEL_NAME,
                                             messages=messages,
                                             max_completion_tokens=1000,
                                             tool_choice={
                                                 "type": "function",
                                                 "function": {
                                                     "name":
                                                     "dummy_function_name"
                                                 }
                                             })

    with pytest.raises(openai.BadRequestError):
        await client.chat.completions.create(
            model=MODEL_NAME,
            messages=messages,
            max_completion_tokens=1000,
            tools=[{
                "type": "function",
                "function": {
                    "name": "dummy_function_name",
                    "description": "This is a dummy function",
                    "parameters": sample_json_schema
                }
            }],
            tool_choice={
                "type": "function",
                "function": {
                    "name": "nondefined_function_name"
                }
            })
    with pytest.raises(openai.BadRequestError):
        await client.chat.completions.create(
            model=MODEL_NAME,
            messages=messages,
            max_completion_tokens=1000,
            tools=[{
                "type": "function",
                "function": {
                    "name": "dummy_function_name",
                    "description": "This is a dummy function",
                    "parameters": sample_json_schema
                }
            }],
            tool_choice={})


@pytest.mark.asyncio
async def test_response_format_json_object(client: openai.AsyncOpenAI):
    for _ in range(2):
        resp = await client.chat.completions.create(
            model=MODEL_NAME,
            messages=[{
                "role":
                "user",
                "content": ('what is 1+1? please respond with a JSON object, '
                            'the format is {"result": 2}')
            }],
            response_format={"type": "json_object"})

        content = resp.choices[0].message.content
        assert content is not None

        loaded = json.loads(content)
        assert loaded == {"result": 2}, loaded


@pytest.mark.asyncio
async def test_response_format_json_schema(client: openai.AsyncOpenAI):
    prompt = 'what is 1+1? The format is "result": 2'
    # Check that this prompt cannot lead to a valid JSON without json_schema
    for _ in range(2):
        resp = await client.chat.completions.create(
            model=MODEL_NAME,
            messages=[{
                "role": "user",
                "content": prompt
            }],
        )
        content = resp.choices[0].message.content
        assert content is not None
        with pytest.raises((json.JSONDecodeError, AssertionError)):
            loaded = json.loads(content)
            assert loaded == {"result": 2}, loaded

    for _ in range(2):
        resp = await client.chat.completions.create(
            model=MODEL_NAME,
            messages=[{
                "role": "user",
                "content": prompt
            }],
            response_format={
                "type": "json_schema",
                "json_schema": {
                    "name": "foo_test",
                    "schema": {
                        "type": "object",
                        "properties": {
                            "result": {
                                "type": "integer"
                            },
                        },
                    },
                }
            })

        content = resp.choices[0].message.content
        assert content is not None

        loaded = json.loads(content)
        assert loaded == {"result": 2}, loaded


@pytest.mark.asyncio
async def test_extra_fields_allowed(client: openai.AsyncOpenAI):
    resp = await client.chat.completions.create(
        model=MODEL_NAME,
        messages=[{
            "role": "user",
            "content": "what is 1+1?",
            "extra_field": "0",
        }],  # type: ignore
        temperature=0,
        seed=0)

    content = resp.choices[0].message.content
    assert content is not None


@pytest.mark.asyncio
async def test_complex_message_content(client: openai.AsyncOpenAI):
    resp = await client.chat.completions.create(
        model=MODEL_NAME,
        messages=[{
            "role":
            "user",
            "content": [{
                "type":
                "text",
                "text":
                "what is 1+1? please provide the result without any other text."
            }]
        }],
        temperature=0,
        seed=0)
    content = resp.choices[0].message.content
    assert content == "2"


@pytest.mark.asyncio
async def test_custom_role(client: openai.AsyncOpenAI):
    # Not sure how the model handles custom roles so we just check that
    # both string and complex message content are handled in the same way

    resp1 = await client.chat.completions.create(
        model=MODEL_NAME,
        messages=[{
            "role": "my-custom-role",
            "content": "what is 1+1?",
        }],  # type: ignore
        temperature=0,
        seed=0)

    resp2 = await client.chat.completions.create(
        model=MODEL_NAME,
        messages=[{
            "role": "my-custom-role",
            "content": [{
                "type": "text",
                "text": "what is 1+1?"
            }]
        }],  # type: ignore
        temperature=0,
        seed=0)

    content1 = resp1.choices[0].message.content
    content2 = resp2.choices[0].message.content
    assert content1 == content2


@pytest.mark.asyncio
async def test_long_seed(client: openai.AsyncOpenAI):
    for seed in [
            torch.iinfo(torch.long).min - 1,
            torch.iinfo(torch.long).max + 1
    ]:
        with pytest.raises(BadRequestError) as exc_info:
            await client.chat.completions.create(
                model=MODEL_NAME,
                messages=[{
                    "role": "system",
                    "content": "You are a helpful assistant.",
                }],
                temperature=0,
                seed=seed)

        assert ("greater_than_equal" in exc_info.value.message
                or "less_than_equal" in exc_info.value.message)<|MERGE_RESOLUTION|>--- conflicted
+++ resolved
@@ -497,11 +497,7 @@
         model=MODEL_NAME,
         messages=messages,
         max_completion_tokens=10,
-<<<<<<< HEAD
-        temperature=0.0,  # to ensure deterministic results
-=======
         temperature=0.7,
->>>>>>> 98356735
         extra_body=dict(guided_choice=sample_guided_choice,
                         guided_decoding_backend=guided_decoding_backend))
     choice2 = chat_completion.choices[0].message.content

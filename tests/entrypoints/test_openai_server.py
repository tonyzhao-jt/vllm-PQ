# imports for guided decoding tests
import json
import re
from typing import List

import jsonschema
import openai  # use the official client for correctness check
import pytest
# using Ray for overall ease of process management, parallel requests,
# and debugging.
import ray
import torch
# downloading lora to test lora requests
from huggingface_hub import snapshot_download
from openai import BadRequestError

from vllm.transformers_utils.tokenizer import get_tokenizer

from ..utils import VLLM_PATH, RemoteOpenAIServer

# any model with a chat template should work here
MODEL_NAME = "HuggingFaceH4/zephyr-7b-beta"
# technically this needs Mistral-7B-v0.1 as base, but we're not testing
# generation quality here
LORA_NAME = "typeof/zephyr-7b-beta-lora"

TEST_SCHEMA = {
    "type": "object",
    "properties": {
        "name": {
            "type": "string"
        },
        "age": {
            "type": "integer"
        },
        "skills": {
            "type": "array",
            "items": {
                "type": "string",
                "maxLength": 10
            },
            "minItems": 3
        },
        "work history": {
            "type": "array",
            "items": {
                "type": "object",
                "properties": {
                    "company": {
                        "type": "string"
                    },
                    "duration": {
                        "type": "string"
                    },
                    "position": {
                        "type": "string"
                    }
                },
                "required": ["company", "position"]
            }
        }
    },
    "required": ["name", "age", "skills", "work history"]
}

TEST_REGEX = (r"((25[0-5]|(2[0-4]|1\d|[1-9]|)\d)\.){3}"
              r"(25[0-5]|(2[0-4]|1\d|[1-9]|)\d)")

TEST_CHOICE = [
    "Python", "Java", "JavaScript", "C++", "C#", "PHP", "TypeScript", "Ruby",
    "Swift", "Kotlin"
]

pytestmark = pytest.mark.openai


@pytest.fixture(scope="session")
def zephyr_lora_files():
    return snapshot_download(repo_id=LORA_NAME)


@pytest.fixture(scope="module")
<<<<<<< HEAD
def server(zephyr_lora_files):
    ray.init()
    server_runner = ServerRunner.remote([
=======
def ray_ctx():
    ray.init(runtime_env={"working_dir": VLLM_PATH})
    yield
    ray.shutdown()


@pytest.fixture(scope="module")
def server(zephyr_lora_files, ray_ctx):
    return RemoteOpenAIServer([
        "--model",
>>>>>>> 1744cc99
        MODEL_NAME,
        # use half precision for speed and memory savings in CI environment
        "--dtype",
        "bfloat16",
        "--max-model-len",
        "8192",
        "--enforce-eager",
        # lora config below
        "--enable-lora",
        "--lora-modules",
        f"zephyr-lora={zephyr_lora_files}",
        f"zephyr-lora2={zephyr_lora_files}",
        "--max-lora-rank",
        "64",
        "--max-cpu-loras",
        "2",
        "--max-num-seqs",
        "128",
    ])


@pytest.fixture(scope="module")
def client(server):
    return server.get_async_client()


async def test_check_models(client: openai.AsyncOpenAI):
    models = await client.models.list()
    models = models.data
    served_model = models[0]
    lora_models = models[1:]
    assert served_model.id == MODEL_NAME
    assert all(model.root == MODEL_NAME for model in models)
    assert lora_models[0].id == "zephyr-lora"
    assert lora_models[1].id == "zephyr-lora2"


@pytest.mark.asyncio
@pytest.mark.parametrize(
    # first test base model, then test loras
    "model_name",
    [MODEL_NAME, "zephyr-lora", "zephyr-lora2"],
)
async def test_single_completion(client: openai.AsyncOpenAI, model_name: str):
    completion = await client.completions.create(model=model_name,
                                                 prompt="Hello, my name is",
                                                 max_tokens=5,
                                                 temperature=0.0)

    assert completion.id is not None
    assert completion.choices is not None and len(completion.choices) == 1

    choice = completion.choices[0]
    assert len(choice.text) >= 5
    assert choice.finish_reason == "length"
    assert completion.usage == openai.types.CompletionUsage(
        completion_tokens=5, prompt_tokens=6, total_tokens=11)

    # test using token IDs
    completion = await client.completions.create(
        model=MODEL_NAME,
        prompt=[0, 0, 0, 0, 0],
        max_tokens=5,
        temperature=0.0,
    )
    assert len(completion.choices[0].text) >= 5


@pytest.mark.asyncio
@pytest.mark.parametrize(
    # first test base model, then test loras
    "model_name",
    [MODEL_NAME, "zephyr-lora", "zephyr-lora2"],
)
async def test_no_logprobs(client: openai.AsyncOpenAI, model_name: str):
    # test using token IDs
    completion = await client.completions.create(
        model=MODEL_NAME,
        prompt=[0, 0, 0, 0, 0],
        max_tokens=5,
        temperature=0.0,
        logprobs=None,
    )
    choice = completion.choices[0]
    assert choice.logprobs is None


@pytest.mark.asyncio
@pytest.mark.parametrize(
    # just test 1 lora hereafter
    "model_name",
    [MODEL_NAME, "zephyr-lora"],
)
async def test_zero_logprobs(client: openai.AsyncOpenAI, model_name: str):
    # test using token IDs
    completion = await client.completions.create(
        model=MODEL_NAME,
        prompt=[0, 0, 0, 0, 0],
        max_tokens=5,
        temperature=0.0,
        logprobs=0,
    )
    choice = completion.choices[0]
    assert choice.logprobs is not None
    assert choice.logprobs.token_logprobs is not None
    assert choice.logprobs.top_logprobs is not None
    assert len(choice.logprobs.top_logprobs[0]) == 1


@pytest.mark.asyncio
@pytest.mark.parametrize(
    "model_name",
    [MODEL_NAME, "zephyr-lora"],
)
async def test_some_logprobs(client: openai.AsyncOpenAI, model_name: str):
    # test using token IDs
    completion = await client.completions.create(
        model=MODEL_NAME,
        prompt=[0, 0, 0, 0, 0],
        max_tokens=5,
        temperature=0.0,
        logprobs=5,
    )
    choice = completion.choices[0]
    assert choice.logprobs is not None
    assert choice.logprobs.token_logprobs is not None
    assert choice.logprobs.top_logprobs is not None
    assert 5 <= len(choice.logprobs.top_logprobs[0]) <= 6


@pytest.mark.asyncio
@pytest.mark.parametrize(
    "model_name",
    [MODEL_NAME, "zephyr-lora"],
)
async def test_too_many_completion_logprobs(client: openai.AsyncOpenAI,
                                            model_name: str):

    with pytest.raises(
        (openai.BadRequestError, openai.APIError)):  # test using token IDs
        await client.completions.create(
            model=MODEL_NAME,
            prompt=[0, 0, 0, 0, 0],
            max_tokens=5,
            temperature=0.0,
            # vLLM has higher default max_logprobs (20 instead of 5) to support
            # both Completion API and Chat Completion API
            logprobs=21,
        )
        ...
    with pytest.raises(
        (openai.BadRequestError, openai.APIError)):  # test using token IDs
        stream = await client.completions.create(
            model=MODEL_NAME,
            prompt=[0, 0, 0, 0, 0],
            max_tokens=5,
            temperature=0.0,
            # vLLM has higher default max_logprobs (20 instead of 5) to support
            # both Completion API and Chat Completion API
            logprobs=30,
            stream=True,
        )
        async for chunk in stream:
            ...

    # the server should still work afterwards
    completion = await client.completions.create(
        model=model_name,
        prompt=[0, 0, 0, 0, 0],
        max_tokens=5,
        temperature=0.0,
    )
    assert len(completion.choices[0].text) >= 0


@pytest.mark.asyncio
@pytest.mark.parametrize(
    # first test base model, then test loras
    "model_name",
    [MODEL_NAME, "zephyr-lora", "zephyr-lora2"],
)
async def test_no_logprobs_chat(client: openai.AsyncOpenAI, model_name: str):
    messages = [{
        "role": "system",
        "content": "you are a helpful assistant"
    }, {
        "role": "user",
        "content": "what is 1+1?"
    }]

    chat_completion = await client.chat.completions.create(model=model_name,
                                                           messages=messages,
                                                           max_tokens=5,
                                                           temperature=0.0,
                                                           logprobs=False)

    choice = chat_completion.choices[0]
    assert choice.logprobs is None


@pytest.mark.asyncio
@pytest.mark.parametrize(
    # just test 1 lora hereafter
    "model_name",
    [MODEL_NAME, "zephyr-lora"],
)
async def test_zero_logprobs_chat(client: openai.AsyncOpenAI, model_name: str):
    messages = [{
        "role": "system",
        "content": "you are a helpful assistant"
    }, {
        "role": "user",
        "content": "what is 1+1?"
    }]

    chat_completion = await client.chat.completions.create(model=model_name,
                                                           messages=messages,
                                                           max_tokens=5,
                                                           temperature=0.0,
                                                           logprobs=True,
                                                           top_logprobs=0)

    choice = chat_completion.choices[0]
    assert choice.logprobs is not None
    assert choice.logprobs.content is not None
    assert len(choice.logprobs.content[0].top_logprobs) == 0


@pytest.mark.asyncio
@pytest.mark.parametrize(
    "model_name",
    [MODEL_NAME, "zephyr-lora"],
)
async def test_some_logprobs_chat(client: openai.AsyncOpenAI, model_name: str):
    messages = [{
        "role": "system",
        "content": "you are a helpful assistant"
    }, {
        "role": "user",
        "content": "what is 1+1?"
    }]

    chat_completion = await client.chat.completions.create(model=model_name,
                                                           messages=messages,
                                                           max_tokens=5,
                                                           temperature=0.0,
                                                           logprobs=True,
                                                           top_logprobs=5)

    choice = chat_completion.choices[0]
    assert choice.logprobs is not None
    assert choice.logprobs.content is not None
    assert len(choice.logprobs.content[0].top_logprobs) == 5


@pytest.mark.asyncio
@pytest.mark.parametrize(
    "model_name",
    [MODEL_NAME, "zephyr-lora"],
)
async def test_too_many_chat_logprobs(client: openai.AsyncOpenAI,
                                      model_name: str):
    messages = [{
        "role": "system",
        "content": "you are a helpful assistant"
    }, {
        "role": "user",
        "content": "what is 1+1?"
    }]

    # Default max_logprobs is 20, so this should raise an error
    with pytest.raises((openai.BadRequestError, openai.APIError)):
        stream = await client.chat.completions.create(model=model_name,
                                                      messages=messages,
                                                      max_tokens=10,
                                                      logprobs=True,
                                                      top_logprobs=21,
                                                      stream=True)
        async for chunk in stream:
            ...

    with pytest.raises(openai.BadRequestError):
        await client.chat.completions.create(model=model_name,
                                             messages=messages,
                                             max_tokens=10,
                                             logprobs=True,
                                             top_logprobs=30,
                                             stream=False)

    # the server should still work afterwards
    chat_completion = await client.chat.completions.create(model=model_name,
                                                           messages=messages,
                                                           max_tokens=10,
                                                           stream=False)
    message = chat_completion.choices[0].message
    assert message.content is not None and len(message.content) >= 0


@pytest.mark.asyncio
@pytest.mark.parametrize(
    "model_name",
    [MODEL_NAME, "zephyr-lora"],
)
async def test_single_chat_session(client: openai.AsyncOpenAI,
                                   model_name: str):
    messages = [{
        "role": "system",
        "content": "you are a helpful assistant"
    }, {
        "role": "user",
        "content": "what is 1+1?"
    }]

    # test single completion
    chat_completion = await client.chat.completions.create(model=model_name,
                                                           messages=messages,
                                                           max_tokens=10,
                                                           logprobs=True,
                                                           top_logprobs=5)
    assert chat_completion.id is not None
    assert len(chat_completion.choices) == 1

    choice = chat_completion.choices[0]
    assert choice.finish_reason == "length"
    assert chat_completion.usage == openai.types.CompletionUsage(
        completion_tokens=10, prompt_tokens=37, total_tokens=47)

    message = choice.message
    assert message.content is not None and len(message.content) >= 10
    assert message.role == "assistant"
    messages.append({"role": "assistant", "content": message.content})

    # test multi-turn dialogue
    messages.append({"role": "user", "content": "express your result in json"})
    chat_completion = await client.chat.completions.create(
        model=model_name,
        messages=messages,
        max_tokens=10,
    )
    message = chat_completion.choices[0].message
    assert message.content is not None and len(message.content) >= 0


@pytest.mark.asyncio
@pytest.mark.parametrize(
    "model_name",
    [MODEL_NAME, "zephyr-lora"],
)
async def test_completion_streaming(client: openai.AsyncOpenAI,
                                    model_name: str):
    prompt = "What is an LLM?"

    single_completion = await client.completions.create(
        model=model_name,
        prompt=prompt,
        max_tokens=5,
        temperature=0.0,
    )
    single_output = single_completion.choices[0].text
    stream = await client.completions.create(model=model_name,
                                             prompt=prompt,
                                             max_tokens=5,
                                             temperature=0.0,
                                             stream=True)
    chunks: List[str] = []
    finish_reason_count = 0
    async for chunk in stream:
        chunks.append(chunk.choices[0].text)
        if chunk.choices[0].finish_reason is not None:
            finish_reason_count += 1
    # finish reason should only return in last block
    assert finish_reason_count == 1
    assert chunk.choices[0].finish_reason == "length"
    assert chunk.choices[0].text
    assert "".join(chunks) == single_output


@pytest.mark.asyncio
@pytest.mark.parametrize(
    # just test 1 lora hereafter
    "model_name",
    [MODEL_NAME, "zephyr-lora"],
)
async def test_chat_streaming(client: openai.AsyncOpenAI, model_name: str):
    messages = [{
        "role": "system",
        "content": "you are a helpful assistant"
    }, {
        "role": "user",
        "content": "what is 1+1?"
    }]

    # test single completion
    chat_completion = await client.chat.completions.create(
        model=model_name,
        messages=messages,
        max_tokens=10,
        temperature=0.0,
    )
    output = chat_completion.choices[0].message.content
    stop_reason = chat_completion.choices[0].finish_reason

    # test streaming
    stream = await client.chat.completions.create(
        model=model_name,
        messages=messages,
        max_tokens=10,
        temperature=0.0,
        stream=True,
    )
    chunks: List[str] = []
    finish_reason_count = 0
    async for chunk in stream:
        delta = chunk.choices[0].delta
        if delta.role:
            assert delta.role == "assistant"
        if delta.content:
            chunks.append(delta.content)
        if chunk.choices[0].finish_reason is not None:
            finish_reason_count += 1
    # finish reason should only return in last block
    assert finish_reason_count == 1
    assert chunk.choices[0].finish_reason == stop_reason
    assert delta.content
    assert "".join(chunks) == output


@pytest.mark.asyncio
@pytest.mark.parametrize(
    "model_name",
    ["HuggingFaceH4/zephyr-7b-beta", "zephyr-lora"],
)
async def test_chat_completion_stream_options(client: openai.AsyncOpenAI,
                                              model_name: str):
    messages = [{
        "role": "system",
        "content": "You are a helpful assistant."
    }, {
        "role": "user",
        "content": "What is the capital of France?"
    }]

    # Test stream=True, stream_options={"include_usage": False}
    stream = await client.chat.completions.create(
        model=model_name,
        messages=messages,
        max_tokens=10,
        temperature=0.0,
        stream=True,
        stream_options={"include_usage": False})
    async for chunk in stream:
        assert chunk.usage is None

    # Test stream=True, stream_options={"include_usage": True}
    stream = await client.chat.completions.create(
        model=model_name,
        messages=messages,
        max_tokens=10,
        temperature=0.0,
        stream=True,
        stream_options={"include_usage": True})

    async for chunk in stream:
        if chunk.choices[0].finish_reason is None:
            assert chunk.usage is None
        else:
            assert chunk.usage is None
            final_chunk = await stream.__anext__()
            assert final_chunk.usage is not None
            assert final_chunk.usage.prompt_tokens > 0
            assert final_chunk.usage.completion_tokens > 0
            assert final_chunk.usage.total_tokens == (
                final_chunk.usage.prompt_tokens +
                final_chunk.usage.completion_tokens)
            assert final_chunk.choices == []

    # Test stream=False, stream_options={"include_usage": None}
    with pytest.raises(BadRequestError):
        await client.chat.completions.create(
            model=model_name,
            messages=messages,
            max_tokens=10,
            temperature=0.0,
            stream=False,
            stream_options={"include_usage": None})

    # Test stream=False, stream_options={"include_usage": True}
    with pytest.raises(BadRequestError):
        await client.chat.completions.create(
            model=model_name,
            messages=messages,
            max_tokens=10,
            temperature=0.0,
            stream=False,
            stream_options={"include_usage": True})


@pytest.mark.asyncio
@pytest.mark.parametrize(
    "model_name",
    ["HuggingFaceH4/zephyr-7b-beta", "zephyr-lora"],
)
async def test_completion_stream_options(client: openai.AsyncOpenAI,
                                         model_name: str):
    prompt = "What is the capital of France?"

    # Test stream=True, stream_options={"include_usage": False}
    stream = await client.completions.create(
        model=model_name,
        prompt=prompt,
        max_tokens=5,
        temperature=0.0,
        stream=True,
        stream_options={"include_usage": False})
    async for chunk in stream:
        assert chunk.usage is None

    # Test stream=True, stream_options={"include_usage": True}
    stream = await client.completions.create(
        model=model_name,
        prompt=prompt,
        max_tokens=5,
        temperature=0.0,
        stream=True,
        stream_options={"include_usage": True})
    async for chunk in stream:
        if chunk.choices[0].finish_reason is None:
            assert chunk.usage is None
        else:
            assert chunk.usage is None
            final_chunk = await stream.__anext__()
            assert final_chunk.usage is not None
            assert final_chunk.usage.prompt_tokens > 0
            assert final_chunk.usage.completion_tokens > 0
            assert final_chunk.usage.total_tokens == (
                final_chunk.usage.prompt_tokens +
                final_chunk.usage.completion_tokens)
            assert final_chunk.choices == []

    # Test stream=False, stream_options={"include_usage": None}
    with pytest.raises(BadRequestError):
        await client.completions.create(model=model_name,
                                        prompt=prompt,
                                        max_tokens=5,
                                        temperature=0.0,
                                        stream=False,
                                        stream_options={"include_usage": None})

    # Test stream=False, stream_options={"include_usage": True}
    with pytest.raises(BadRequestError):
        await client.completions.create(model=model_name,
                                        prompt=prompt,
                                        max_tokens=5,
                                        temperature=0.0,
                                        stream=False,
                                        stream_options={"include_usage": True})


@pytest.mark.asyncio
@pytest.mark.parametrize(
    # just test 1 lora hereafter
    "model_name",
    [MODEL_NAME, "zephyr-lora"],
)
async def test_batch_completions(client: openai.AsyncOpenAI, model_name: str):
    # test both text and token IDs
    for prompts in (["Hello, my name is"] * 2, [[0, 0, 0, 0, 0]] * 2):
        # test simple list
        batch = await client.completions.create(
            model=model_name,
            prompt=prompts,
            max_tokens=5,
            temperature=0.0,
        )
        assert len(batch.choices) == 2
        assert batch.choices[0].text == batch.choices[1].text

        # test n = 2
        batch = await client.completions.create(
            model=model_name,
            prompt=prompts,
            n=2,
            max_tokens=5,
            temperature=0.0,
            extra_body=dict(
                # NOTE: this has to be true for n > 1 in vLLM, but not necessary
                # for official client.
                use_beam_search=True),
        )
        assert len(batch.choices) == 4
        assert batch.choices[0].text != batch.choices[
            1].text, "beam search should be different"
        assert batch.choices[0].text == batch.choices[
            2].text, "two copies of the same prompt should be the same"
        assert batch.choices[1].text == batch.choices[
            3].text, "two copies of the same prompt should be the same"

        # test streaming
        batch = await client.completions.create(
            model=model_name,
            prompt=prompts,
            max_tokens=5,
            temperature=0.0,
            stream=True,
        )
        texts = [""] * 2
        async for chunk in batch:
            assert len(chunk.choices) == 1
            choice = chunk.choices[0]
            texts[choice.index] += choice.text
        assert texts[0] == texts[1]


@pytest.mark.asyncio
async def test_logits_bias(client: openai.AsyncOpenAI):
    prompt = "Hello, my name is"
    max_tokens = 5
    tokenizer = get_tokenizer(tokenizer_name=MODEL_NAME)

    # Test exclusive selection
    token_id = 1000
    completion = await client.completions.create(
        model=MODEL_NAME,
        prompt=prompt,
        max_tokens=max_tokens,
        temperature=0.0,
        logit_bias={str(token_id): 100},
        seed=42,
    )
    assert len(completion.choices[0].text) >= 5
    response_tokens = tokenizer(completion.choices[0].text,
                                add_special_tokens=False)["input_ids"]
    expected_tokens = tokenizer(tokenizer.decode([token_id] * 5),
                                add_special_tokens=False)["input_ids"]
    assert all([
        response == expected
        for response, expected in zip(response_tokens, expected_tokens)
    ])

    # Test ban
    completion = await client.completions.create(
        model=MODEL_NAME,
        prompt=prompt,
        max_tokens=max_tokens,
        temperature=0.0,
    )
    response_tokens = tokenizer(completion.choices[0].text,
                                add_special_tokens=False)["input_ids"]
    first_response = completion.choices[0].text
    completion = await client.completions.create(
        model=MODEL_NAME,
        prompt=prompt,
        max_tokens=max_tokens,
        temperature=0.0,
        logit_bias={str(token): -100
                    for token in response_tokens},
    )
    assert first_response != completion.choices[0].text


@pytest.mark.asyncio
@pytest.mark.parametrize("guided_decoding_backend",
                         ["outlines", "lm-format-enforcer"])
async def test_guided_json_completion(client: openai.AsyncOpenAI,
                                      guided_decoding_backend: str):
    completion = await client.completions.create(
        model=MODEL_NAME,
        prompt=f"Give an example JSON for an employee profile "
        f"that fits this schema: {TEST_SCHEMA}",
        n=3,
        temperature=1.0,
        max_tokens=500,
        extra_body=dict(guided_json=TEST_SCHEMA,
                        guided_decoding_backend=guided_decoding_backend))

    assert completion.id is not None
    assert len(completion.choices) == 3
    for i in range(3):
        output_json = json.loads(completion.choices[i].text)
        jsonschema.validate(instance=output_json, schema=TEST_SCHEMA)


@pytest.mark.asyncio
@pytest.mark.parametrize("guided_decoding_backend",
                         ["outlines", "lm-format-enforcer"])
async def test_guided_json_chat(client: openai.AsyncOpenAI,
                                guided_decoding_backend: str):
    messages = [{
        "role": "system",
        "content": "you are a helpful assistant"
    }, {
        "role":
        "user",
        "content":
        f"Give an example JSON for an employee profile that "
        f"fits this schema: {TEST_SCHEMA}"
    }]
    chat_completion = await client.chat.completions.create(
        model=MODEL_NAME,
        messages=messages,
        max_tokens=1000,
        extra_body=dict(guided_json=TEST_SCHEMA,
                        guided_decoding_backend=guided_decoding_backend))
    message = chat_completion.choices[0].message
    assert message.content is not None
    json1 = json.loads(message.content)
    jsonschema.validate(instance=json1, schema=TEST_SCHEMA)

    messages.append({"role": "assistant", "content": message.content})
    messages.append({
        "role":
        "user",
        "content":
        "Give me another one with a different name and age"
    })
    chat_completion = await client.chat.completions.create(
        model=MODEL_NAME,
        messages=messages,
        max_tokens=1000,
        extra_body=dict(guided_json=TEST_SCHEMA,
                        guided_decoding_backend=guided_decoding_backend))
    message = chat_completion.choices[0].message
    assert message.content is not None
    json2 = json.loads(message.content)
    jsonschema.validate(instance=json2, schema=TEST_SCHEMA)
    assert json1["name"] != json2["name"]
    assert json1["age"] != json2["age"]


@pytest.mark.asyncio
@pytest.mark.parametrize("guided_decoding_backend",
                         ["outlines", "lm-format-enforcer"])
async def test_guided_regex_completion(client: openai.AsyncOpenAI,
                                       guided_decoding_backend: str):
    completion = await client.completions.create(
        model=MODEL_NAME,
        prompt=f"Give an example IPv4 address with this regex: {TEST_REGEX}",
        n=3,
        temperature=1.0,
        max_tokens=20,
        extra_body=dict(guided_regex=TEST_REGEX,
                        guided_decoding_backend=guided_decoding_backend))

    assert completion.id is not None
    assert len(completion.choices) == 3
    for i in range(3):
        assert re.fullmatch(TEST_REGEX, completion.choices[i].text) is not None


@pytest.mark.asyncio
@pytest.mark.parametrize("guided_decoding_backend",
                         ["outlines", "lm-format-enforcer"])
async def test_guided_regex_chat(client: openai.AsyncOpenAI,
                                 guided_decoding_backend: str):
    messages = [{
        "role": "system",
        "content": "you are a helpful assistant"
    }, {
        "role":
        "user",
        "content":
        f"Give an example IP address with this regex: {TEST_REGEX}"
    }]
    chat_completion = await client.chat.completions.create(
        model=MODEL_NAME,
        messages=messages,
        max_tokens=20,
        extra_body=dict(guided_regex=TEST_REGEX,
                        guided_decoding_backend=guided_decoding_backend))
    ip1 = chat_completion.choices[0].message.content
    assert ip1 is not None
    assert re.fullmatch(TEST_REGEX, ip1) is not None

    messages.append({"role": "assistant", "content": ip1})
    messages.append({"role": "user", "content": "Give me a different one"})
    chat_completion = await client.chat.completions.create(
        model=MODEL_NAME,
        messages=messages,
        max_tokens=20,
        extra_body=dict(guided_regex=TEST_REGEX,
                        guided_decoding_backend=guided_decoding_backend))
    ip2 = chat_completion.choices[0].message.content
    assert ip2 is not None
    assert re.fullmatch(TEST_REGEX, ip2) is not None
    assert ip1 != ip2


@pytest.mark.asyncio
@pytest.mark.parametrize("guided_decoding_backend",
                         ["outlines", "lm-format-enforcer"])
async def test_guided_choice_completion(client: openai.AsyncOpenAI,
                                        guided_decoding_backend: str):
    completion = await client.completions.create(
        model=MODEL_NAME,
        prompt="The best language for type-safe systems programming is ",
        n=2,
        temperature=1.0,
        max_tokens=10,
        extra_body=dict(guided_choice=TEST_CHOICE,
                        guided_decoding_backend=guided_decoding_backend))

    assert completion.id is not None
    assert len(completion.choices) == 2
    for i in range(2):
        assert completion.choices[i].text in TEST_CHOICE


@pytest.mark.asyncio
@pytest.mark.parametrize("guided_decoding_backend",
                         ["outlines", "lm-format-enforcer"])
async def test_guided_choice_chat(client: openai.AsyncOpenAI,
                                  guided_decoding_backend: str):
    messages = [{
        "role": "system",
        "content": "you are a helpful assistant"
    }, {
        "role":
        "user",
        "content":
        "The best language for type-safe systems programming is "
    }]
    chat_completion = await client.chat.completions.create(
        model=MODEL_NAME,
        messages=messages,
        max_tokens=10,
        extra_body=dict(guided_choice=TEST_CHOICE,
                        guided_decoding_backend=guided_decoding_backend))
    choice1 = chat_completion.choices[0].message.content
    assert choice1 in TEST_CHOICE

    messages.append({"role": "assistant", "content": choice1})
    messages.append({
        "role": "user",
        "content": "I disagree, pick another one"
    })
    chat_completion = await client.chat.completions.create(
        model=MODEL_NAME,
        messages=messages,
        max_tokens=10,
        extra_body=dict(guided_choice=TEST_CHOICE,
                        guided_decoding_backend=guided_decoding_backend))
    choice2 = chat_completion.choices[0].message.content
    assert choice2 in TEST_CHOICE
    assert choice1 != choice2


@pytest.mark.asyncio
@pytest.mark.parametrize("guided_decoding_backend",
                         ["outlines", "lm-format-enforcer"])
async def test_guided_decoding_type_error(client: openai.AsyncOpenAI,
                                          guided_decoding_backend: str):
    with pytest.raises(openai.BadRequestError):
        _ = await client.completions.create(
            model=MODEL_NAME,
            prompt="Give an example JSON that fits this schema: 42",
            extra_body=dict(guided_json=42,
                            guided_decoding_backend=guided_decoding_backend))

    messages = [{
        "role": "system",
        "content": "you are a helpful assistant"
    }, {
        "role":
        "user",
        "content":
        "The best language for type-safe systems programming is "
    }]
    with pytest.raises(openai.BadRequestError):
        _ = await client.chat.completions.create(model=MODEL_NAME,
                                                 messages=messages,
                                                 extra_body=dict(guided_regex={
                                                     1: "Python",
                                                     2: "C++"
                                                 }))

    with pytest.raises(openai.BadRequestError):
        _ = await client.completions.create(
            model=MODEL_NAME,
            prompt="Give an example string that fits this regex",
            extra_body=dict(guided_regex=TEST_REGEX, guided_json=TEST_SCHEMA))


@pytest.mark.asyncio
@pytest.mark.parametrize("guided_decoding_backend",
                         ["outlines", "lm-format-enforcer"])
async def test_guided_choice_chat_logprobs(client: openai.AsyncOpenAI,
                                           guided_decoding_backend: str):
    messages = [{
        "role": "system",
        "content": "you are a helpful assistant"
    }, {
        "role":
        "user",
        "content":
        "The best language for type-safe systems programming is "
    }]
    chat_completion = await client.chat.completions.create(
        model=MODEL_NAME,
        messages=messages,
        max_tokens=10,
        logprobs=True,
        top_logprobs=5,
        extra_body=dict(guided_choice=TEST_CHOICE,
                        guided_decoding_backend=guided_decoding_backend))

    assert chat_completion.choices[0].logprobs is not None
    assert chat_completion.choices[0].logprobs.content is not None
    top_logprobs = chat_completion.choices[0].logprobs.content[0].top_logprobs

    # -9999.0 is the minimum logprob returned by OpenAI
    for item in top_logprobs:
        assert item.logprob >= -9999.0, f"Failed (top_logprobs={top_logprobs})"


@pytest.mark.asyncio
@pytest.mark.parametrize("guided_decoding_backend",
                         ["outlines", "lm-format-enforcer"])
async def test_named_tool_use(client: openai.AsyncOpenAI,
                              guided_decoding_backend: str):
    messages = [{
        "role": "system",
        "content": "you are a helpful assistant"
    }, {
        "role":
        "user",
        "content":
        f"Give an example JSON for an employee profile that "
        f"fits this schema: {TEST_SCHEMA}"
    }]

    # non-streaming

    chat_completion = await client.chat.completions.create(
        model=MODEL_NAME,
        messages=messages,
        max_tokens=1000,
        tools=[{
            "type": "function",
            "function": {
                "name": "dummy_function_name",
                "description": "This is a dummy function",
                "parameters": TEST_SCHEMA
            }
        }],
        tool_choice={
            "type": "function",
            "function": {
                "name": "dummy_function_name"
            }
        })
    message = chat_completion.choices[0].message
    assert len(message.content) == 0
    json_string = message.tool_calls[0].function.arguments
    json1 = json.loads(json_string)
    jsonschema.validate(instance=json1, schema=TEST_SCHEMA)

    messages.append({"role": "assistant", "content": json_string})
    messages.append({
        "role":
        "user",
        "content":
        "Give me another one with a different name and age"
    })

    # streaming

    stream = await client.chat.completions.create(
        model=MODEL_NAME,
        messages=messages,
        max_tokens=1000,
        tools=[{
            "type": "function",
            "function": {
                "name": "dummy_function_name",
                "description": "This is a dummy function",
                "parameters": TEST_SCHEMA
            }
        }],
        tool_choice={
            "type": "function",
            "function": {
                "name": "dummy_function_name"
            }
        },
        stream=True)

    output = []
    finish_reason_count = 0
    async for chunk in stream:
        delta = chunk.choices[0].delta
        if delta.role:
            assert delta.role == "assistant"
        assert delta.content is None or len(delta.content) == 0
        if delta.tool_calls:
            output.append(delta.tool_calls[0].function.arguments)
        if chunk.choices[0].finish_reason is not None:
            finish_reason_count += 1
    # finish reason should only return in last block
    assert finish_reason_count == 1
    json2 = json.loads("".join(output))
    jsonschema.validate(instance=json2, schema=TEST_SCHEMA)
    assert json1["name"] != json2["name"]
    assert json1["age"] != json2["age"]


@pytest.mark.asyncio
@pytest.mark.parametrize("guided_decoding_backend", ["outlines"])
async def test_required_tool_use_not_yet_supported(
        client: openai.AsyncOpenAI, guided_decoding_backend: str):
    messages = [{
        "role": "system",
        "content": "you are a helpful assistant"
    }, {
        "role":
        "user",
        "content":
        f"Give an example JSON for an employee profile that "
        f"fits this schema: {TEST_SCHEMA}"
    }]

    with pytest.raises(openai.BadRequestError):
        await client.chat.completions.create(
            model=MODEL_NAME,
            messages=messages,
            max_tokens=1000,
            tools=[{
                "type": "function",
                "function": {
                    "name": "dummy_function_name",
                    "description": "This is a dummy function",
                    "parameters": TEST_SCHEMA
                }
            }],
            tool_choice="required")

    with pytest.raises(openai.BadRequestError):
        await client.chat.completions.create(
            model=MODEL_NAME,
            messages=messages,
            max_tokens=1000,
            tools=[{
                "type": "function",
                "function": {
                    "name": "dummy_function_name",
                    "description": "This is a dummy function",
                    "parameters": TEST_SCHEMA
                }
            }],
            tool_choice="auto")


@pytest.mark.asyncio
@pytest.mark.parametrize("guided_decoding_backend", ["outlines"])
async def test_inconsistent_tool_choice_and_tools(
        client: openai.AsyncOpenAI, guided_decoding_backend: str):
    messages = [{
        "role": "system",
        "content": "you are a helpful assistant"
    }, {
        "role":
        "user",
        "content":
        f"Give an example JSON for an employee profile that "
        f"fits this schema: {TEST_SCHEMA}"
    }]

    with pytest.raises(openai.BadRequestError):
        await client.chat.completions.create(model=MODEL_NAME,
                                             messages=messages,
                                             max_tokens=1000,
                                             tool_choice={
                                                 "type": "function",
                                                 "function": {
                                                     "name":
                                                     "dummy_function_name"
                                                 }
                                             })

    with pytest.raises(openai.BadRequestError):
        await client.chat.completions.create(
            model=MODEL_NAME,
            messages=messages,
            max_tokens=1000,
            tools=[{
                "type": "function",
                "function": {
                    "name": "dummy_function_name",
                    "description": "This is a dummy function",
                    "parameters": TEST_SCHEMA
                }
            }],
            tool_choice={
                "type": "function",
                "function": {
                    "name": "nondefined_function_name"
                }
            })


@pytest.mark.asyncio
async def test_response_format_json_object(client: openai.AsyncOpenAI):
    for _ in range(2):
        resp = await client.chat.completions.create(
            model=MODEL_NAME,
            messages=[{
                "role":
                "user",
                "content": ('what is 1+1? please respond with a JSON object, '
                            'the format is {"result": 2}')
            }],
            response_format={"type": "json_object"})

        content = resp.choices[0].message.content
        assert content is not None

        loaded = json.loads(content)
        assert loaded == {"result": 2}, loaded


@pytest.mark.asyncio
async def test_extra_fields(client: openai.AsyncOpenAI):
    with pytest.raises(BadRequestError) as exc_info:
        await client.chat.completions.create(
            model=MODEL_NAME,
            messages=[{
                "role": "system",
                "content": "You are a helpful assistant.",
                "extra_field": "0",
            }],  # type: ignore
            temperature=0,
            seed=0)

    assert "extra_forbidden" in exc_info.value.message


@pytest.mark.asyncio
async def test_complex_message_content(client: openai.AsyncOpenAI):
    resp = await client.chat.completions.create(
        model=MODEL_NAME,
        messages=[{
            "role":
            "user",
            "content": [{
                "type":
                "text",
                "text":
                "what is 1+1? please provide the result without any other text."
            }]
        }],
        temperature=0,
        seed=0)
    content = resp.choices[0].message.content
    assert content == "2"


@pytest.mark.asyncio
async def test_custom_role(client: openai.AsyncOpenAI):
    # Not sure how the model handles custom roles so we just check that
    # both string and complex message content are handled in the same way

    resp1 = await client.chat.completions.create(
        model=MODEL_NAME,
        messages=[{
            "role": "my-custom-role",
            "content": "what is 1+1?",
        }],  # type: ignore
        temperature=0,
        seed=0)

    resp2 = await client.chat.completions.create(
        model=MODEL_NAME,
        messages=[{
            "role": "my-custom-role",
            "content": [{
                "type": "text",
                "text": "what is 1+1?"
            }]
        }],  # type: ignore
        temperature=0,
        seed=0)

    content1 = resp1.choices[0].message.content
    content2 = resp2.choices[0].message.content
    assert content1 == content2


@pytest.mark.asyncio
async def test_guided_grammar(client: openai.AsyncOpenAI):
    simple_sql_grammar = """
start: select_statement

select_statement: "SELECT" column "from" table "where" condition

column: "col_1" | "col_2"
table: "table_1" | "table_2"
condition: column "=" number

number: "1" | "2"
"""

    completion = await client.completions.create(
        model=MODEL_NAME,
        prompt=("Generate a sql state that select col_1 from "
                "table_1 where it is equals to 1"),
        temperature=1.0,
        max_tokens=500,
        extra_body=dict(guided_grammar=simple_sql_grammar))

    content = completion.choices[0].text

    # use Lark to parse the output, and make sure it's a valid parse tree
    from lark import Lark
    parser = Lark(simple_sql_grammar)
    parser.parse(content)

    # remove spaces for comparison b/c we removed them in the grammar
    ground_truth = "SELECT col_1 from table_1 where col_1 = 1".replace(" ", "")

    assert content.strip() == ground_truth


@pytest.mark.asyncio
@pytest.mark.parametrize(
    # first test base model, then test loras
    "model_name",
    [MODEL_NAME, "zephyr-lora", "zephyr-lora2"],
)
@pytest.mark.parametrize("logprobs_arg", [1, 0])
async def test_echo_logprob_completion(client: openai.AsyncOpenAI,
                                       model_name: str, logprobs_arg: int):
    tokenizer = get_tokenizer(tokenizer_name=MODEL_NAME)
    # test using text and token IDs
    for prompt in ("Hello, my name is", [0, 0, 0, 0, 0]):
        completion = await client.completions.create(model=model_name,
                                                     prompt=prompt,
                                                     max_tokens=5,
                                                     temperature=0.0,
                                                     echo=True,
                                                     logprobs=logprobs_arg)

        prompt_text = tokenizer.decode(prompt) if isinstance(prompt,
                                                             list) else prompt
        assert re.search(r"^" + prompt_text, completion.choices[0].text)
        logprobs = completion.choices[0].logprobs
        assert logprobs is not None
        assert len(logprobs.text_offset) > 5
        assert (len(logprobs.token_logprobs) > 5
                and logprobs.token_logprobs[0] is None)
        assert (len(logprobs.top_logprobs) > 5
                and logprobs.top_logprobs[0] is None)
        for top_logprobs in logprobs.top_logprobs[1:]:
            assert max(logprobs_arg,
                       1) <= len(top_logprobs) <= logprobs_arg + 1
        assert len(logprobs.tokens) > 5


@pytest.mark.asyncio
async def test_long_seed(client: openai.AsyncOpenAI):
    for seed in [
            torch.iinfo(torch.long).min - 1,
            torch.iinfo(torch.long).max + 1
    ]:
        with pytest.raises(BadRequestError) as exc_info:
            await client.chat.completions.create(
                model=MODEL_NAME,
                messages=[{
                    "role": "system",
                    "content": "You are a helpful assistant.",
                }],
                temperature=0,
                seed=seed)

        assert ("greater_than_equal" in exc_info.value.message
                or "less_than_equal" in exc_info.value.message)


if __name__ == "__main__":
    pytest.main([__file__])<|MERGE_RESOLUTION|>--- conflicted
+++ resolved
@@ -80,11 +80,6 @@
 
 
 @pytest.fixture(scope="module")
-<<<<<<< HEAD
-def server(zephyr_lora_files):
-    ray.init()
-    server_runner = ServerRunner.remote([
-=======
 def ray_ctx():
     ray.init(runtime_env={"working_dir": VLLM_PATH})
     yield
@@ -95,7 +90,6 @@
 def server(zephyr_lora_files, ray_ctx):
     return RemoteOpenAIServer([
         "--model",
->>>>>>> 1744cc99
         MODEL_NAME,
         # use half precision for speed and memory savings in CI environment
         "--dtype",

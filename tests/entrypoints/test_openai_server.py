--- conflicted
+++ resolved
@@ -24,58 +24,7 @@
 # generation quality here
 LORA_NAME = "typeof/zephyr-7b-beta-lora"
 
-<<<<<<< HEAD
-pytestmark = pytest.mark.asyncio
-=======
-TEST_SCHEMA = {
-    "type": "object",
-    "properties": {
-        "name": {
-            "type": "string"
-        },
-        "age": {
-            "type": "integer"
-        },
-        "skills": {
-            "type": "array",
-            "items": {
-                "type": "string",
-                "maxLength": 10
-            },
-            "minItems": 3
-        },
-        "work history": {
-            "type": "array",
-            "items": {
-                "type": "object",
-                "properties": {
-                    "company": {
-                        "type": "string"
-                    },
-                    "duration": {
-                        "type": "string"
-                    },
-                    "position": {
-                        "type": "string"
-                    }
-                },
-                "required": ["company", "position"]
-            }
-        }
-    },
-    "required": ["name", "age", "skills", "work history"]
-}
-
-TEST_REGEX = (r"((25[0-5]|(2[0-4]|1\d|[1-9]|)\d)\.){3}"
-              r"(25[0-5]|(2[0-4]|1\d|[1-9]|)\d)")
-
-TEST_CHOICE = [
-    "Python", "Java", "JavaScript", "C++", "C#", "PHP", "TypeScript", "Ruby",
-    "Swift", "Kotlin"
-]
-
 pytestmark = pytest.mark.openai
->>>>>>> 5bf185a1
 
 
 @pytest.fixture(scope="session")
@@ -852,25 +801,8 @@
     assert content1 == content2
 
 
-<<<<<<< HEAD
 async def test_guided_grammar(server, sample_sql_statements,
                               client: openai.AsyncOpenAI):
-=======
-@pytest.mark.asyncio
-async def test_guided_grammar(server, client: openai.AsyncOpenAI):
-    simple_sql_grammar = """
-start: select_statement
-
-select_statement: "SELECT" column "from" table "where" condition
-
-column: "col_1" | "col_2"
-table: "table_1" | "table_2"
-condition: column "=" number
-
-number: "1" | "2"
-"""
-
->>>>>>> 5bf185a1
     completion = await client.completions.create(
         model=MODEL_NAME,
         prompt=("Generate a sql state that select col_1 from "

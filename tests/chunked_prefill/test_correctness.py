--- conflicted
+++ resolved
@@ -65,24 +65,14 @@
     gc.collect()
     torch.cuda.empty_cache()
 
-<<<<<<< HEAD
     flash_attn_model = vllm_runner(
         model,
         dtype=dtype,
         flash_style=True,
-        block_size=block_size,
         max_chunked_prefill_len=max_chunked_prefill_len,
         max_num_prompt_seqs=max_num_prompt_seqs,
         tensor_parallel_size=tensor_parallel_size)
-
-    flash_attn_output_by_batchs = []
-=======
-    flash_attn_model = vllm_runner(model,
-                                   dtype=dtype,
-                                   flash_style=True,
-                                   block_size=block_size)
     flash_attn_output_by_batches = []
->>>>>>> 78bb887b
     for i in range(10):
         prompts = [TEST_PROMPTS[j % len(TEST_PROMPTS)] for j in range(i)]
         flash_attn_output_by_batches.append(

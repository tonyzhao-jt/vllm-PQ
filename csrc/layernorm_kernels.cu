#include <ATen/cuda/CUDAContext.h>
#include <torch/extension.h>

#include "dispatch_utils.h"
#include "utils.cuh"
#include "reduction_utils.cuh"

namespace vllm {

// TODO(woosuk): Further optimize this kernel.
<<<<<<< HEAD
template <typename scalar_t>
__global__ void
rms_norm_kernel(scalar_t *__restrict__ out,         // [num_tokens, hidden_size]
                const scalar_t *__restrict__ input, // [num_tokens, hidden_size]
                const scalar_t *__restrict__ weight, // [hidden_size]
                const float epsilon, const int num_tokens,
                const int hidden_size) {
=======
template<typename scalar_t>
__global__ void rms_norm_kernel(
  scalar_t* __restrict__ out,             // [..., hidden_size]
  const scalar_t* __restrict__ input,     // [..., hidden_size]
  const scalar_t* __restrict__ weight,    // [hidden_size]
  const float epsilon,
  const int num_tokens,
  const int hidden_size) {
>>>>>>> 9738b84a
  __shared__ float s_variance;
  float variance = 0.0f;

  for (int idx = threadIdx.x; idx < hidden_size; idx += blockDim.x) {
    const float x = (float)input[blockIdx.x * hidden_size + idx];
    variance += x * x;
  }
  variance = blockReduceSum<float>(variance);
  if (threadIdx.x == 0) {
    s_variance = rsqrtf(variance / hidden_size + epsilon);
  }
  __syncthreads();

  for (int idx = threadIdx.x; idx < hidden_size; idx += blockDim.x) {
    float x = (float)input[blockIdx.x * hidden_size + idx];
    out[blockIdx.x * hidden_size + idx] =
        ((scalar_t)(x * s_variance)) * weight[idx];
  }
}

template <typename T>
__global__ void rms_norm_quant_kernel(const T *__restrict__ input,
                                      const T *__restrict__ gamma,
                                      int8_t *__restrict__ output,
                                      const float layernorm_eps, int m, int n) {
  // layernorm module in the T5 style No bias and no subtraction of mean.
  const int tid = threadIdx.x;

  __shared__ float s_variance;
  float variance = 0.0f;

  float local_var_sum = 0.0f;
  for (int i = tid; i < n; i += blockDim.x) {
    // float diff = (float)(ldg(&input[blockIdx.x * n + i]));
    float diff = (float)(input[blockIdx.x * n + i]);
    local_var_sum += diff * diff;
  }
  variance = blockReduceSum(local_var_sum);

  if (threadIdx.x == 0) {
    s_variance = rsqrtf(variance / (float)n + layernorm_eps);
  }
  __syncthreads();

  for (int i = tid; i < n; i += blockDim.x) {
    output[blockIdx.x * n + i] = float_to_int8_rn(
        (((float)input[blockIdx.x * n + i]) * s_variance) * (float)(gamma[i]));
  }
}

template <typename T>
__global__ void dequant_add_residual_rms_norm_quant_kernel(
    const int32_t *__restrict__ input, T *__restrict__ residual,
    int8_t *__restrict__ output, const T *__restrict__ gamma,
    const float layernorm_eps, const float scale, int m, int n) {
  // layernorm module in the T5 style No bias and no subtraction of mean.
  const int tid = threadIdx.x;

  __shared__ float s_variance;
  float variance = 0.0f;

  float local_var_sum = 0.0f;
  for (int i = tid; i < n; i += blockDim.x) {
    float diff = ((((float)input[blockIdx.x * n + i]) * scale) +
                  (float)residual[blockIdx.x * n + i]);
    residual[blockIdx.x * n + i] = (T)diff;
    local_var_sum += diff * diff;
  }
  variance = blockReduceSum(local_var_sum);

  if (threadIdx.x == 0) {
    s_variance = rsqrtf(variance / (float)n + layernorm_eps);
  }
  __syncthreads();

  for (int i = tid; i < n; i += blockDim.x) {
    output[blockIdx.x * n + i] =
        float_to_int8_rn((((float)(residual[blockIdx.x * n + i])) * s_variance) * (float)(gamma[i]));
  }
}

} // namespace vllm

<<<<<<< HEAD
void rms_norm(torch::Tensor &out,    // [num_tokens, hidden_size]
              torch::Tensor &input,  // [num_tokens, hidden_size]
              torch::Tensor &weight, // [hidden_size]
              float epsilon) {
  int num_tokens = input.size(0);
  int hidden_size = input.size(1);
=======
void rms_norm(
  torch::Tensor& out,      // [..., hidden_size]
  torch::Tensor& input,    // [..., hidden_size]
  torch::Tensor& weight,   // [hidden_size]
  float epsilon) {
  int hidden_size = input.size(-1);
  int num_tokens = input.numel() / hidden_size;
>>>>>>> 9738b84a

  dim3 grid(num_tokens);
  dim3 block(std::min(hidden_size, 1024));
  const cudaStream_t stream = at::cuda::getCurrentCUDAStream();
  VLLM_DISPATCH_FLOATING_TYPES(input.scalar_type(), "rms_norm_kernel", [&] {
    vllm::rms_norm_kernel<scalar_t><<<grid, block, 0, stream>>>(
        out.data_ptr<scalar_t>(), input.data_ptr<scalar_t>(),
        weight.data_ptr<scalar_t>(), epsilon, num_tokens, hidden_size);
  });
}

void invoke_rms_norm_quant(torch::Tensor &out,   // [num_tokens, hidden_size]
                           torch::Tensor &input, // [num_tokens, hidden_size]
                           torch::Tensor &gamma, // [hidden_size]
                           float epsilon) {
  int m = input.size(0);
  int n = input.size(1);
  dim3 grid(m);
  dim3 block(min(n, 1024));

  const cudaStream_t stream = at::cuda::getCurrentCUDAStream();
  VLLM_DISPATCH_FLOATING_TYPES(
      input.scalar_type(), "rms_norm_quant_kernel", [&] {
        vllm::rms_norm_quant_kernel<scalar_t><<<grid, block, 0, stream>>>(
            input.data_ptr<scalar_t>(), gamma.data_ptr<scalar_t>(),
            out.data_ptr<int8_t>(), epsilon, m, n);
      });
}

void invoke_dequant_add_residual_rms_norm_quant(
    torch::Tensor &out,      // [num_tokens, hidden_size]
    torch::Tensor &input,    // [num_tokens, hidden_size]
    torch::Tensor &residual, // [num_tokens, hidden_size]
    torch::Tensor &gamma,    // [hidden_size]
    float epsilon, float scale) {
  int m = input.size(0);
  int n = input.size(1);
  dim3 grid(m);
  dim3 block(min(n, 1024));

  const cudaStream_t stream = at::cuda::getCurrentCUDAStream();
  VLLM_DISPATCH_FLOATING_TYPES(
      residual.scalar_type(), "dequant_add_residual_rms_norm_quant_kernel",
      [&] {
        vllm::dequant_add_residual_rms_norm_quant_kernel<scalar_t>
            <<<grid, block, 0, stream>>>(
                input.data_ptr<int32_t>(), residual.data_ptr<scalar_t>(),
                out.data_ptr<int8_t>(), gamma.data_ptr<scalar_t>(), epsilon,
                scale, m, n);
      });
}<|MERGE_RESOLUTION|>--- conflicted
+++ resolved
@@ -8,15 +8,6 @@
 namespace vllm {
 
 // TODO(woosuk): Further optimize this kernel.
-<<<<<<< HEAD
-template <typename scalar_t>
-__global__ void
-rms_norm_kernel(scalar_t *__restrict__ out,         // [num_tokens, hidden_size]
-                const scalar_t *__restrict__ input, // [num_tokens, hidden_size]
-                const scalar_t *__restrict__ weight, // [hidden_size]
-                const float epsilon, const int num_tokens,
-                const int hidden_size) {
-=======
 template<typename scalar_t>
 __global__ void rms_norm_kernel(
   scalar_t* __restrict__ out,             // [..., hidden_size]
@@ -25,7 +16,6 @@
   const float epsilon,
   const int num_tokens,
   const int hidden_size) {
->>>>>>> 9738b84a
   __shared__ float s_variance;
   float variance = 0.0f;
 
@@ -109,14 +99,7 @@
 
 } // namespace vllm
 
-<<<<<<< HEAD
-void rms_norm(torch::Tensor &out,    // [num_tokens, hidden_size]
-              torch::Tensor &input,  // [num_tokens, hidden_size]
-              torch::Tensor &weight, // [hidden_size]
-              float epsilon) {
-  int num_tokens = input.size(0);
-  int hidden_size = input.size(1);
-=======
+
 void rms_norm(
   torch::Tensor& out,      // [..., hidden_size]
   torch::Tensor& input,    // [..., hidden_size]
@@ -124,7 +107,6 @@
   float epsilon) {
   int hidden_size = input.size(-1);
   int num_tokens = input.numel() / hidden_size;
->>>>>>> 9738b84a
 
   dim3 grid(num_tokens);
   dim3 block(std::min(hidden_size, 1024));

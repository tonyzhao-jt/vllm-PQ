--- conflicted
+++ resolved
@@ -14,16 +14,10 @@
       "Tensor! topk_weights, Tensor! topk_ids, Tensor! b_scales, Tensor! "
       "b_zeros, Tensor! g_idx, Tensor! perm, Tensor! workspace, "
       "__torch__.torch.classes._core_C.ScalarType b_q_type, int size_m, "
-<<<<<<< HEAD
-      "int size_n, int size_k, bool is_k_full, int num_experts, int topk, int "
-      "moe_block_size, bool replicate_input, bool apply_weights) -> Tensor");
-  m.impl("marlin_gemm_moe", torch::kCUDA, &marlin_gemm_moe);
-=======
       "int size_n, int size_k, bool is_k_full, int num_experts, int topk, "
       "int moe_block_size, bool replicate_input, bool apply_weights)"
       " -> Tensor");
   // conditionally compiled so impl registration is in source file
->>>>>>> 0f6d7a9a
 #endif
 }
 

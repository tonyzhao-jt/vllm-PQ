#include "cache.h"
#include "cuda_utils.h"
#include "ops.h"
#include <torch/extension.h>

PYBIND11_MODULE(TORCH_EXTENSION_NAME, m) {
  // vLLM custom ops
  pybind11::module ops = m.def_submodule("ops", "vLLM custom operators");

  // Attention ops
  ops.def("paged_attention_v1", &paged_attention_v1,
          "Compute the attention between an input query and the cached "
          "keys/values using PagedAttention.");
  ops.def("paged_attention_v2", &paged_attention_v2, "PagedAttention V2.");

  // Activation ops
  ops.def("silu_and_mul", &silu_and_mul, "Activation function used in SwiGLU.");
  ops.def("gelu_and_mul", &gelu_and_mul,
          "Activation function used in GeGLU with `none` approximation.");
  ops.def("gelu_tanh_and_mul", &gelu_tanh_and_mul,
          "Activation function used in GeGLU with `tanh` approximation.");
  ops.def("gelu_new", &gelu_new, "GELU implementation used in GPT-2.");
  ops.def("gelu_fast", &gelu_fast, "Approximate GELU implementation.");

  // Layernorm
  ops.def("rms_norm", &rms_norm,
          "Apply Root Mean Square (RMS) Normalization to the input tensor.");

  ops.def("fused_add_rms_norm", &fused_add_rms_norm,
          "In-place fused Add and RMS Normalization");

  // Rotary embedding
  ops.def("rotary_embedding", &rotary_embedding,
          "Apply GPT-NeoX or GPT-J style rotary embedding to query and key");

  ops.def("batched_rotary_embedding", &batched_rotary_embedding,
          "Apply GPT-NeoX or GPT-J style rotary embedding to query and key "
          "(supports multiple loras)");

// Quantization ops
#ifndef USE_ROCM
  ops.def("aqlm_gemm", &aqlm_gemm, "Quantized GEMM for AQLM");
  ops.def("aqlm_dequant", &aqlm_dequant, "Decompression method for AQLM");
  ops.def("awq_gemm", &awq_gemm, "Quantized GEMM for AWQ");
  ops.def("marlin_gemm", &marlin_gemm,
          "Marlin (Dense) Optimized Quantized GEMM for GPTQ");
  ops.def("gptq_marlin_24_gemm", &gptq_marlin_24_gemm,
          "Marlin_24 (Sparse) Optimized Quantized GEMM for GPTQ");
  ops.def("gptq_marlin_gemm", &gptq_marlin_gemm,
          "gptq_marlin Optimized Quantized GEMM for GPTQ");
  ops.def("gptq_marlin_repack", &gptq_marlin_repack,
          "gptq_marlin repack from GPTQ");
  ops.def("awq_dequantize", &awq_dequantize, "Dequantization for AWQ");
  ops.def("cutlass_scaled_mm_dq", &cutlass_scaled_mm_dq,
          "CUTLASS w8a8 GEMM, supporting symmetric per-tensor or "
          "per-row/column quantization.");
#endif

  ops.def("gptq_gemm", &gptq_gemm, "Quantized GEMM for GPTQ");
  ops.def("gptq_shuffle", &gptq_shuffle, "Post processing for GPTQ");
  ops.def("squeezellm_gemm", &squeezellm_gemm, "Quantized GEMM for SqueezeLLM");
  ops.def("static_scaled_fp8_quant", &static_scaled_fp8_quant,
          "Compute FP8 quantized tensor for given scaling factor");
  ops.def("dynamic_scaled_fp8_quant", &dynamic_scaled_fp8_quant,
          "Compute FP8 quantized tensor and scaling factor");
  ops.def("moe_align_block_size", &moe_align_block_size,
          "Aligning the number of tokens to be processed by each expert such "
          "that it is divisible by the block size.");

  ops.def("static_scaled_int8_quant", &static_scaled_int8_quant,
          "Compute int8 quantized tensor for given scaling factor");
<<<<<<< HEAD
  ops.def(
    "dynamic_scaled_int8_quant", &dynamic_scaled_int8_quant, "Compute int8 quantized tensor and scaling factor");
=======
>>>>>>> e64fde4b

  // Cache ops
  pybind11::module cache_ops = m.def_submodule("cache_ops", "vLLM cache ops");
  cache_ops.def("swap_blocks", &swap_blocks,
                "Swap in (out) the cache blocks from src to dst");
  cache_ops.def("copy_blocks", &copy_blocks,
                "Copy the cache blocks from src to dst");
  cache_ops.def("reshape_and_cache", &reshape_and_cache,
                "Reshape the key and value tensors and cache them");
  cache_ops.def("reshape_and_cache_flash", &reshape_and_cache_flash,
                "Reshape the key and value tensors and cache them");
  cache_ops.def("convert_fp8", &convert_fp8,
                "Convert the key and value cache to fp8 data type");

  // Cuda utils
  pybind11::module cuda_utils =
      m.def_submodule("cuda_utils", "vLLM cuda utils");
  cuda_utils.def("get_device_attribute", &get_device_attribute,
                 "Gets the specified device attribute.");

  cuda_utils.def("get_max_shared_memory_per_block_device_attribute",
                 &get_max_shared_memory_per_block_device_attribute,
                 "Gets the maximum shared memory per block device attribute.");

#ifndef USE_ROCM
  // Custom all-reduce kernels
  pybind11::module custom_ar = m.def_submodule("custom_ar", "custom allreduce");
  custom_ar.def("init_custom_ar", &init_custom_ar, "init_custom_ar");
  custom_ar.def("should_custom_ar", &should_custom_ar, "should_custom_ar");
  custom_ar.def("all_reduce_reg", &all_reduce_reg, "all_reduce_reg");
  custom_ar.def("all_reduce_unreg", &all_reduce_unreg, "all_reduce_unreg");
  custom_ar.def("dispose", &dispose, "dispose");
  custom_ar.def("meta_size", &meta_size, "meta_size");
  custom_ar.def("register_buffer", &register_buffer, "register_buffer");
  custom_ar.def("get_graph_buffer_ipc_meta", &get_graph_buffer_ipc_meta,
                "get_graph_buffer_ipc_meta");
  custom_ar.def("register_graph_buffers", &register_graph_buffers,
                "register_graph_buffers");
#endif
}<|MERGE_RESOLUTION|>--- conflicted
+++ resolved
@@ -69,11 +69,10 @@
 
   ops.def("static_scaled_int8_quant", &static_scaled_int8_quant,
           "Compute int8 quantized tensor for given scaling factor");
-<<<<<<< HEAD
+
   ops.def(
     "dynamic_scaled_int8_quant", &dynamic_scaled_int8_quant, "Compute int8 quantized tensor and scaling factor");
-=======
->>>>>>> e64fde4b
+
 
   // Cache ops
   pybind11::module cache_ops = m.def_submodule("cache_ops", "vLLM cache ops");

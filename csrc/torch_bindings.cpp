--- conflicted
+++ resolved
@@ -141,7 +141,10 @@
   ops.def("gptq_marlin_repack", &gptq_marlin_repack);
   ops.impl("gptq_marlin_repack", torch::kCUDA, &gptq_marlin_repack);
 
-<<<<<<< HEAD
+  // awq_marlin repack from AWQ.
+  ops.def("awq_marlin_repack", &awq_marlin_repack);
+  ops.impl("awq_marlin_repack", torch::kCUDA, &awq_marlin_repack);
+
   // Dequantization for GGML.
   ops.def("ggml_dequantize", &ggml_dequantize);
   ops.impl("ggml_dequantize", torch::kCUDA, &ggml_dequantize);
@@ -153,11 +156,6 @@
   // mmq kernel for GGML.
   ops.def("ggml_mul_mat_a8", &ggml_mul_mat_a8);
   ops.impl("ggml_mul_mat_a8", torch::kCUDA, &ggml_mul_mat_a8);
-=======
-  // awq_marlin repack from AWQ.
-  ops.def("awq_marlin_repack", &awq_marlin_repack);
-  ops.impl("awq_marlin_repack", torch::kCUDA, &awq_marlin_repack);
->>>>>>> b1366a95
 
   // fp8_marlin Optimized Quantized GEMM for FP8 weight-only.
   ops.def("fp8_marlin_gemm", &fp8_marlin_gemm);

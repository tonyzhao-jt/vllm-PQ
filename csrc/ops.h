--- conflicted
+++ resolved
@@ -186,26 +186,6 @@
 void dynamic_scaled_fp8_quant(torch::Tensor& out, torch::Tensor const& input,
                               torch::Tensor& scale);
 
-<<<<<<< HEAD
-void convert_fp8(torch::Tensor& dst_data, torch::Tensor& src_data,
-                 torch::Tensor& scale);
-
-#ifdef USE_ROCM
-void fp8_mm(torch::Tensor& a, torch::Tensor& b, torch::Tensor& result,
-            torch::Tensor& scale_a, torch::Tensor& scale_b,
-            const c10::optional<torch::Tensor>& scale_result, int64_t algo_idx,
-            int64_t padding_size);
-
-void create_workspace();
-#endif
-
-void moe_align_block_size(torch::Tensor topk_ids, int num_experts,
-                          int block_size, torch::Tensor sorted_token_ids,
-                          torch::Tensor experts_ids,
-                          torch::Tensor num_tokens_post_pad);
-
-using fptr_t = uint64_t;
-=======
 void dynamic_per_token_scaled_fp8_quant(
     torch::Tensor& out, torch::Tensor const& input, torch::Tensor& scale,
     c10::optional<torch::Tensor> const& scale_ub);
@@ -215,9 +195,7 @@
                           torch::Tensor experts_ids,
                           torch::Tensor num_tokens_post_pad);
 
-#ifndef USE_ROCM
-using fptr_t = int64_t;
->>>>>>> b98cc28f
+using fptr_t = uint64_t;
 fptr_t init_custom_ar(torch::Tensor& meta, torch::Tensor& rank_data,
                       const std::vector<std::string>& handles,
                       const std::vector<int64_t>& offsets, int64_t rank,

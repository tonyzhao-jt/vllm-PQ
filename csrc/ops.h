#pragma once

#include <optional>
#include <torch/library.h>

#include "core/scalar_type.hpp"

#include <vector>

torch::Tensor weak_ref_tensor(torch::Tensor& tensor) {
  // Ensure tensor is on CUDA
  if (!tensor.is_cuda()) {
    throw std::runtime_error("Tensor must be on CUDA device");
  }

  // Get the raw data pointer
  void* data_ptr = tensor.data_ptr();

  // Get tensor sizes and strides
  std::vector<int64_t> sizes = tensor.sizes().vec();
  std::vector<int64_t> strides = tensor.strides().vec();

  // Get tensor options (dtype, device)
  auto options = tensor.options();

  // Create a new tensor from the raw data pointer
  auto new_tensor = torch::from_blob(data_ptr, sizes, strides, options);

  return new_tensor;
}

void paged_attention_v1(
    torch::Tensor& out, torch::Tensor& query, torch::Tensor& key_cache,
    torch::Tensor& value_cache, int64_t num_kv_heads, double scale,
    torch::Tensor& block_tables, torch::Tensor& seq_lens, int64_t block_size,
    int64_t max_seq_len, const c10::optional<torch::Tensor>& alibi_slopes,
    const std::string& kv_cache_dtype, double k_scale, double v_scale,
    const int64_t tp_rank, const int64_t blocksparse_local_blocks,
    const int64_t blocksparse_vert_stride, const int64_t blocksparse_block_size,
    const int64_t blocksparse_head_sliding_step);

void paged_attention_v2(
    torch::Tensor& out, torch::Tensor& exp_sums, torch::Tensor& max_logits,
    torch::Tensor& tmp_out, torch::Tensor& query, torch::Tensor& key_cache,
    torch::Tensor& value_cache, int64_t num_kv_heads, double scale,
    torch::Tensor& block_tables, torch::Tensor& seq_lens, int64_t block_size,
    int64_t max_seq_len, const c10::optional<torch::Tensor>& alibi_slopes,
    const std::string& kv_cache_dtype, double k_scale, double v_scale,
    const int64_t tp_rank, const int64_t blocksparse_local_blocks,
    const int64_t blocksparse_vert_stride, const int64_t blocksparse_block_size,
    const int64_t blocksparse_head_sliding_step);

void rms_norm(torch::Tensor& out, torch::Tensor& input, torch::Tensor& weight,
              double epsilon);

void fused_add_rms_norm(torch::Tensor& input, torch::Tensor& residual,
                        torch::Tensor& weight, double epsilon);

void rotary_embedding(torch::Tensor& positions, torch::Tensor& query,
                      torch::Tensor& key, int64_t head_size,
                      torch::Tensor& cos_sin_cache, bool is_neox);

void batched_rotary_embedding(torch::Tensor& positions, torch::Tensor& query,
                              torch::Tensor& key, int64_t head_size,
                              torch::Tensor& cos_sin_cache, bool is_neox,
                              int64_t rot_dim,
                              torch::Tensor& cos_sin_cache_offsets);

void silu_and_mul(torch::Tensor& out, torch::Tensor& input);

void gelu_and_mul(torch::Tensor& out, torch::Tensor& input);

void gelu_tanh_and_mul(torch::Tensor& out, torch::Tensor& input);

void fatrelu_and_mul(torch::Tensor& out, torch::Tensor& input,
                     double threshold);

void gelu_new(torch::Tensor& out, torch::Tensor& input);

void gelu_fast(torch::Tensor& out, torch::Tensor& input);

void gelu_quick(torch::Tensor& out, torch::Tensor& input);

void advance_step_flashattn(int64_t num_seqs, int64_t num_queries,
                            int64_t block_size, torch::Tensor& input_tokens,
                            torch::Tensor& sampled_token_ids,
                            torch::Tensor& input_positions,
                            torch::Tensor& seq_lens,
                            torch::Tensor& slot_mapping,
                            torch::Tensor& block_tables);

void advance_step_flashinfer(
    int64_t num_seqs, int64_t num_queries, int64_t block_size,
    torch::Tensor& input_tokens, torch::Tensor& sampled_token_ids,
    torch::Tensor& input_positions, torch::Tensor& seq_lens,
    torch::Tensor& slot_mapping, torch::Tensor& block_tables,
    torch::Tensor& paged_kv_indices, torch::Tensor& paged_kv_indptr,
    torch::Tensor& paged_kv_last_page_len, torch::Tensor& block_table_bounds);

#ifndef USE_ROCM
torch::Tensor aqlm_gemm(const torch::Tensor& input, const torch::Tensor& codes,
                        const torch::Tensor& codebooks,
                        const torch::Tensor& scales,
                        const std::vector<int64_t>& codebook_partition_sizes,
                        const std::optional<torch::Tensor>& bias);

torch::Tensor aqlm_dequant(
    const torch::Tensor& codes, const torch::Tensor& codebooks,
    const std::vector<int64_t>& codebook_partition_sizes);

torch::Tensor awq_gemm(torch::Tensor _in_feats, torch::Tensor _kernel,
                       torch::Tensor _scaling_factors, torch::Tensor _zeros,
                       int64_t split_k_iters);

torch::Tensor awq_dequantize(torch::Tensor _kernel,
                             torch::Tensor _scaling_factors,
                             torch::Tensor _zeros, int64_t split_k_iters,
                             int64_t thx, int64_t thy);

<<<<<<< HEAD
torch::Tensor marlin_gemm(torch::Tensor& a, torch::Tensor& b_q_weight,
                          torch::Tensor& b_scales, torch::Tensor& workspace,
                          int64_t size_m, int64_t size_n, int64_t size_k);

namespace machete {

std::vector<std::string> supported_schedules(
    vllm::ScalarTypeTorchPtr const& btype);

torch::Tensor gemm(torch::Tensor const& A, torch::Tensor const& B,
                   vllm::ScalarTypeTorchPtr const& btype,
                   c10::optional<torch::Tensor> const& scales,
                   c10::optional<torch::Tensor> const& zeros,
                   c10::optional<int64_t> group_size,
                   c10::optional<torch::Tensor> const& C,
                   c10::optional<double> alpha, c10::optional<double> beta,
                   c10::optional<std::string> schedule);

torch::Tensor prepack_B(torch::Tensor const& B,
                        vllm::ScalarTypeTorchPtr const& btype);

};  // namespace machete

torch::Tensor gptq_marlin_24_gemm(torch::Tensor& a, torch::Tensor& b_q_weight,
                                  torch::Tensor& b_meta,
                                  torch::Tensor& b_scales,
                                  torch::Tensor& workspace,
                                  vllm::ScalarTypeTorchPtr const& b_q_type,
                                  int64_t size_m, int64_t size_n,
                                  int64_t size_k);

torch::Tensor gptq_marlin_gemm(torch::Tensor& a, torch::Tensor& b_q_weight,
                               torch::Tensor& b_scales, torch::Tensor& b_zeros,
                               torch::Tensor& g_idx, torch::Tensor& perm,
                               torch::Tensor& workspace,
                               vllm::ScalarTypeTorchPtr const& b_q_type,
                               int64_t size_m, int64_t size_n, int64_t size_k,
                               bool is_k_full, bool has_zp,
                               bool use_fp32_reduce);

torch::Tensor gptq_marlin_repack(torch::Tensor& b_q_weight, torch::Tensor& perm,
                                 int64_t size_k, int64_t size_n,
                                 int64_t num_bits);

torch::Tensor awq_marlin_repack(torch::Tensor& b_q_weight, int64_t size_k,
                                int64_t size_n, int64_t num_bits);
#endif
=======
torch::Tensor permute_cols(torch::Tensor const& A, torch::Tensor const& perm);
>>>>>>> b67feb12

torch::Tensor ggml_dequantize(torch::Tensor W, int64_t type, int64_t m,
                              int64_t n);

torch::Tensor ggml_mul_mat_vec_a8(torch::Tensor W, torch::Tensor X,
                                  int64_t type, int64_t row);

torch::Tensor ggml_mul_mat_a8(torch::Tensor W, torch::Tensor X, int64_t type,
                              int64_t row);

<<<<<<< HEAD
#ifndef USE_ROCM
torch::Tensor fp8_marlin_gemm(torch::Tensor& a, torch::Tensor& b_q_weight,
                              torch::Tensor& b_scales, torch::Tensor& workspace,
                              int64_t num_bits, int64_t size_m, int64_t size_n,
                              int64_t size_k);

=======
>>>>>>> b67feb12
bool cutlass_scaled_mm_supports_fp8(int64_t cuda_device_capability);

void cutlass_scaled_mm(torch::Tensor& out, torch::Tensor const& a,
                       torch::Tensor const& b, torch::Tensor const& a_scales,
                       torch::Tensor const& b_scales,
                       c10::optional<torch::Tensor> const& bias);

void cutlass_scaled_mm_azp(torch::Tensor& out, torch::Tensor const& a,
                           torch::Tensor const& b,
                           torch::Tensor const& a_scales,
                           torch::Tensor const& b_scales,
                           torch::Tensor const& azp_adj,
                           c10::optional<torch::Tensor> const& azp,
                           c10::optional<torch::Tensor> const& bias);
#endif

void static_scaled_int8_quant(torch::Tensor& out, torch::Tensor const& input,
                              torch::Tensor const& scale,
                              c10::optional<torch::Tensor> const& azp);

void dynamic_scaled_int8_quant(torch::Tensor& out, torch::Tensor const& input,
                               torch::Tensor& scales,
                               c10::optional<torch::Tensor> const& azp);

torch::Tensor gptq_gemm(torch::Tensor a, torch::Tensor b_q_weight,
                        torch::Tensor b_gptq_qzeros,
                        torch::Tensor b_gptq_scales, torch::Tensor b_g_idx,
                        bool use_exllama, int64_t bit);

void gptq_shuffle(torch::Tensor q_weight, torch::Tensor q_perm, int64_t bit);

void static_scaled_fp8_quant(torch::Tensor& out, torch::Tensor const& input,
                             torch::Tensor const& scale);

void dynamic_scaled_fp8_quant(torch::Tensor& out, torch::Tensor const& input,
                              torch::Tensor& scale);

void dynamic_per_token_scaled_fp8_quant(
    torch::Tensor& out, torch::Tensor const& input, torch::Tensor& scale,
    c10::optional<torch::Tensor> const& scale_ub);

void selective_scan_fwd(const torch::Tensor& u, const torch::Tensor& delta,
                        const torch::Tensor& A, const torch::Tensor& B,
                        const torch::Tensor& C,
                        const c10::optional<torch::Tensor>& D_,
                        const c10::optional<torch::Tensor>& z_,
                        const c10::optional<torch::Tensor>& delta_bias_,
                        bool delta_softplus,
                        const c10::optional<torch::Tensor>& query_start_loc,
                        const c10::optional<torch::Tensor>& cache_indices,
                        const c10::optional<torch::Tensor>& has_initial_state,
                        const torch::Tensor& ssm_states, int64_t pad_slot_id);

void causal_conv1d_update(const at::Tensor& x, const at::Tensor& conv_state,
                          const at::Tensor& weight,
                          const c10::optional<at::Tensor>& bias_,
                          bool silu_activation,
                          const c10::optional<at::Tensor>& cache_seqlens_,
                          const c10::optional<at::Tensor>& conv_state_indices_,
                          int64_t pad_slot_id);

void causal_conv1d_fwd(const at::Tensor& x, const at::Tensor& weight,
                       const c10::optional<at::Tensor>& bias_,
                       const c10::optional<at::Tensor>& conv_states,
                       const c10::optional<at::Tensor>& query_start_loc,
                       const c10::optional<at::Tensor>& cache_indices,
                       const c10::optional<at::Tensor>& has_initial_state,
                       bool silu_activation, int64_t pad_slot_id);

#ifndef USE_ROCM
using fptr_t = int64_t;
fptr_t init_custom_ar(torch::Tensor& meta, torch::Tensor& rank_data,
                      const std::vector<std::string>& handles,
                      const std::vector<int64_t>& offsets, int64_t rank,
                      bool full_nvlink);
void all_reduce_reg(fptr_t _fa, torch::Tensor& inp, torch::Tensor& out);
void all_reduce_unreg(fptr_t _fa, torch::Tensor& inp, torch::Tensor& reg_buffer,
                      torch::Tensor& out);
void dispose(fptr_t _fa);
int64_t meta_size();
void register_buffer(fptr_t _fa, torch::Tensor& t,
                     const std::vector<std::string>& handles,
                     const std::vector<int64_t>& offsets);
std::tuple<torch::Tensor, std::vector<int64_t>> get_graph_buffer_ipc_meta(
    fptr_t _fa);
void register_graph_buffers(fptr_t _fa, const std::vector<std::string>& handles,
                            const std::vector<std::vector<int64_t>>& offsets);
#endif<|MERGE_RESOLUTION|>--- conflicted
+++ resolved
@@ -117,57 +117,7 @@
                              torch::Tensor _zeros, int64_t split_k_iters,
                              int64_t thx, int64_t thy);
 
-<<<<<<< HEAD
-torch::Tensor marlin_gemm(torch::Tensor& a, torch::Tensor& b_q_weight,
-                          torch::Tensor& b_scales, torch::Tensor& workspace,
-                          int64_t size_m, int64_t size_n, int64_t size_k);
-
-namespace machete {
-
-std::vector<std::string> supported_schedules(
-    vllm::ScalarTypeTorchPtr const& btype);
-
-torch::Tensor gemm(torch::Tensor const& A, torch::Tensor const& B,
-                   vllm::ScalarTypeTorchPtr const& btype,
-                   c10::optional<torch::Tensor> const& scales,
-                   c10::optional<torch::Tensor> const& zeros,
-                   c10::optional<int64_t> group_size,
-                   c10::optional<torch::Tensor> const& C,
-                   c10::optional<double> alpha, c10::optional<double> beta,
-                   c10::optional<std::string> schedule);
-
-torch::Tensor prepack_B(torch::Tensor const& B,
-                        vllm::ScalarTypeTorchPtr const& btype);
-
-};  // namespace machete
-
-torch::Tensor gptq_marlin_24_gemm(torch::Tensor& a, torch::Tensor& b_q_weight,
-                                  torch::Tensor& b_meta,
-                                  torch::Tensor& b_scales,
-                                  torch::Tensor& workspace,
-                                  vllm::ScalarTypeTorchPtr const& b_q_type,
-                                  int64_t size_m, int64_t size_n,
-                                  int64_t size_k);
-
-torch::Tensor gptq_marlin_gemm(torch::Tensor& a, torch::Tensor& b_q_weight,
-                               torch::Tensor& b_scales, torch::Tensor& b_zeros,
-                               torch::Tensor& g_idx, torch::Tensor& perm,
-                               torch::Tensor& workspace,
-                               vllm::ScalarTypeTorchPtr const& b_q_type,
-                               int64_t size_m, int64_t size_n, int64_t size_k,
-                               bool is_k_full, bool has_zp,
-                               bool use_fp32_reduce);
-
-torch::Tensor gptq_marlin_repack(torch::Tensor& b_q_weight, torch::Tensor& perm,
-                                 int64_t size_k, int64_t size_n,
-                                 int64_t num_bits);
-
-torch::Tensor awq_marlin_repack(torch::Tensor& b_q_weight, int64_t size_k,
-                                int64_t size_n, int64_t num_bits);
-#endif
-=======
 torch::Tensor permute_cols(torch::Tensor const& A, torch::Tensor const& perm);
->>>>>>> b67feb12
 
 torch::Tensor ggml_dequantize(torch::Tensor W, int64_t type, int64_t m,
                               int64_t n);
@@ -178,15 +128,6 @@
 torch::Tensor ggml_mul_mat_a8(torch::Tensor W, torch::Tensor X, int64_t type,
                               int64_t row);
 
-<<<<<<< HEAD
-#ifndef USE_ROCM
-torch::Tensor fp8_marlin_gemm(torch::Tensor& a, torch::Tensor& b_q_weight,
-                              torch::Tensor& b_scales, torch::Tensor& workspace,
-                              int64_t num_bits, int64_t size_m, int64_t size_n,
-                              int64_t size_k);
-
-=======
->>>>>>> b67feb12
 bool cutlass_scaled_mm_supports_fp8(int64_t cuda_device_capability);
 
 void cutlass_scaled_mm(torch::Tensor& out, torch::Tensor const& a,

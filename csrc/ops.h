--- conflicted
+++ resolved
@@ -142,24 +142,12 @@
                            torch::Tensor const& azp_adj,
                            c10::optional<torch::Tensor> const& azp,
                            c10::optional<torch::Tensor> const& bias);
-<<<<<<< HEAD
-
-torch::Tensor marlin_qqq_gemm(torch::Tensor const& a,
-                              torch::Tensor const& b_q_weight,
-                              torch::Tensor const& s_tok,
-                              torch::Tensor const& s_ch,
-                              torch::Tensor const& s_group,
-                              torch::Tensor& workspace, int64_t size_m,
-                              int64_t size_n, int64_t size_k);
 
 torch::Tensor fp_eXmY_linear_forward_cuda(int64_t EXPONENT, int64_t MANTISSA,
                                           torch::Tensor _in_feats,
                                           torch::Tensor _weights,
                                           torch::Tensor _scales,
                                           int64_t splitK = 1);
-
-=======
->>>>>>> 34a99416
 #endif
 
 void static_scaled_int8_quant(torch::Tensor& out, torch::Tensor const& input,

--- conflicted
+++ resolved
@@ -6,11 +6,7 @@
 # tiiuae/falcon-7b(-instruct) models. Newer Falcon models will use the
 # `FalconConfig` class from the official HuggingFace transformers library.
 from vllm.transformers_utils.configs.falcon import RWConfig
-<<<<<<< HEAD
-from vllm.transformers_utils.configs.granite import GraniteConfig
 from vllm.transformers_utils.configs.grok1 import Grok1Config
-=======
->>>>>>> 4bb98f21
 from vllm.transformers_utils.configs.internvl import InternVLChatConfig
 from vllm.transformers_utils.configs.jais import JAISConfig
 from vllm.transformers_utils.configs.medusa import MedusaConfig
@@ -38,13 +34,7 @@
     "NemotronConfig",
     "SolarConfig",
     "UltravoxConfig",
-<<<<<<< HEAD
-    # Granite can be removed from here once we have upgraded to
-    # transformers 4.45+
-    "GraniteConfig",
-    "Grok1Config",
-=======
     "Qwen2VLConfig",
     "Qwen2VLVisionConfig",
->>>>>>> 4bb98f21
+    "Grok1Config",
 ]
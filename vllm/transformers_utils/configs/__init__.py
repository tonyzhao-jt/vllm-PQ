from vllm.transformers_utils.configs.chatglm import ChatGLMConfig
from vllm.transformers_utils.configs.dbrx import DbrxConfig
# RWConfig is for the original tiiuae/falcon-40b(-instruct) and
# tiiuae/falcon-7b(-instruct) models. Newer Falcon models will use the
# `FalconConfig` class from the official HuggingFace transformers library.
from vllm.transformers_utils.configs.falcon import RWConfig
from vllm.transformers_utils.configs.internvl import InternVLChatConfig
from vllm.transformers_utils.configs.jais import JAISConfig
from vllm.transformers_utils.configs.medusa import MedusaConfig
from vllm.transformers_utils.configs.mlp_speculator import MLPSpeculatorConfig
from vllm.transformers_utils.configs.mpt import MPTConfig
<<<<<<< HEAD
from vllm.transformers_utils.configs.RWKV5 import RWKV5Config
=======
from vllm.transformers_utils.configs.nemotron import NemotronConfig
>>>>>>> 86ab567b

__all__ = [
    "ChatGLMConfig",
    "DbrxConfig",
    "MPTConfig",
    "RWConfig",
    "InternVLChatConfig",
    "JAISConfig",
    "MedusaConfig",
    "MLPSpeculatorConfig",
<<<<<<< HEAD
    "RWKV5Config",
=======
    "NemotronConfig",
>>>>>>> 86ab567b
]<|MERGE_RESOLUTION|>--- conflicted
+++ resolved
@@ -9,11 +9,8 @@
 from vllm.transformers_utils.configs.medusa import MedusaConfig
 from vllm.transformers_utils.configs.mlp_speculator import MLPSpeculatorConfig
 from vllm.transformers_utils.configs.mpt import MPTConfig
-<<<<<<< HEAD
 from vllm.transformers_utils.configs.RWKV5 import RWKV5Config
-=======
 from vllm.transformers_utils.configs.nemotron import NemotronConfig
->>>>>>> 86ab567b
 
 __all__ = [
     "ChatGLMConfig",
@@ -24,9 +21,6 @@
     "JAISConfig",
     "MedusaConfig",
     "MLPSpeculatorConfig",
-<<<<<<< HEAD
     "RWKV5Config",
-=======
     "NemotronConfig",
->>>>>>> 86ab567b
 ]
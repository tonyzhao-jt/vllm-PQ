# yapf: disable
# ruff: noqa: E501
# coding=utf-8
# Copied from
# https://huggingface.co/databricks/dbrx-base/blob/main/configuration_dbrx.py
"""Dbrx configuration."""

from typing import Any, Optional

from transformers.configuration_utils import PretrainedConfig
from transformers.utils import logging

logger = logging.get_logger(__name__)

DBRX_PRETRAINED_CONFIG_ARCHIVE_MAP = {} # type: ignore


class DbrxAttentionConfig(PretrainedConfig):
    """Configuration class for Dbrx Attention.

    [`DbrxAttention`] class. It is used to instantiate attention layers
    according to the specified arguments, defining the layers architecture.

    Configuration objects inherit from [`PretrainedConfig`] and can be used to control the model outputs. Read the
    documentation from [`PretrainedConfig`] for more information.

    Args:
        attn_pdrop (`float`, *optional*, defaults to 0.0):
            The dropout probability for the attention layers.
        clip_qkv (`float`, *optional*, defaults to None):
            If not `None`, clip the queries, keys, and values in the attention layer to this value.
        kv_n_heads (Optional[int]): For grouped_query_attention only, allow user to specify number of kv heads.
        rope_theta (float): The base frequency for rope.
    """

    def __init__(
        self,
        attn_pdrop: float = 0,
        clip_qkv: Optional[float] = None,
        kv_n_heads: int = 1,
        rope_theta: float = 10000.0,
        **kwargs: Any,
    ):
        super().__init__(**kwargs)
        self.attn_pdrop = attn_pdrop
        self.clip_qkv = clip_qkv
        self.kv_n_heads = kv_n_heads
        self.rope_theta = rope_theta

        for k in ["model_type"]:
            if k in kwargs:
                kwargs.pop(k)
        if len(kwargs) != 0:
            raise ValueError(f"Found unknown {kwargs=}")

    @classmethod
    def from_pretrained(
        cls, pretrained_model_name_or_path: str, **kwargs: Any
    ) -> "PretrainedConfig":
        cls._set_token_in_kwargs(kwargs)

        config_dict, kwargs = cls.get_config_dict(
            pretrained_model_name_or_path, **kwargs
        )

        if config_dict.get("model_type") == "dbrx":
            config_dict = config_dict["attn_config"]

        if (
            "model_type" in config_dict
            and hasattr(cls, "model_type")
            and config_dict["model_type"] != cls.model_type
        ):
            logger_data = {"model_type": config_dict['model_type']}
            logger.warning(
<<<<<<< HEAD
                f"You are using a model of type {config_dict['model_type']} to instantiate a model of type "
                + f"{cls.model_type}. This is not supported for all configurations of models and can yield errors.",
                extra=logger_data
            )
=======
                "You are using a model of type %s to instantiate a model of "
                "type %s. This is not supported for all configurations of "
                "models and can yield errors.",
                config_dict["model_type"], cls.model_type)
>>>>>>> a88081bf

        return cls.from_dict(config_dict, **kwargs)


class DbrxFFNConfig(PretrainedConfig):
    """Configuration class for Dbrx FFN.

    [`DbrxFFN`] class. It is used to instantiate feedforward layers according to
    the specified arguments, defining the layers architecture.

    Configuration objects inherit from [`PretrainedConfig`] and can be used to control the model outputs. Read the
    documentation from [`PretrainedConfig`] for more information.

    Args:
        ffn_act_fn (dict, optional): A dict specifying activation function for the FFN.
            The dict should have a key 'name' with the value being the name of
            the activation function along with any additional keyword arguments.
        ffn_hidden_size (int, optional): The hidden size of the feedforward network.
        moe_num_experts (int, optional): The number of experts in the mixture of experts layer.
        moe_top_k (int, optional): The number of experts to use in the mixture of experts layer.
        moe_jitter_eps (float, optional): The jitter epsilon for the mixture of experts layer.
        moe_loss_weight (float, optional): The loss weight for the mixture of experts layer.
        moe_normalize_expert_weights (float, optional): The normalization factor for the expert weights.
        uniform_expert_assignment (bool, optional): Whether to use uniform expert assignment.
            This should only be used for benchmarking purposes.
    """

    def __init__(
        self,
        ffn_act_fn: Optional[dict] = None,
        ffn_hidden_size: int = 3584,
        moe_num_experts: int = 4,
        moe_top_k: int = 1,
        moe_jitter_eps: Optional[float] = None,
        moe_loss_weight: float = 0.01,
        moe_normalize_expert_weights: Optional[float] = 1,
        uniform_expert_assignment: bool = False,
        **kwargs: Any,
    ):
        super().__init__()
        if ffn_act_fn is None:
            ffn_act_fn = {"name": "silu"}
        self.ffn_act_fn = ffn_act_fn
        self.ffn_hidden_size = ffn_hidden_size
        self.moe_num_experts = moe_num_experts
        self.moe_top_k = moe_top_k
        self.moe_jitter_eps = moe_jitter_eps
        self.moe_loss_weight = moe_loss_weight
        self.moe_normalize_expert_weights = moe_normalize_expert_weights
        self.uniform_expert_assignment = uniform_expert_assignment

        for k in ["model_type"]:
            if k in kwargs:
                kwargs.pop(k)
        if len(kwargs) != 0:
            raise ValueError(f"Found unknown {kwargs=}")

    @classmethod
    def from_pretrained(
        cls, pretrained_model_name_or_path: str, **kwargs: Any
    ) -> "PretrainedConfig":
        cls._set_token_in_kwargs(kwargs)

        config_dict, kwargs = cls.get_config_dict(
            pretrained_model_name_or_path, **kwargs
        )

        if config_dict.get("model_type") == "dbrx":
            config_dict = config_dict["ffn_config"]

        if (
            "model_type" in config_dict
            and hasattr(cls, "model_type")
            and config_dict["model_type"] != cls.model_type
        ):
            logger_data = {"model_type": config_dict['model_type']}
            logger.warning(
<<<<<<< HEAD
                f"You are using a model of type {config_dict['model_type']} to instantiate a model of type "
                + f"{cls.model_type}. This is not supported for all configurations of models and can yield errors.",
                extra=logger_data
            )
=======
                "You are using a model of type %s to instantiate a model of "
                "type %s. This is not supported for all "
                "configurations of models and can yield errors.", config_dict["model_type"], cls.model_type)
>>>>>>> a88081bf

        return cls.from_dict(config_dict, **kwargs)


class DbrxConfig(PretrainedConfig):
    """Configuration class for Dbrx.

    [`DbrxModel`]. It is used to instantiate a Dbrx model according to the
    specified arguments, defining the model architecture.

    Configuration objects inherit from [`PretrainedConfig`] and can be used to control the model outputs. Read the
    documentation from [`PretrainedConfig`] for more information.


    Args:
        d_model (`int`, *optional*, defaults to 6144):
            Dimensionality of the embeddings and hidden states.
        n_heads (`int`, *optional*, defaults to 48):
            Number of attention heads for each attention layer in the Transformer encoder.
        n_layers (`int`, *optional*, defaults to 40):
            Number of hidden layers in the Transformer encoder.
        max_seq_len (`int`, *optional*, defaults to 32768):
            The maximum sequence length of the model.
        vocab_size (`int`, *optional*, defaults to 100352):
            Vocabulary size of the Dbrx model. Defines the maximum number of different tokens that can be represented by
            the `inputs_ids` passed when calling [`DbrxModel`].
        resid_pdrop (`float`, *optional*, defaults to 0.0):
            The dropout probability applied to the attention output before combining with residual.
        emb_pdrop (`float`, *optional*, defaults to 0.0):
            The dropout probability for the embedding layer.
        attn_config (`dict`, *optional*):
            A dictionary used to configure the model's attention module.
        ffn_config (`dict`, *optional*):
            A dictionary used to configure the model's FFN module.
        use_cache (`bool`, *optional*, defaults to `False`):
            Whether or not the model should return the last key/values attentions (not used by all models).
        initializer_range (`float`, *optional*, defaults to 0.02):
            The standard deviation of the truncated_normal_initializer for initializing all weight matrices.
        output_router_logits (`bool`, *optional*, defaults to `False`):
            Whether or not the router logits should be returned by the model. Enabling this will also
            allow the model to output the auxiliary loss. See [here]() for more details
        router_aux_loss_coef (`float`, *optional*, defaults to 0.001):
            The aux loss factor for the total loss.


    Example:
    ```python
    >>> from transformers import DbrxConfig, DbrxModel

    >>> # Initializing a Dbrx configuration
    >>> configuration = DbrxConfig()

    >>> # Initializing a model (with random weights) from the configuration
    >>> model = DbrxModel(configuration)

    >>> # Accessing the model configuration
    >>> configuration = model.config
    ```
    """

    model_type = "dbrx"
    attribute_map = {
        "num_attention_heads": "n_heads",
        "hidden_size": "d_model",
        "num_hidden_layers": "n_layers",
        "max_position_embeddings": "max_seq_len",
    }

    def __init__(
        self,
        d_model: int = 2048,
        n_heads: int = 16,
        n_layers: int = 24,
        max_seq_len: int = 2048,
        vocab_size: int = 32000,
        resid_pdrop: float = 0.0,
        emb_pdrop: float = 0.0,
        attn_config: Optional[DbrxAttentionConfig] = None,
        ffn_config: Optional[DbrxFFNConfig] = None,
        use_cache: bool = True,
        initializer_range: float = 0.02,
        output_router_logits: bool = False,
        router_aux_loss_coef: float = 0.05,
        **kwargs: Any,
    ):
        if attn_config is None:
            self.attn_config = DbrxAttentionConfig()
        elif isinstance(attn_config, dict):
            self.attn_config = DbrxAttentionConfig(**attn_config)
        else:
            self.attn_config = attn_config

        if ffn_config is None:
            self.ffn_config = DbrxFFNConfig()
        elif isinstance(ffn_config, dict):
            self.ffn_config = DbrxFFNConfig(**ffn_config)
        else:
            self.ffn_config = ffn_config

        self.d_model = d_model
        self.n_heads = n_heads
        self.n_layers = n_layers
        self.max_seq_len = max_seq_len
        self.vocab_size = vocab_size
        self.resid_pdrop = resid_pdrop
        self.emb_pdrop = emb_pdrop
        self.use_cache = use_cache
        self.initializer_range = initializer_range
        self.output_router_logits = output_router_logits
        self.router_aux_loss_coef = router_aux_loss_coef

        tie_word_embeddings = kwargs.pop("tie_word_embeddings", False)
        if tie_word_embeddings:
            raise ValueError(
                "tie_word_embeddings is not supported for Dbrx models."
            )

        super().__init__(
            tie_word_embeddings=tie_word_embeddings,
            **kwargs,
        )<|MERGE_RESOLUTION|>--- conflicted
+++ resolved
@@ -73,17 +73,10 @@
         ):
             logger_data = {"model_type": config_dict['model_type']}
             logger.warning(
-<<<<<<< HEAD
-                f"You are using a model of type {config_dict['model_type']} to instantiate a model of type "
-                + f"{cls.model_type}. This is not supported for all configurations of models and can yield errors.",
-                extra=logger_data
-            )
-=======
                 "You are using a model of type %s to instantiate a model of "
                 "type %s. This is not supported for all configurations of "
                 "models and can yield errors.",
-                config_dict["model_type"], cls.model_type)
->>>>>>> a88081bf
+                config_dict["model_type"], cls.model_type, extra=logger_data)
 
         return cls.from_dict(config_dict, **kwargs)
 
@@ -161,16 +154,10 @@
         ):
             logger_data = {"model_type": config_dict['model_type']}
             logger.warning(
-<<<<<<< HEAD
-                f"You are using a model of type {config_dict['model_type']} to instantiate a model of type "
-                + f"{cls.model_type}. This is not supported for all configurations of models and can yield errors.",
-                extra=logger_data
-            )
-=======
                 "You are using a model of type %s to instantiate a model of "
                 "type %s. This is not supported for all "
-                "configurations of models and can yield errors.", config_dict["model_type"], cls.model_type)
->>>>>>> a88081bf
+                "configurations of models and can yield errors.", config_dict["model_type"], cls.model_type,
+                extra=logger_data)
 
         return cls.from_dict(config_dict, **kwargs)
 

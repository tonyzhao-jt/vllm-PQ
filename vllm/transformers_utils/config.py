--- conflicted
+++ resolved
@@ -20,19 +20,12 @@
 # yapf: disable
 from vllm.transformers_utils.configs import (ChatGLMConfig, DbrxConfig,
                                              EAGLEConfig, ExaoneConfig,
-<<<<<<< HEAD
-                                             InternVLChatConfig, JAISConfig,
+                                             GraniteConfig, InternVLChatConfig, JAISConfig,
                                              MedusaConfig, MLPSpeculatorConfig,
                                              MPTConfig, NemotronConfig,
                                              RWConfig, UltravoxConfig, LlamaVLConfig)
-=======
-                                             GraniteConfig, InternVLChatConfig,
-                                             JAISConfig, MedusaConfig,
-                                             MLPSpeculatorConfig, MPTConfig,
-                                             NemotronConfig, RWConfig,
-                                             UltravoxConfig)
+
 # yapf: enable
->>>>>>> 9ba0817f
 from vllm.transformers_utils.utils import check_gguf_file
 
 if VLLM_USE_MODELSCOPE:
@@ -58,13 +51,10 @@
     "internvl_chat": InternVLChatConfig,
     "nemotron": NemotronConfig,
     "ultravox": UltravoxConfig,
-<<<<<<< HEAD
     "llamavl": LlamaVLConfig,
-=======
     # Granite can be removed from here once we have upgraded to
     # transformers 4.45+
     "granite": GraniteConfig,
->>>>>>> 9ba0817f
 }
 
 for name, cls in _CONFIG_REGISTRY.items():

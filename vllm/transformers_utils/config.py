import enum
import json
import os
from pathlib import Path
from typing import Any, Dict, Optional, Type, Union

import huggingface_hub
from huggingface_hub import (file_exists, hf_hub_download,
                             try_to_load_from_cache)
from huggingface_hub.utils import (EntryNotFoundError, LocalEntryNotFoundError,
                                   RepositoryNotFoundError,
                                   RevisionNotFoundError)
from torch import nn
from transformers import GenerationConfig, PretrainedConfig
from transformers.models.auto.image_processing_auto import (
    get_image_processor_config)
from transformers.models.auto.modeling_auto import (
    MODEL_FOR_CAUSAL_LM_MAPPING_NAMES)
from transformers.utils import CONFIG_NAME as HF_CONFIG_NAME

from vllm.envs import VLLM_USE_MODELSCOPE
from vllm.logger import init_logger
# yapf conflicts with isort for this block
# yapf: disable
<<<<<<< HEAD
from vllm.transformers_utils.configs import (ChatGLMConfig, DbrxConfig,
                                             DeepseekVLV2Config, EAGLEConfig,
=======
from vllm.transformers_utils.configs import (ChatGLMConfig, Cohere2Config,
                                             DbrxConfig, EAGLEConfig,
>>>>>>> 970d6d07
                                             ExaoneConfig, H2OVLChatConfig,
                                             InternVLChatConfig, JAISConfig,
                                             MedusaConfig, MllamaConfig,
                                             MLPSpeculatorConfig, MPTConfig,
                                             NemotronConfig, NVLM_D_Config,
                                             Olmo2Config, RWConfig,
                                             SolarConfig, Telechat2Config,
                                             UltravoxConfig)
# yapf: enable
from vllm.transformers_utils.utils import check_gguf_file
from vllm.utils import resolve_obj_by_qualname

if VLLM_USE_MODELSCOPE:
    from modelscope import AutoConfig
else:
    from transformers import AutoConfig

MISTRAL_CONFIG_NAME = "params.json"
HF_TOKEN = os.getenv('HF_TOKEN', None)

logger = init_logger(__name__)

_CONFIG_REGISTRY_OVERRIDE_HF: Dict[str, Type[PretrainedConfig]] = {
    "mllama": MllamaConfig
}

_CONFIG_REGISTRY: Dict[str, Type[PretrainedConfig]] = {
    "chatglm": ChatGLMConfig,
    "cohere2": Cohere2Config,
    "dbrx": DbrxConfig,
    "deepseek_vl_v2": DeepseekVLV2Config,
    "mpt": MPTConfig,
    "RefinedWeb": RWConfig,  # For tiiuae/falcon-40b(-instruct)
    "RefinedWebModel": RWConfig,  # For tiiuae/falcon-7b(-instruct)
    "jais": JAISConfig,
    "mlp_speculator": MLPSpeculatorConfig,
    "medusa": MedusaConfig,
    "eagle": EAGLEConfig,
    "exaone": ExaoneConfig,
    "h2ovl_chat": H2OVLChatConfig,
    "internvl_chat": InternVLChatConfig,
    "nemotron": NemotronConfig,
    "NVLM_D": NVLM_D_Config,
    "olmo2": Olmo2Config,
    "solar": SolarConfig,
    "telechat": Telechat2Config,
    "ultravox": UltravoxConfig,
    **_CONFIG_REGISTRY_OVERRIDE_HF
}


class ConfigFormat(str, enum.Enum):
    AUTO = "auto"
    HF = "hf"
    MISTRAL = "mistral"


def file_or_path_exists(model: Union[str, Path], config_name: str,
                        revision: Optional[str]) -> bool:
    if Path(model).exists():
        return (Path(model) / config_name).is_file()

    # Offline mode support: Check if config file is cached already
    cached_filepath = try_to_load_from_cache(repo_id=model,
                                             filename=config_name,
                                             revision=revision)
    if isinstance(cached_filepath, str):
        # The config file exists in cache- we can continue trying to load
        return True

    # NB: file_exists will only check for the existence of the config file on
    # hf_hub. This will fail in offline mode.
    try:
        return file_exists(model,
                           config_name,
                           revision=revision,
                           token=HF_TOKEN)
    except huggingface_hub.errors.OfflineModeIsEnabled:
        # Don't raise in offline mode, all we know is that we don't have this
        # file cached.
        return False


def patch_rope_scaling(config: PretrainedConfig) -> None:
    """Provide backwards compatibility for RoPE."""
    text_config = getattr(config, "text_config", None)
    if text_config is not None:
        patch_rope_scaling(text_config)

    rope_scaling = getattr(config, "rope_scaling", None)
    if rope_scaling is not None:
        patch_rope_scaling_dict(rope_scaling)


def patch_rope_scaling_dict(rope_scaling: Dict[str, Any]) -> None:
    if "rope_type" in rope_scaling and "type" in rope_scaling:
        rope_type = rope_scaling["rope_type"]
        rope_type_legacy = rope_scaling["type"]
        if rope_type != rope_type_legacy:
            raise ValueError(
                f"Found conflicts between 'rope_type={rope_type}' (modern "
                f"field) and 'type={rope_type_legacy}' (legacy field). "
                "You should only specify one of them.")

    if "rope_type" not in rope_scaling and "type" in rope_scaling:
        rope_scaling["rope_type"] = rope_scaling["type"]
        logger.info("Replacing legacy 'type' key with 'rope_type'")

    if "rope_type" not in rope_scaling:
        raise ValueError("rope_scaling should have a 'rope_type' key")

    if rope_scaling["rope_type"] == "su":
        rope_scaling["rope_type"] = "longrope"
        logger.warning("Replacing legacy rope_type 'su' with 'longrope'")
    elif rope_scaling["rope_type"] == "mrope":
        assert "mrope_section" in rope_scaling
        rope_scaling["rope_type"] = "default"
        logger.warning("Replacing legacy rope_type 'mrope' with 'default'")


def uses_mrope(config: PretrainedConfig) -> bool:
    """Detect if the model with this config uses M-ROPE."""
    rope_scaling = getattr(config, "rope_scaling", None)
    if rope_scaling is None:
        return False

    return "mrope_section" in rope_scaling


def is_encoder_decoder(config: PretrainedConfig) -> bool:
    """Detect if the model with this config is used as an encoder/decoder."""
    text_config = getattr(config, "text_config", None)
    if text_config is not None:
        return is_encoder_decoder(text_config)

    return getattr(config, "is_encoder_decoder", False)


def get_config(
    model: Union[str, Path],
    trust_remote_code: bool,
    revision: Optional[str] = None,
    code_revision: Optional[str] = None,
    config_format: ConfigFormat = ConfigFormat.AUTO,
    **kwargs,
) -> PretrainedConfig:
    # Separate model folder from file path for GGUF models

    is_gguf = check_gguf_file(model)
    if is_gguf:
        kwargs["gguf_file"] = Path(model).name
        model = Path(model).parent

    if config_format == ConfigFormat.AUTO:
        if is_gguf or file_or_path_exists(
                model, HF_CONFIG_NAME, revision=revision):
            config_format = ConfigFormat.HF
        elif file_or_path_exists(model, MISTRAL_CONFIG_NAME,
                                 revision=revision):
            config_format = ConfigFormat.MISTRAL
        else:
            # If we're in offline mode and found no valid config format, then
            # raise an offline mode error to indicate to the user that they
            # don't have files cached and may need to go online.
            # This is conveniently triggered by calling file_exists().
            file_exists(model,
                        HF_CONFIG_NAME,
                        revision=revision,
                        token=HF_TOKEN)

            raise ValueError(f"No supported config format found in {model}")

    if config_format == ConfigFormat.HF:
        config_dict, _ = PretrainedConfig.get_config_dict(
            model,
            revision=revision,
            code_revision=code_revision,
            token=HF_TOKEN,
            **kwargs,
        )

        # Use custom model class if it's in our registry
        model_type = config_dict.get("model_type")
        if model_type in _CONFIG_REGISTRY:
            config_class = _CONFIG_REGISTRY[model_type]
            config = config_class.from_pretrained(
                model,
                revision=revision,
                code_revision=code_revision,
                token=HF_TOKEN,
                **kwargs,
            )
        else:
            try:
                config = AutoConfig.from_pretrained(
                    model,
                    trust_remote_code=trust_remote_code,
                    revision=revision,
                    code_revision=code_revision,
                    token=HF_TOKEN,
                    **kwargs,
                )
            except ValueError as e:
                if (not trust_remote_code
                        and "requires you to execute the configuration file"
                        in str(e)):
                    err_msg = (
                        "Failed to load the model config. If the model "
                        "is a custom model not yet available in the "
                        "HuggingFace transformers library, consider setting "
                        "`trust_remote_code=True` in LLM or using the "
                        "`--trust-remote-code` flag in the CLI.")
                    raise RuntimeError(err_msg) from e
                else:
                    raise e

    elif config_format == ConfigFormat.MISTRAL:
        config = load_params_config(model, revision, token=HF_TOKEN, **kwargs)
    else:
        raise ValueError(f"Unsupported config format: {config_format}")

    # Special architecture mapping check for GGUF models
    if is_gguf:
        if config.model_type not in MODEL_FOR_CAUSAL_LM_MAPPING_NAMES:
            raise RuntimeError(
                f"Can't get gguf config for {config.model_type}.")
        model_type = MODEL_FOR_CAUSAL_LM_MAPPING_NAMES[config.model_type]
        config.update({"architectures": [model_type]})

    patch_rope_scaling(config)

    if trust_remote_code:
        maybe_register_config_serialize_by_value()

    return config


def get_hf_file_to_dict(file_name: str,
                        model: Union[str, Path],
                        revision: Optional[str] = 'main'):
    """
    Downloads a file from the Hugging Face Hub and returns 
    its contents as a dictionary.

    Parameters:
    - file_name (str): The name of the file to download.
    - model (str): The name of the model on the Hugging Face Hub.
    - revision (str): The specific version of the model. 

    Returns:
    - config_dict (dict): A dictionary containing 
    the contents of the downloaded file.
    """
    file_path = Path(model) / file_name

    if file_or_path_exists(model=model,
                           config_name=file_name,
                           revision=revision):

        if not file_path.is_file():
            try:
                hf_hub_file = hf_hub_download(model,
                                              file_name,
                                              revision=revision)
            except (RepositoryNotFoundError, RevisionNotFoundError,
                    EntryNotFoundError, LocalEntryNotFoundError) as e:
                logger.debug("File or repository not found in hf_hub_download",
                             e)
                return None
            file_path = Path(hf_hub_file)

        with open(file_path) as file:
            return json.load(file)
    return None


def get_pooling_config(model: str, revision: Optional[str] = 'main'):
    """
    This function gets the pooling and normalize 
    config from the model - only applies to 
    sentence-transformers models. 

    Args:
        model (str): The name of the Hugging Face model.
        revision (str, optional): The specific version 
        of the model to use. Defaults to 'main'.

    Returns:
        dict: A dictionary containing the pooling 
        type and whether normalization is used.
    """

    modules_file_name = "modules.json"
    modules_dict = get_hf_file_to_dict(modules_file_name, model, revision)

    if modules_dict is None:
        return None

    pooling = next((item for item in modules_dict
                    if item["type"] == "sentence_transformers.models.Pooling"),
                   None)
    normalize = bool(
        next((item for item in modules_dict
              if item["type"] == "sentence_transformers.models.Normalize"),
             False))

    if pooling:

        pooling_file_name = "{}/config.json".format(pooling["path"])
        pooling_dict = get_hf_file_to_dict(pooling_file_name, model, revision)
        pooling_type_name = next(
            (item for item, val in pooling_dict.items() if val is True), None)

        if pooling_type_name is not None:
            pooling_type_name = get_pooling_config_name(pooling_type_name)

        return {"pooling_type": pooling_type_name, "normalize": normalize}

    return None


def get_pooling_config_name(pooling_name: str) -> Union[str, None]:
    if "pooling_mode_" in pooling_name:
        pooling_name = pooling_name.replace("pooling_mode_", "")

    if "_" in pooling_name:
        pooling_name = pooling_name.split("_")[0]

    if "lasttoken" in pooling_name:
        pooling_name = "last"

    supported_pooling_types = ['LAST', 'ALL', 'CLS', 'STEP', 'MEAN']
    pooling_type_name = pooling_name.upper()

    try:
        if pooling_type_name in supported_pooling_types:
            return pooling_type_name
    except NotImplementedError as e:
        logger.debug("Pooling type not supported", e)
        return None
    return None


def get_sentence_transformer_tokenizer_config(model: str,
                                              revision: Optional[str] = 'main'
                                              ):
    """
    Returns the tokenization configuration dictionary for a 
    given Sentence Transformer BERT model.

    Parameters:
    - model (str): The name of the Sentence Transformer 
    BERT model.
    - revision (str, optional): The revision of the m
    odel to use. Defaults to 'main'.

    Returns:
    - dict: A dictionary containing the configuration parameters 
    for the Sentence Transformer BERT model.
    """
    for config_name in [
            "sentence_bert_config.json",
            "sentence_roberta_config.json",
            "sentence_distilbert_config.json",
            "sentence_camembert_config.json",
            "sentence_albert_config.json",
            "sentence_xlm-roberta_config.json",
            "sentence_xlnet_config.json",
    ]:
        encoder_dict = get_hf_file_to_dict(config_name, model, revision)
        if encoder_dict:
            break

    if not encoder_dict:
        return None

    if all(k in encoder_dict for k in ("max_seq_length", "do_lower_case")):
        return encoder_dict
    return None


def maybe_register_config_serialize_by_value() -> None:
    """Try to register HF model configuration class to serialize by value

        If trust_remote_code is set, and the model's config file specifies an
        `AutoConfig` class, then the config class is typically an instance of
        a custom class imported from the HF modules cache.

        Examples:

        >>> from transformers import AutoConfig
        >>> klass = AutoConfig.from_pretrained('meta-llama/Meta-Llama-3-8B', trust_remote_code=True)
        >>> klass.__class__ # transformers.models.llama.configuration_llama.LlamaConfig
        >>> import transformers_modules # error, not initialized
        >>> klass = AutoConfig.from_pretrained('deepseek-ai/DeepSeek-V2.5', trust_remote_code=True)
        >>> import transformers_modules # success, initialized
        >>> klass.__class__ # transformers_modules.deepseek-ai.DeepSeek-V2.5.98b11844770b2c3ffc18b175c758a803640f4e77.configuration_deepseek.DeepseekV2Config

        In the DeepSeek example, the config class is an instance of a custom
        class that is not serializable by default. This class will not be
        importable in spawned workers, and won't exist at all on
        other nodes, which breaks serialization of the config.

        In this function we tell the cloudpickle serialization library to pass
        instances of these generated classes by value instead of by reference,
        i.e. the class definition is serialized along with its data so that the
        class module does not need to be importable on the receiving end.

        See: https://github.com/cloudpipe/cloudpickle?tab=readme-ov-file#overriding-pickles-serialization-mechanism-for-importable-constructs
    """ # noqa
    try:
        import transformers_modules
    except ImportError:
        # the config does not need trust_remote_code
        return

    try:
        import cloudpickle
        cloudpickle.register_pickle_by_value(transformers_modules)

        # ray vendors its own version of cloudpickle
        from vllm.executor.ray_utils import ray
        if ray:
            ray.cloudpickle.register_pickle_by_value(transformers_modules)

        # multiprocessing uses pickle to serialize arguments when using spawn
        # Here we get pickle to use cloudpickle to serialize config objects
        # that contain instances of the custom config class to avoid
        # serialization problems if the generated module (and model) has a `.`
        # in its name
        import multiprocessing
        import pickle

        from vllm.config import VllmConfig

        def _reduce_config(config: VllmConfig):
            return (pickle.loads, (cloudpickle.dumps(config), ))

        multiprocessing.reducer.register(VllmConfig, _reduce_config)

    except Exception as e:
        logger.warning(
            "Unable to register remote classes used by"
            " trust_remote_code with by-value serialization. This may"
            " lead to a later error. If remote code is not needed"
            " remove `--trust-remote-code`",
            exc_info=e)


def load_params_config(model: Union[str, Path], revision: Optional[str],
                       **kwargs) -> PretrainedConfig:
    # This function loads a params.json config which
    # should be used when loading models in mistral format

    config_file_name = "params.json"

    config_dict = get_hf_file_to_dict(config_file_name, model, revision)
    assert isinstance(config_dict, dict)

    config_mapping = {
        "dim": "hidden_size",
        "norm_eps": "rms_norm_eps",
        "n_kv_heads": "num_key_value_heads",
        "n_layers": "num_hidden_layers",
        "n_heads": "num_attention_heads",
        "hidden_dim": "intermediate_size",
    }

    def recurse_elems(elem: Any):
        if isinstance(elem, dict):
            config_dict = {}
            for key, value in elem.items():
                key = config_mapping.get(key, key)
                config_dict[key] = recurse_elems(value)
            return PretrainedConfig(**config_dict)
        else:
            return elem

    config_dict["model_type"] = config_dict.get("model_type", "transformer")
    config_dict["hidden_act"] = config_dict.get("activation", "silu")
    config_dict["tie_word_embeddings"] = config_dict.get(
        "tie_embeddings", False)
    config_dict["max_seq_len"] = config_dict.get("max_seq_len", 128_000)
    config_dict["max_position_embeddings"] = config_dict.get(
        "max_position_embeddings", 128_000)

    if config_dict.get("moe") is not None:
        config_dict["architectures"] = ["MixtralForCausalLM"]
    else:
        config_dict["architectures"] = ["MistralForCausalLM"]

    if config_dict.get("vision_encoder") is not None:
        multimodal_config = config_dict.pop("vision_encoder")

        config_dict = {
            "text_config": config_dict,
            "vision_config": multimodal_config
        }
        config_dict["architectures"] = ["PixtralForConditionalGeneration"]
        config_dict["model_type"] = "pixtral"

    config_dict.update(kwargs)

    config = recurse_elems(config_dict)
    return config


def get_hf_image_processor_config(
    model: Union[str, Path],
    revision: Optional[str] = None,
    **kwargs,
) -> Dict[str, Any]:
    # ModelScope does not provide an interface for image_processor
    if VLLM_USE_MODELSCOPE:
        return dict()
    # Separate model folder from file path for GGUF models
    if check_gguf_file(model):
        model = Path(model).parent
    return get_image_processor_config(model, revision=revision, **kwargs)


def get_hf_text_config(config: PretrainedConfig):
    """Get the "sub" config relevant to llm for multi modal models.
    No op for pure text models.
    """
    if hasattr(config, "text_config"):
        # The code operates under the assumption that text_config should have
        # `num_attention_heads` (among others). Assert here to fail early
        # if transformers config doesn't align with this assumption.
        assert hasattr(config.text_config, "num_attention_heads")
        return config.text_config
    else:
        return config


def try_get_generation_config(
    model: str,
    trust_remote_code: bool,
    revision: Optional[str] = None,
) -> Optional[GenerationConfig]:
    try:
        return GenerationConfig.from_pretrained(
            model,
            revision=revision,
        )
    except OSError:  # Not found
        try:
            config = get_config(
                model,
                trust_remote_code=trust_remote_code,
                revision=revision,
            )
            return GenerationConfig.from_model_config(config)
        except OSError:  # Not found
            return None


def get_cross_encoder_activation_function(config: PretrainedConfig):
    if (hasattr(config, "sbert_ce_default_activation_function")
            and config.sbert_ce_default_activation_function is not None):

        function_name = config.sbert_ce_default_activation_function
        assert function_name.startswith("torch.nn.modules."), \
            "Loading of activation functions is restricted to " \
            "torch.nn.modules for security reasons"
        return resolve_obj_by_qualname(function_name)()
    else:
        return nn.Sigmoid() if config.num_labels == 1 else nn.Identity()<|MERGE_RESOLUTION|>--- conflicted
+++ resolved
@@ -22,13 +22,8 @@
 from vllm.logger import init_logger
 # yapf conflicts with isort for this block
 # yapf: disable
-<<<<<<< HEAD
-from vllm.transformers_utils.configs import (ChatGLMConfig, DbrxConfig,
-                                             DeepseekVLV2Config, EAGLEConfig,
-=======
 from vllm.transformers_utils.configs import (ChatGLMConfig, Cohere2Config,
-                                             DbrxConfig, EAGLEConfig,
->>>>>>> 970d6d07
+                                             DbrxConfig, DeepseekVLV2Config, EAGLEConfig,
                                              ExaoneConfig, H2OVLChatConfig,
                                              InternVLChatConfig, JAISConfig,
                                              MedusaConfig, MllamaConfig,

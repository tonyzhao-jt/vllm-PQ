--- conflicted
+++ resolved
@@ -7,8 +7,6 @@
 
 import torch
 
-import torch
-
 from vllm.block import LogicalTokenBlock
 from vllm.inputs import LLMInputs
 from vllm.lora.request import LoRARequest
@@ -16,10 +14,7 @@
 from vllm.sampling_params import SamplingParams
 
 if TYPE_CHECKING:
-<<<<<<< HEAD
-=======
     from vllm.multimodal import MultiModalData
->>>>>>> 7a64d24a
     from vllm.spec_decode.metrics import SpecDecodeWorkerMetrics
 
 

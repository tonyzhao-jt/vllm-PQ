"""Sequence and its related classes."""
import copy
import enum
from abc import ABC, abstractmethod
from dataclasses import dataclass, field
from typing import TYPE_CHECKING, Dict, List, Optional, Tuple, Union

import torch

from vllm.block import LogicalTokenBlock
from vllm.inputs import LLMInputs
from vllm.lora.request import LoRARequest
from vllm.pooling_params import PoolingParams
from vllm.sampling_params import SamplingParams

if TYPE_CHECKING:
    from vllm.multimodal import MultiModalData
    from vllm.spec_decode.metrics import SpecDecodeWorkerMetrics


@dataclass
class Logprob:
    """Infos for supporting OpenAI compatible logprobs and token ranks.

    Attributes:
        logprob: The logprob of chosen token
        rank: The vocab rank of chosen token (>=1)
        decoded_token: The decoded chosen token index
    """
    logprob: float
    rank: Optional[int] = None
    decoded_token: Optional[str] = None


# {token_id -> logprob} per each sequence group. None if the corresponding
# sequence group doesn't require prompt logprob.
PromptLogprobs = List[Optional[Dict[int, Logprob]]]
# {token_id -> logprob} for each sequence group.
SampleLogprobs = List[Dict[int, Logprob]]


class SequenceStatus(enum.Enum):
    """Status of a sequence."""
    WAITING = enum.auto()
    RUNNING = enum.auto()
    SWAPPED = enum.auto()
    FINISHED_STOPPED = enum.auto()
    FINISHED_LENGTH_CAPPED = enum.auto()
    FINISHED_ABORTED = enum.auto()
    FINISHED_IGNORED = enum.auto()

    @staticmethod
    def is_finished(status: "SequenceStatus") -> bool:
        return status in [
            SequenceStatus.FINISHED_STOPPED,
            SequenceStatus.FINISHED_LENGTH_CAPPED,
            SequenceStatus.FINISHED_ABORTED,
            SequenceStatus.FINISHED_IGNORED,
        ]

    @staticmethod
    def get_finished_reason(status: "SequenceStatus") -> Union[str, None]:
        if status == SequenceStatus.FINISHED_STOPPED:
            finish_reason = "stop"
        elif status == SequenceStatus.FINISHED_LENGTH_CAPPED:
            finish_reason = "length"
        elif status == SequenceStatus.FINISHED_ABORTED:
            finish_reason = "abort"
        elif status == SequenceStatus.FINISHED_IGNORED:
            # The ignored sequences are the sequences whose prompt lengths
            # are longer than the model's length cap. Therefore, the stop
            # reason should also be "length" as in OpenAI API.
            finish_reason = "length"
        else:
            finish_reason = None
        return finish_reason


class SequenceStage(enum.Enum):
    PREFILL = enum.auto()
    DECODE = enum.auto()


@dataclass
class RequestMetrics:
    """Metrics associated with a request.

    Attributes:
        arrival_time: The time when the request arrived.
        first_scheduled_time: The time when the request was first scheduled.
        first_token_time: The time when the first token was generated.
        time_in_queue: The time the request spent in the queue.
        finished_time: The time when the request was finished.
    """
    arrival_time: float
    last_token_time: float
    first_scheduled_time: Optional[float]
    first_token_time: Optional[float]
    time_in_queue: Optional[float]
    finished_time: Optional[float] = None


class SequenceData:
    """Data associated with a sequence.

    Args:
        prompt_token_ids: The token IDs of the prompt.
        output_token_ids: The token IDs of the output. Set to an empty list if
            None.

    Attributes:
        prompt_token_ids: The token IDs of the prompt.
        output_token_ids: The token IDs of the output.
        cumulative_logprob: The cumulative log probability of the output.
    """

    def __init__(
        self,
        prompt_token_ids: List[int],
        output_token_ids: Optional[List[int]] = None,
    ) -> None:
        if output_token_ids is None:
            output_token_ids = []

        self.prompt_token_ids = prompt_token_ids
        self._prompt_token_ids_tuple: Tuple[int, ...] = tuple(prompt_token_ids)
        self.output_token_ids = output_token_ids
        self.cumulative_logprob = 0.0
        # The number of tokens that are computed (that run against the model).
        self._num_computed_tokens = 0
        self._stage: SequenceStage = SequenceStage.PREFILL

    def append_token_id(self, token_id: int, logprob: float) -> None:
        self.output_token_ids.append(token_id)
        self.cumulative_logprob += logprob

    def get_len(self) -> int:
        return len(self.output_token_ids) + len(self.prompt_token_ids)

    def get_prompt_len(self) -> int:
        return len(self.prompt_token_ids)

    def get_output_len(self) -> int:
        return len(self.output_token_ids)

    def get_token_ids(self) -> List[int]:
        return self.prompt_token_ids + self.output_token_ids

    def get_prefix_token_ids(
            self, num_tokens: int
    ) -> Tuple[Tuple[int, ...], Optional[Tuple[int, ...]]]:
        """Get prefix tokens, and make the return value hashable"""
        prompt_length = len(self.prompt_token_ids)
        if num_tokens > prompt_length:
            return (self._prompt_token_ids_tuple,
                    tuple(self.output_token_ids[:num_tokens - prompt_length]))
        else:
            return (self._prompt_token_ids_tuple[:num_tokens], None)

    def get_num_computed_tokens(self) -> int:
        """Return the number of prefill tokens that are already computed."""
        return self._num_computed_tokens

    def update_num_computed_tokens(self, num_new_computed_tokens: int):
        """Update number of tokens computed so far."""
        self._num_computed_tokens += num_new_computed_tokens
        assert self._num_computed_tokens <= self.get_len(), (
            self._num_computed_tokens, self.get_len())
        # If all tokens are computed, it means it is in decoding phase.
        if self.get_num_uncomputed_tokens() == 0:
            self._stage = SequenceStage.DECODE

    def reset_state_for_recompute(self) -> None:
        """Reset the number of computed tokens from this sequence. It is
        supposed to be called when a sequence needs to be started from
        the beginning again (e.g., sequence is preempted).
        """
        self._num_computed_tokens = 0
        self._stage = SequenceStage.PREFILL

    def get_num_uncomputed_tokens(self) -> int:
        """Return the number of prefill tokens that are not computed."""
        # we use `get_len()` which includes prompt_len + output_len instead
        # of prompt_len here. This is because during recompute we need to
        # prefill for both prompt and output.
        return self.get_len() - self.get_num_computed_tokens()

    def get_last_token_id(self) -> int:
        if not self.output_token_ids:
            return self.prompt_token_ids[-1]
        return self.output_token_ids[-1]

    def get_prompt_token_ids(self) -> List[int]:
        return self.prompt_token_ids

    def get_output_token_ids(self) -> List[int]:
        return self.output_token_ids

    @property
    def stage(self) -> SequenceStage:
        return self._stage

    def __repr__(self) -> str:
        return (f"SequenceData("
                f"prompt_token_ids={self.prompt_token_ids}, "
                f"output_token_ids={self.output_token_ids}, "
                f"cumulative_logprob={self.cumulative_logprob})")


class Sequence:
    """Stores the data, status, and block information of a sequence.

    Args:
        seq_id: The ID of the sequence.
        inputs: The inputs of the sequence.
        block_size: The block size of the sequence. Should be the same as the
            block size used by the block manager and cache engine.
        lora_request: LoRA request.
    """

    def __init__(
        self,
        seq_id: int,
        inputs: LLMInputs,
        block_size: int,
        eos_token_id: Optional[int] = None,
        lora_request: Optional[LoRARequest] = None,
    ) -> None:
        self.seq_id = seq_id
        self.inputs = inputs
        self.block_size = block_size
        self.eos_token_id = eos_token_id
        self.lora_request = lora_request

        self.data = SequenceData(self.prompt_token_ids)
        self.output_logprobs: SampleLogprobs = []
        self.output_text = ""

        self.logical_token_blocks: List[LogicalTokenBlock] = []
        # Initialize the logical token blocks with the prompt token ids.
        self._append_tokens_to_blocks(self.prompt_token_ids)
        self.status = SequenceStatus.WAITING
        self.stop_reason: Union[int, str, None] = None

        # Used for incremental detokenization
        self.prefix_offset = 0
        self.read_offset = 0
        # Input + output tokens
        self.tokens: Optional[List[str]] = None

    @property
    def prompt(self) -> Optional[str]:
        return self.inputs["prompt"]

    @property
    def prompt_token_ids(self) -> List[int]:
        return self.inputs["prompt_token_ids"]

    @property
    def multi_modal_data(self) -> Optional["MultiModalData"]:
        return self.inputs["multi_modal_data"]

    @property
    def lora_int_id(self) -> int:
        return self.lora_request.lora_int_id if self.lora_request else 0

    def get_output_text_to_return(self, buffer_length: int):
        # We return the full output text if the sequence is finished.
        truncate = buffer_length and not self.is_finished()
        return self.output_text[:-buffer_length] if truncate else (
            self.output_text)

    def hash_of_block(self, logical_idx: int) -> int:
        # TODO This can produce incorrect hash when block size > prompt size

        # Compute the number of tokens in the sequence
        # TODO: The current hashing function is O(L^2). We should optimize
        # this in the future.
        num_tokens = self.num_hashed_tokens_of_block(logical_idx)
        hashed_tokens = self.data.get_prefix_token_ids(num_tokens)
        return hash((hashed_tokens, self.lora_int_id))

    def num_hashed_tokens_of_block(self, logical_idx: int):
        return logical_idx * self.block_size + self.block_size

    def reset_state_for_recompute(self):
        """Reset the sequence states for recomputation."""
        self.data.reset_state_for_recompute()

    def _append_logical_block(self) -> None:
        block = LogicalTokenBlock(
            block_number=len(self.logical_token_blocks),
            block_size=self.block_size,
        )
        self.logical_token_blocks.append(block)

    def _append_tokens_to_blocks(self, token_ids: List[int]) -> None:
        cursor = 0
        while cursor < len(token_ids):
            if not self.logical_token_blocks:
                self._append_logical_block()

            last_block = self.logical_token_blocks[-1]
            if last_block.is_full():
                self._append_logical_block()
                last_block = self.logical_token_blocks[-1]

            num_empty_slots = last_block.get_num_empty_slots()
            last_block.append_tokens(token_ids[cursor:cursor +
                                               num_empty_slots])
            cursor += num_empty_slots

    def append_token_id(
        self,
        token_id: int,
        logprobs: Dict[int, Logprob],
    ) -> None:
        assert token_id in logprobs
        self._append_tokens_to_blocks([token_id])
        self.output_logprobs.append(logprobs)
        self.data.append_token_id(token_id, logprobs[token_id].logprob)

    def get_len(self) -> int:
        return self.data.get_len()

    def get_prompt_len(self) -> int:
        return self.data.get_prompt_len()

    def get_output_len(self) -> int:
        return self.data.get_output_len()

    def get_token_ids(self) -> List[int]:
        return self.data.get_token_ids()

    def get_prompt_token_ids(self) -> List[int]:
        return self.data.get_prompt_token_ids()

    def get_last_token_id(self) -> int:
        return self.data.get_last_token_id()

    def get_output_token_ids(self) -> List[int]:
        return self.data.output_token_ids

    def get_cumulative_logprob(self) -> float:
        return self.data.cumulative_logprob

    def get_beam_search_score(self,
                              length_penalty: float = 1.0,
                              seq_len: Optional[int] = None,
                              eos_token_id: Optional[int] = None) -> float:
        """Calculate the beam search score with length penalty.

        Adapted from

        https://github.com/huggingface/transformers/blob/ccb92be23def445f2afdea94c31286f84b89eb5b/src/transformers/generation/beam_search.py#L938
        """
        if seq_len is None:
            seq_len = self.get_len()
            # NOTE: HF implementation does not count the EOS token
            # towards the length, we align with that here for testing.
            if (eos_token_id is not None
                    and self.get_last_token_id() == eos_token_id):
                seq_len -= 1
        return self.get_cumulative_logprob() / (seq_len**length_penalty)

    def is_finished(self) -> bool:
        return SequenceStatus.is_finished(self.status)

    def fork(self, new_seq_id: int) -> "Sequence":
        new_seq = copy.deepcopy(self)
        new_seq.seq_id = new_seq_id
        return new_seq

    def get_num_new_tokens(self) -> int:
        """Get the number of new tokens to be computed.

        Returns:
            The new number of tokens to be computed. I.e., 1 for decode, or
            the remaining prompt size for prefill.
        """
        if self.data.stage == SequenceStage.DECODE:
            return 1
        return self.data.get_num_uncomputed_tokens()

    def is_prefill(self) -> bool:
        return self.data.stage == SequenceStage.PREFILL

    def __repr__(self) -> str:
        return (f"Sequence(seq_id={self.seq_id}, "
                f"status={self.status.name}, "
                f"num_blocks={len(self.logical_token_blocks)})")


@dataclass
class SequenceGroupState:
    """Mutable state tied to a specific sequence group"""

    # torch.Generator used in seeded sampling
    generator: Optional = None  # type: ignore


class SequenceGroup:
    """A group of sequences that are generated from the same prompt.

    Args:
        request_id: The ID of the request.
        seqs: The list of sequences.
        sampling_params: The sampling parameters used to generate the outputs.
        arrival_time: The arrival time of the request.
        lora_request: LoRA request.
        embeddings: The embeddings vectors of the prompt of the sequence group
            for an embedding model.
        pooling_params: The pooling parameters used to generate the pooling
            for an embedding model.
    """

    def __init__(
        self,
        request_id: str,
        seqs: List[Sequence],
        arrival_time: float,
        sampling_params: Optional[SamplingParams] = None,
        lora_request: Optional[LoRARequest] = None,
<<<<<<< HEAD
        multi_modal_data: Optional["MultiModalData"] = None,
=======
>>>>>>> fff21a1e
        embeddings: Optional[List[float]] = None,
        pooling_params: Optional[PoolingParams] = None,
    ) -> None:
        self.request_id = request_id
        self.seqs_dict = {seq.seq_id: seq for seq in seqs}
        self.sampling_params = sampling_params
        self.metrics = RequestMetrics(arrival_time=arrival_time,
                                      last_token_time=arrival_time,
                                      first_scheduled_time=None,
                                      first_token_time=None,
                                      time_in_queue=None)
        self.lora_request = lora_request
        self.prompt_logprobs: Optional[PromptLogprobs] = None
        self.state = SequenceGroupState()
        self.embeddings = embeddings
        self.pooling_params = pooling_params

    @property
    def prompt(self) -> Optional[str]:
        # All sequences in the group should have the same prompt.
        # We use the prompt of an arbitrary sequence.
        return next(iter(self.seqs_dict.values())).prompt

    @property
    def prompt_token_ids(self) -> List[int]:
        # All sequences in the group should have the same prompt.
        # We use the prompt of an arbitrary sequence.
        return next(iter(self.seqs_dict.values())).prompt_token_ids

    @property
    def multi_modal_data(self) -> Optional[MultiModalData]:
        # All sequences in the group should have the same multi-modal data.
        # We use the multi-modal data of an arbitrary sequence.
        return next(iter(self.seqs_dict.values())).multi_modal_data

    @property
    def lora_int_id(self) -> int:
        return self.lora_request.lora_int_id if self.lora_request else 0

    def get_last_latency(self, now: float) -> Optional[float]:
        """Sets the last token time for Request level timings."""
        # If still in prefill phase, raise Error.
        if self.is_prefill():
            raise ValueError(
                "seq_group.get_last_latency() should not be called "
                "if the seq_group is in prefill phase.")

        # Otherwise return token latency.
        latency = now - self.metrics.last_token_time
        self.metrics.last_token_time = now
        return latency

    def maybe_set_first_token_time(self, time: float) -> None:
        """Sets the first token time for Request level timings."""
        # Note: in a case where a sequence_group is swapped and
        #   recomputed, the time between iterations is counted
        #   in TPOT, rather than recalculating TTFT (since from the )
        #   POV of the user, there is simply a long generation delay.
        if (self.metrics.first_token_time is None
                and self.get_seqs()[0].get_output_len() == 1):
            self.metrics.first_token_time = time

    def maybe_set_first_scheduled_time(self, time: float) -> None:
        """Sets the first scheduled time and time in queue for Request
        level timings."""
        if self.metrics.first_scheduled_time is None:
            self.metrics.first_scheduled_time = time
            self.metrics.time_in_queue = time - self.metrics.arrival_time

    def set_finished_time(self, time: Optional[float]) -> None:
        """Sets the finished time for Request level timings."""
        self.metrics.finished_time = time

    def get_max_num_running_seqs(self) -> int:
        """The maximum number of sequences running in parallel in the remaining
        lifetime of the request."""
        if self.sampling_params and self.sampling_params.use_beam_search:
            # For beam search, maximally there will always be `best_of` beam
            # candidates running in the future.
            return self.sampling_params.best_of
        else:
            if (self.sampling_params
                    and self.sampling_params.best_of > self.num_seqs()):
                # At prompt stage, the sequence group is not yet filled up
                # and only have one sequence running. However, in the
                # generation stage, we will have `best_of` sequences running.
                return self.sampling_params.best_of
            # At sampling stages, return the number of actual sequences
            # that are not finished yet.
            return self.num_unfinished_seqs()

    def get_seqs(
        self,
        status: Optional[SequenceStatus] = None,
    ) -> List[Sequence]:
        return list(self.seqs_dict.values()) if status is None else [
            seq for seq in self.seqs_dict.values() if seq.status == status
        ]

    def get_unfinished_seqs(self) -> List[Sequence]:
        return [
            seq for seq in self.seqs_dict.values() if not seq.is_finished()
        ]

    def get_finished_seqs(self) -> List[Sequence]:
        return [seq for seq in self.seqs_dict.values() if seq.is_finished()]

    def update_num_computed_tokens(self, num_new_computed_tokens: int):
        """Update number of tokens computed so far."""
        for seq in self.seqs_dict.values():
            if not seq.is_finished():
                seq.data.update_num_computed_tokens(num_new_computed_tokens)

    def get_num_uncomputed_tokens(self) -> int:
        num_uncomputed_tokens = 0
        for seq in self.get_seqs():
            if not seq.is_finished():
                num_uncomputed_tokens += seq.data.get_num_uncomputed_tokens()
        return num_uncomputed_tokens

    def num_seqs(self, status: Optional[SequenceStatus] = None) -> int:
        # Optimization. We don't need to call get_seqs if we don't need to
        # filter by states.
        if status is None:
            return len(self.seqs_dict)

        return len(self.get_seqs(status))

    def num_unfinished_seqs(self) -> int:
        return len(self.get_unfinished_seqs())

    def num_finished_seqs(self) -> int:
        return len(self.get_finished_seqs())

    def find(self, seq_id: int) -> Sequence:
        if seq_id not in self.seqs_dict:
            raise ValueError(f"Sequence {seq_id} not found.")
        return self.seqs_dict[seq_id]

    def add(self, seq: Sequence) -> None:
        if seq.seq_id in self.seqs_dict:
            raise ValueError(f"Sequence {seq.seq_id} already exists.")
        self.seqs_dict[seq.seq_id] = seq

    def remove(self, seq_id: int) -> None:
        if seq_id not in self.seqs_dict:
            raise ValueError(f"Sequence {seq_id} not found.")
        del self.seqs_dict[seq_id]

    def is_finished(self) -> bool:
        return all(seq.is_finished() for seq in self.get_seqs())

    def is_prefill(self) -> bool:
        # Every sequence should be in the same stage.
        return self.get_seqs()[0].is_prefill()

    def __repr__(self) -> str:
        return (f"SequenceGroup(request_id={self.request_id}, "
                f"sampling_params={self.sampling_params}, "
                f"num_seqs={len(self.seqs_dict)})")


class SequenceGroupMetadata:
    """Metadata for a sequence group. Used to create `AttentionMetadata`.

    Args:
        request_id: The ID of the request.
        is_prompt: Whether the request is at prompt stage.
        seq_data: The sequence data. (Seq id -> sequence data)
        sampling_params: The sampling parameters used to generate the outputs.
        block_tables: The block tables. (Seq id -> list of physical block
            numbers)
        do_sample: True if sampling is required. Sampling is not required when
            e.g., prefill is chunked, and the current iteration only computes
            query tokens for prefill, we don't need sampling.
        token_chunk_size: The number of tokens to be processed (per sequence).
            None if chunking is not required.
        lora_request: LoRA request.
        computed_block_nums: The block numbers that are already computed,
            used in prefix caching.
        state: Internal state tied to this sequence group.
        multi_modal_data: Multi modal data.
    """

    def __init__(
        self,
        request_id: str,
        is_prompt: bool,
        seq_data: Dict[int, SequenceData],
        sampling_params: SamplingParams,
        block_tables: Dict[int, List[int]],
        do_sample: bool = True,
        pooling_params: Optional[PoolingParams] = None,
        token_chunk_size: Optional[int] = None,
        lora_request: Optional[LoRARequest] = None,
        computed_block_nums: Optional[List[int]] = None,
        state: Optional[SequenceGroupState] = None,
        multi_modal_data: Optional["MultiModalData"] = None,
    ) -> None:
        self.request_id = request_id
        self.is_prompt = is_prompt
        self.seq_data = seq_data
        self.sampling_params = sampling_params
        self.block_tables = block_tables
        self.pooling_params = pooling_params
        self.lora_request = lora_request
        self.computed_block_nums = computed_block_nums
        self.multi_modal_data = multi_modal_data
        self.state = SequenceGroupState() if state is None else state
        self._token_chunk_size = token_chunk_size
        self.do_sample = do_sample

        # The number of speculative tokens adopted in this request.
        # None means specuative decoding is not used.
        # Zero means speculative decoding is disabled for some reasons.
        # TODO: We should maintain this states out of the sequence group.
        self.num_speculative_tokens = None

        if self._token_chunk_size is None:
            if is_prompt:
                self._token_chunk_size = list(seq_data.values())[0].get_len()
            else:
                self._token_chunk_size = 1

    @property
    def lora_int_id(self) -> int:
        return self.lora_request.lora_int_id if self.lora_request else 0

    @property
    def token_chunk_size(self) -> int:
        """Return the number of tokens to be processed (chunk size)."""
        assert self._token_chunk_size is not None
        return self._token_chunk_size


class SequenceOutput:
    """The model output associated with a sequence.

    Args:
        parent_seq_id: The ID of the parent sequence (for forking in beam
            search).
        output_token: The output token ID.
        logprobs: The logprobs of the output token.
            (Token id -> logP(x_i+1 | x_0, ..., x_i))
    """

    def __init__(
        self,
        parent_seq_id: int,
        output_token: int,
        logprobs: Dict[int, Logprob],
    ) -> None:
        self.parent_seq_id = parent_seq_id
        self.output_token = output_token
        self.logprobs = logprobs

    def __repr__(self) -> str:
        return (f"SequenceOutput(parent_seq_id={self.parent_seq_id}, "
                f"output_token={self.output_token}, "
                f"logprobs={self.logprobs})")

    def __eq__(self, other: object) -> bool:
        if not isinstance(other, SequenceOutput):
            raise NotImplementedError()
        equal = (self.parent_seq_id == other.parent_seq_id
                 and self.output_token == other.output_token)
        log_probs_equal = other.logprobs == self.logprobs
        return equal and log_probs_equal


class SequenceGroupOutput(ABC):
    """The base class for model outputs associated with a sequence group."""

    @abstractmethod
    def __repr__(self) -> str:
        pass

    @abstractmethod
    def __eq__(self, other: object) -> bool:
        pass


class CompletionSequenceGroupOutput(SequenceGroupOutput):
    """The model output associated with a completion sequence group."""

    def __init__(
        self,
        samples: List[SequenceOutput],
        prompt_logprobs: Optional[PromptLogprobs],
    ) -> None:
        self.samples = samples
        # Prompt logprob for each prompt query token.
        self.prompt_logprobs = prompt_logprobs

    def __repr__(self) -> str:
        return (f"CompletionSequenceGroupOutput(samples={self.samples}, "
                f"prompt_logprobs={self.prompt_logprobs})")

    def __eq__(self, other: object) -> bool:
        if not isinstance(other, CompletionSequenceGroupOutput):
            raise NotImplementedError()
        return (self.samples == other.samples
                and self.prompt_logprobs == other.prompt_logprobs)


class EmbeddingSequenceGroupOutput(SequenceGroupOutput):
    """The model output associated with an embedding sequence group."""

    def __init__(
        self,
        embeddings: List[float],
    ) -> None:
        self.embeddings = embeddings

    def __repr__(self) -> str:
        return (f"EmbeddingSequenceGroupOutput("
                f"embeddings_shape={len(self.embeddings)})")

    def __eq__(self, other: object) -> bool:
        if not isinstance(other, EmbeddingSequenceGroupOutput):
            raise NotImplementedError()
        return self.embeddings == other.embeddings


@dataclass
class SamplerOutput:
    """For each sequence group, we generate a list of SequenceOutput object,
    each of which contains one possible candidate for the next token.

    This data structure implements methods, so it can be used like a list, but
    also has optional fields for device tensors.
    """

    outputs: List[CompletionSequenceGroupOutput]

    # On-device tensor containing probabilities of each token.
    sampled_token_probs: Optional[torch.Tensor] = None

    # On-device tensor containing the logprobs of each token.
    logprobs: Optional["torch.Tensor"] = None

    # On-device tensor containing the sampled token ids.
    sampled_token_ids: Optional[torch.Tensor] = None

    # Spec decode metrics populated by workers.
    spec_decode_worker_metrics: Optional["SpecDecodeWorkerMetrics"] = None

    def __getitem__(self, idx: int):
        return self.outputs[idx]

    def __setitem__(self, idx: int, value):
        self.outputs[idx] = value

    def __len__(self):
        return len(self.outputs)

    def __eq__(self, other: object):
        return isinstance(other,
                          self.__class__) and self.outputs == other.outputs

    def __repr__(self) -> str:
        """Show the shape of a tensor instead of its values to reduce noise.
        """
        sampled_token_probs_repr = ("None" if self.sampled_token_probs is None
                                    else self.sampled_token_probs.shape)
        sampled_token_ids_repr = ("None" if self.sampled_token_ids is None else
                                  self.sampled_token_ids.shape)
        return (
            f"SamplerOutput(outputs={self.outputs}, "
            f"sampled_token_probs={sampled_token_probs_repr}, "
            f"sampled_token_ids={sampled_token_ids_repr}, "
            f"spec_decode_worker_metrics={self.spec_decode_worker_metrics})")


@dataclass
class PoolerOutput:
    """The output from a pooling operation in the embedding model."""
    outputs: List[EmbeddingSequenceGroupOutput]

    spec_decode_worker_metrics: Optional["SpecDecodeWorkerMetrics"] = None

    def __getitem__(self, idx: int):
        return self.outputs[idx]

    def __setitem__(self, idx: int, value):
        self.outputs[idx] = value

    def __len__(self):
        return len(self.outputs)

    def __eq__(self, other: object):
        return isinstance(other,
                          self.__class__) and self.outputs == other.outputs


@dataclass
class ExecuteModelRequest:
    """The model execution request."""
    # The sequence group metadata list.
    seq_group_metadata_list: List[SequenceGroupMetadata]
    # Blocks to swap in. List of CPU -> GPU block number.
    blocks_to_swap_in: List[Tuple[int, int]] = field(default_factory=list)
    # Blocks to swap out. List of GPU -> CPU block number.
    blocks_to_swap_out: List[Tuple[int, int]] = field(default_factory=list)
    # Blocks to copy. Source to dest block.
    blocks_to_copy: List[Tuple[int, int]] = field(default_factory=list)
    # The number of slots for lookahead decoding.
    num_lookahead_slots: int = 0
    # The number of requests in the running queue.
    running_queue_size: int = 0

    def clone(
        self, seq_group_metadata_list: List[SequenceGroupMetadata]
    ) -> "ExecuteModelRequest":
        """Clone the request with a new sequence group metadata list."""
        return ExecuteModelRequest(
            seq_group_metadata_list=seq_group_metadata_list,
            blocks_to_swap_in=self.blocks_to_swap_in.copy(),
            blocks_to_swap_out=self.blocks_to_swap_out.copy(),
            blocks_to_copy=self.blocks_to_copy.copy(),
            num_lookahead_slots=self.num_lookahead_slots,
            running_queue_size=self.running_queue_size,
        )<|MERGE_RESOLUTION|>--- conflicted
+++ resolved
@@ -421,10 +421,6 @@
         arrival_time: float,
         sampling_params: Optional[SamplingParams] = None,
         lora_request: Optional[LoRARequest] = None,
-<<<<<<< HEAD
-        multi_modal_data: Optional["MultiModalData"] = None,
-=======
->>>>>>> fff21a1e
         embeddings: Optional[List[float]] = None,
         pooling_params: Optional[PoolingParams] = None,
     ) -> None:

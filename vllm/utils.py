import asyncio
import datetime
import enum
import gc
import os
import socket
import subprocess
import sys
import tempfile
import threading
import uuid
import warnings
from collections import defaultdict
from functools import lru_cache, partial, wraps
from platform import uname
from typing import (Any, AsyncIterator, Awaitable, Callable, Dict, Generic,
                    Hashable, List, Optional, OrderedDict, Tuple, TypeVar,
                    Union)
from urllib.parse import urlparse
from urllib.request import urlopen

import numpy as np
import psutil
import requests
import torch
<<<<<<< HEAD
from packaging.version import Version, parse
from PIL import Image
=======
>>>>>>> 7a64d24a

import vllm.envs as envs
from vllm.logger import enable_trace_function_call, init_logger

T = TypeVar("T")
logger = init_logger(__name__)

STR_DTYPE_TO_TORCH_DTYPE = {
    "half": torch.half,
    "bfloat16": torch.bfloat16,
    "float": torch.float,
    "fp8": torch.uint8,
    "fp8_e4m3": torch.uint8,
    "fp8_e5m2": torch.uint8,
}


class Device(enum.Enum):
    GPU = enum.auto()
    CPU = enum.auto()


class Counter:

    def __init__(self, start: int = 0) -> None:
        self.counter = start

    def __next__(self) -> int:
        i = self.counter
        self.counter += 1
        return i

    def reset(self) -> None:
        self.counter = 0


class LRUCache(Generic[T]):

    def __init__(self, capacity: int):
        self.cache: OrderedDict[Hashable, T] = OrderedDict()
        self.capacity = capacity

    def __contains__(self, key: Hashable) -> bool:
        return key in self.cache

    def __len__(self) -> int:
        return len(self.cache)

    def __getitem__(self, key: Hashable) -> Optional[T]:
        return self.get(key)

    def __setitem__(self, key: Hashable, value: T) -> None:
        self.put(key, value)

    def __delitem__(self, key: Hashable) -> None:
        self.pop(key)

    def touch(self, key: Hashable) -> None:
        self.cache.move_to_end(key)

    def get(self,
            key: Hashable,
            default_value: Optional[T] = None) -> Optional[T]:
        if key in self.cache:
            value: Optional[T] = self.cache[key]
            self.cache.move_to_end(key)
        else:
            value = default_value
        return value

    def put(self, key: Hashable, value: T) -> None:
        self.cache[key] = value
        self.cache.move_to_end(key)
        self._remove_old_if_needed()

    def _on_remove(self, key: Hashable, value: Optional[T]):
        pass

    def remove_oldest(self):
        if not self.cache:
            return
        key, value = self.cache.popitem(last=False)
        self._on_remove(key, value)

    def _remove_old_if_needed(self) -> None:
        while len(self.cache) > self.capacity:
            self.remove_oldest()

    def pop(self,
            key: Hashable,
            default_value: Optional[T] = None) -> Optional[T]:
        run_on_remove = key in self.cache
        value: Optional[T] = self.cache.pop(key, default_value)
        if run_on_remove:
            self._on_remove(key, value)
        return value

    def clear(self):
        while len(self.cache) > 0:
            self.remove_oldest()
        self.cache.clear()


def is_hip() -> bool:
    return torch.version.hip is not None


@lru_cache(maxsize=None)
def is_cpu() -> bool:
    from importlib.metadata import PackageNotFoundError, version
    try:
        return "cpu" in version("vllm")
    except PackageNotFoundError:
        return False


@lru_cache(maxsize=None)
def is_neuron() -> bool:
    try:
        import transformers_neuronx
    except ImportError:
        transformers_neuronx = None
    return transformers_neuronx is not None


@lru_cache(maxsize=None)
def get_max_shared_memory_bytes(gpu: int = 0) -> int:
    """Returns the maximum shared memory per thread block in bytes."""
    # NOTE: This import statement should be executed lazily since
    # the Neuron-X backend does not have the `cuda_utils` module.
    from vllm._C import cuda_utils

    max_shared_mem = (
        cuda_utils.get_max_shared_memory_per_block_device_attribute(gpu))
    # value 0 will cause MAX_SEQ_LEN become negative and test_attention.py
    # will fail
    assert max_shared_mem > 0, "max_shared_mem can not be zero"
    return int(max_shared_mem)


def get_cpu_memory() -> int:
    """Returns the total CPU memory of the node in bytes."""
    return psutil.virtual_memory().total


def random_uuid() -> str:
    return str(uuid.uuid4().hex)


@lru_cache(maxsize=None)
def get_vllm_instance_id():
    """
    If the environment variable VLLM_INSTANCE_ID is set, return it.
    Otherwise, return a random UUID.
    Instance id represents an instance of the VLLM. All processes in the same
    instance should have the same instance id.
    """
    return envs.VLLM_INSTANCE_ID or f"vllm-instance-{random_uuid()}"


@lru_cache(maxsize=None)
def in_wsl() -> bool:
    # Reference: https://github.com/microsoft/WSL/issues/4071
    return "microsoft" in " ".join(uname()).lower()


def make_async(func: Callable[..., T]) -> Callable[..., Awaitable[T]]:
    """Take a blocking function, and run it on in an executor thread.

    This function prevents the blocking function from blocking the
    asyncio event loop.
    The code in this function needs to be thread safe.
    """

    def _async_wrapper(*args, **kwargs) -> asyncio.Future:
        loop = asyncio.get_event_loop()
        p_func = partial(func, *args, **kwargs)
        return loop.run_in_executor(executor=None, func=p_func)

    return _async_wrapper


def merge_async_iterators(
        *iterators: AsyncIterator[T]) -> AsyncIterator[Tuple[int, T]]:
    """Merge multiple asynchronous iterators into a single iterator.

    This method handle the case where some iterators finish before others.
    When it yields, it yields a tuple (i, item) where i is the index of the
    iterator that yields the item.
    """
    queue: asyncio.Queue[Union[Tuple[int, T], Exception]] = asyncio.Queue()

    finished = [False] * len(iterators)

    async def producer(i: int, iterator: AsyncIterator[T]):
        try:
            async for item in iterator:
                await queue.put((i, item))
        except Exception as e:
            await queue.put(e)
        finished[i] = True

    _tasks = [
        asyncio.create_task(producer(i, iterator))
        for i, iterator in enumerate(iterators)
    ]

    async def consumer():
        try:
            while not all(finished) or not queue.empty():
                item = await queue.get()
                if isinstance(item, Exception):
                    raise item
                yield item
        except (Exception, asyncio.CancelledError) as e:
            for task in _tasks:
                if sys.version_info >= (3, 9):
                    # msg parameter only supported in Python 3.9+
                    task.cancel(e)
                else:
                    task.cancel()
            raise e
        await asyncio.gather(*_tasks)

    return consumer()


def get_ip() -> str:
    host_ip = envs.VLLM_HOST_IP
    if host_ip:
        return host_ip

    # IP is not set, try to get it from the network interface

    # try ipv4
    s = socket.socket(socket.AF_INET, socket.SOCK_DGRAM)
    try:
        s.connect(("8.8.8.8", 80))  # Doesn't need to be reachable
        return s.getsockname()[0]
    except Exception:
        pass

    # try ipv6
    try:
        s = socket.socket(socket.AF_INET6, socket.SOCK_DGRAM)
        # Google's public DNS server, see
        # https://developers.google.com/speed/public-dns/docs/using#addresses
        s.connect(("2001:4860:4860::8888", 80))  # Doesn't need to be reachable
        return s.getsockname()[0]
    except Exception:
        pass

    warnings.warn(
        "Failed to get the IP address, using 0.0.0.0 by default."
        "The value can be set by the environment variable"
        " VLLM_HOST_IP or HOST_IP.",
        stacklevel=2)
    return "0.0.0.0"


def get_image(url: str) -> Image.Image:
    """Retrieves an image from a data URL or an online resource.

    The returned image should be used like a context manager to ensure
    proper disposal of the underlying buffer.
    """
    # Avoid circular import
    from vllm import __version__ as VLLM_VERSION

    url_components = urlparse(url)
    if url_components.scheme == 'data':
        return Image.open(urlopen(url))

    headers = {"User-Agent": f"vLLM/{VLLM_VERSION}"}
    response = requests.get(url, headers=headers, stream=True)
    response.raise_for_status()

    return Image.open(response.raw)


get_image_async = make_async(get_image)


def get_distributed_init_method(ip: str, port: int) -> str:
    # Brackets are not permitted in ipv4 addresses,
    # see https://github.com/python/cpython/issues/103848
    return f"tcp://[{ip}]:{port}" if ":" in ip else f"tcp://{ip}:{port}"


def get_open_port() -> int:
    port = envs.VLLM_PORT
    if port is not None:
        return port
    # try ipv4
    try:
        with socket.socket(socket.AF_INET, socket.SOCK_STREAM) as s:
            s.bind(("", 0))
            return s.getsockname()[1]
    except OSError:
        # try ipv6
        with socket.socket(socket.AF_INET6, socket.SOCK_STREAM) as s:
            s.bind(("", 0))
            return s.getsockname()[1]


def update_environment_variables(envs: Dict[str, str]):
    for k, v in envs.items():
        if k in os.environ and os.environ[k] != v:
            logger.warning(
                "Overwriting environment variable %s "
                "from '%s' to '%s'", k, os.environ[k], v)
        os.environ[k] = v


def chunk_list(lst, chunk_size):
    """Yield successive chunk_size chunks from lst."""
    return [lst[i:i + chunk_size] for i in range(0, len(lst), chunk_size)]


def cdiv(a: int, b: int) -> int:
    """Ceiling division."""
    return -(a // -b)


def _generate_random_fp8(
    tensor: torch.tensor,
    low: float,
    high: float,
) -> None:
    # NOTE(zhaoyang): Due to NaN and Inf representation for fp8 data type,
    # it may occur Inf or NaN if we directly use torch.randint
    # to generate random data for fp8 data.
    # For example, s.11111.00 in fp8e5m2 format represents Inf.
    #     | E4M3        | E5M2
    #-----|-------------|-------------------
    # Inf | N/A         | s.11111.00
    # NaN | s.1111.111  | s.11111.{01,10,11}
    from vllm import _custom_ops as ops
    tensor_tmp = torch.empty_like(tensor, dtype=torch.float16)
    tensor_tmp.uniform_(low, high)
    ops.convert_fp8(tensor, tensor_tmp)
    del tensor_tmp


def get_kv_cache_torch_dtype(
        cache_dtype: Optional[Union[str, torch.dtype]],
        model_dtype: Optional[Union[str, torch.dtype]] = None) -> torch.dtype:
    if isinstance(cache_dtype, str):
        if cache_dtype == "auto":
            if isinstance(model_dtype, str):
                torch_dtype = STR_DTYPE_TO_TORCH_DTYPE[model_dtype]
            elif isinstance(model_dtype, torch.dtype):
                torch_dtype = model_dtype
            else:
                raise ValueError(f"Invalid model dtype: {model_dtype}")
        elif cache_dtype in ["half", "bfloat16", "float"]:
            torch_dtype = STR_DTYPE_TO_TORCH_DTYPE[cache_dtype]
        elif cache_dtype == "fp8":
            torch_dtype = torch.uint8
        else:
            raise ValueError(f"Invalid kv cache dtype: {cache_dtype}")
    elif isinstance(cache_dtype, torch.dtype):
        torch_dtype = cache_dtype
    else:
        raise ValueError(f"Invalid kv cache dtype: {cache_dtype}")
    return torch_dtype


def create_kv_caches_with_random_flash(
    num_blocks: int,
    block_size: int,
    num_layers: int,
    num_heads: int,
    head_size: int,
    cache_dtype: Optional[Union[str, torch.dtype]],
    model_dtype: Optional[Union[str, torch.dtype]] = None,
    seed: int = 0,
    device: Optional[str] = "cuda",
) -> Tuple[List[torch.Tensor], List[torch.Tensor]]:
    assert cache_dtype != "fp8"
    torch.random.manual_seed(seed)
    if torch.cuda.is_available():
        torch.cuda.manual_seed(seed)

    torch_dtype = get_kv_cache_torch_dtype(cache_dtype, model_dtype)
    key_value_cache_shape = (num_blocks, 2, block_size, num_heads, head_size)
    scale = head_size**-0.5
    key_caches, value_caches = [], []
    for _ in range(num_layers):
        key_value_cache = torch.empty(size=key_value_cache_shape,
                                      dtype=torch_dtype,
                                      device=device)
        key_value_cache.uniform_(-scale, scale)
        key_caches.append(key_value_cache[:, 0])
        value_caches.append(key_value_cache[:, 1])
    return key_caches, value_caches


def create_kv_caches_with_random(
    num_blocks: int,
    block_size: int,
    num_layers: int,
    num_heads: int,
    head_size: int,
    cache_dtype: Optional[Union[str, torch.dtype]],
    model_dtype: Optional[Union[str, torch.dtype]] = None,
    seed: int = 0,
    device: Optional[str] = "cuda",
) -> Tuple[List[torch.Tensor], List[torch.Tensor]]:
    torch.random.manual_seed(seed)
    if torch.cuda.is_available():
        torch.cuda.manual_seed(seed)

    torch_dtype = get_kv_cache_torch_dtype(cache_dtype, model_dtype)

    scale = head_size**-0.5
    x = 16 // torch.tensor([], dtype=torch_dtype).element_size()
    key_cache_shape = (num_blocks, num_heads, head_size // x, block_size, x)
    key_caches = []
    for _ in range(num_layers):
        key_cache = torch.empty(size=key_cache_shape,
                                dtype=torch_dtype,
                                device=device)
        if cache_dtype in ["auto", "half", "bfloat16", "float"]:
            key_cache.uniform_(-scale, scale)
        elif cache_dtype == 'fp8':
            _generate_random_fp8(key_cache, -scale, scale)
        else:
            raise ValueError(
                f"Does not support key cache of type {cache_dtype}")
        key_caches.append(key_cache)

    value_cache_shape = (num_blocks, num_heads, head_size, block_size)
    value_caches = []
    for _ in range(num_layers):
        value_cache = torch.empty(size=value_cache_shape,
                                  dtype=torch_dtype,
                                  device=device)
        if cache_dtype in ["auto", "half", "bfloat16", "float"]:
            value_cache.uniform_(-scale, scale)
        elif cache_dtype == 'fp8':
            _generate_random_fp8(value_cache, -scale, scale)
        else:
            raise ValueError(
                f"Does not support value cache of type {cache_dtype}")
        value_caches.append(value_cache)
    return key_caches, value_caches


@lru_cache
def print_warning_once(msg: str) -> None:
    logger.warning(msg)


@lru_cache(maxsize=None)
def is_pin_memory_available() -> bool:

    if in_wsl():
        # Pinning memory in WSL is not supported.
        # https://docs.nvidia.com/cuda/wsl-user-guide/index.html#known-limitations-for-linux-cuda-applications
        print_warning_once("Using 'pin_memory=False' as WSL is detected. "
                           "This may slow down the performance.")
        return False
    elif is_neuron():
        print_warning_once("Pin memory is not supported on Neuron.")
        return False
    elif is_cpu():
        return False
    return True


class CudaMemoryProfiler:

    def __init__(self, device=None):
        self.device = device

    def current_memory_usage(self) -> float:
        # Return the memory usage in bytes.
        torch.cuda.reset_peak_memory_stats(self.device)
        mem = torch.cuda.max_memory_allocated(self.device)
        return mem

    def __enter__(self):
        self.initial_memory = self.current_memory_usage()
        # This allows us to call methods of the context manager if needed
        return self

    def __exit__(self, exc_type, exc_val, exc_tb):
        self.final_memory = self.current_memory_usage()
        self.consumed_memory = self.final_memory - self.initial_memory

        # Force garbage collection
        gc.collect()


def str_to_int_tuple(s: str) -> Tuple[int, ...]:
    """Convert a string to a tuple of integers."""
    try:
        return tuple(map(int, s.split(",")))
    except ValueError as e:
        raise ValueError(
            "String must be a series of integers separated by commas "
            f"(e.g., 1, 2, 3). Given input: {s}") from e


def make_tensor_with_pad(
    x: List[List[int]],
    max_len: int,
    pad: int,
    dtype: torch.dtype,
    device: Optional[Union[str, torch.device]],
) -> torch.Tensor:
    """Make a padded tensor of a 2D inputs.

    The padding is applied to the end of each inner list until it reaches
    `max_len`.
    """
    padded_x = np.zeros([len(x), max_len], dtype=np.int32) + pad
    for ind, blocktb in enumerate(x):
        assert len(blocktb) <= max_len
        padded_x[ind, :len(blocktb)] = blocktb
    return torch.tensor(padded_x, dtype=dtype, device=device)


def async_tensor_h2d(
    data: list,
    dtype: torch.dtype,
    target_device: Union[str, torch.device],
    pin_memory: bool,
) -> torch.Tensor:
    """Asynchronously create a tensor and copy it from host to device."""
    t = torch.tensor(data, dtype=dtype, pin_memory=pin_memory, device="cpu")
    return t.to(device=target_device, non_blocking=True)


def maybe_expand_dim(tensor: torch.Tensor,
                     target_dims: int,
                     size: int = 1) -> torch.Tensor:
    """Expand the tensor to the target_dims."""
    if tensor.ndim < target_dims:
        tensor = tensor.view(-1, *([size] * (target_dims - tensor.ndim)))
    return tensor


def merge_dicts(dict1: Dict[Any, List[Any]],
                dict2: Dict[Any, List[Any]]) -> Dict[Any, List[Any]]:
    """Merge 2 dicts that have key -> List of items.

    When a key conflicts, the values in dict1 is prioritized.
    """
    merged_dict = defaultdict(list)

    for key, value in dict1.items():
        merged_dict[key].extend(value)

    for key, value in dict2.items():
        merged_dict[key].extend(value)

    return dict(merged_dict)


def init_cached_hf_modules():
    """
    Lazy initialization of the Hugging Face modules.
    """
    from transformers.dynamic_module_utils import init_hf_modules
    init_hf_modules()


@lru_cache(maxsize=None)
def find_library(lib_name: str) -> str:
    """
    Find the library file in the system.
    `lib_name` is full filename, with both prefix and suffix.
    This function resolves `lib_name` to the full path of the library.
    """
    # Adapted from https://github.com/openai/triton/blob/main/third_party/nvidia/backend/driver.py#L19 # noqa
    # According to https://en.wikipedia.org/wiki/Filesystem_Hierarchy_Standard
    # `/sbin/ldconfig` should exist in all Linux systems.
    # `/sbin/ldconfig` searches the library in the system
    libs = subprocess.check_output(["/sbin/ldconfig", "-p"]).decode()
    # each line looks like the following:
    # libcuda.so.1 (libc6,x86-64) => /lib/x86_64-linux-gnu/libcuda.so.1
    locs = [line.split()[-1] for line in libs.splitlines() if lib_name in line]
    # `LD_LIBRARY_PATH` searches the library in the user-defined paths
    env_ld_library_path = envs.LD_LIBRARY_PATH
    if not locs and env_ld_library_path:
        locs = [
            os.path.join(dir, lib_name)
            for dir in env_ld_library_path.split(":")
            if os.path.exists(os.path.join(dir, lib_name))
        ]
    if not locs:
        raise ValueError(f"Cannot find {lib_name} in the system.")
    return locs[0]


def find_nccl_library():
    """
    We either use the library file specified by the `VLLM_NCCL_SO_PATH`
    environment variable, or we find the library file brought by PyTorch.
    After importing `torch`, `libnccl.so.2` or `librccl.so.1` can be
    found by `ctypes` automatically.
    """
    so_file = envs.VLLM_NCCL_SO_PATH

    # manually load the nccl library
    if so_file:
        logger.info(
            "Found nccl from environment variable VLLM_NCCL_SO_PATH=%s",
            so_file)
    else:
        if torch.version.cuda is not None:
            so_file = "libnccl.so.2"
        elif torch.version.hip is not None:
            so_file = "librccl.so.1"
        else:
            raise ValueError("NCCL only supports CUDA and ROCm backends.")
        logger.info("Found nccl from library %s", so_file)
    return so_file


def enable_trace_function_call_for_thread() -> None:
    """Set up function tracing for the current thread,
    if enabled via the VLLM_TRACE_FUNCTION environment variable
    """

    if envs.VLLM_TRACE_FUNCTION:
        tmp_dir = tempfile.gettempdir()
        filename = (f"VLLM_TRACE_FUNCTION_for_process_{os.getpid()}"
                    f"_thread_{threading.get_ident()}_"
                    f"at_{datetime.datetime.now()}.log").replace(" ", "_")
        log_path = os.path.join(tmp_dir, "vllm", get_vllm_instance_id(),
                                filename)
        os.makedirs(os.path.dirname(log_path), exist_ok=True)
        enable_trace_function_call(log_path)


def identity(value: T) -> T:
    return value


F = TypeVar('F', bound=Callable[..., Any])


def deprecate_kwargs(
        *kws: str,
        is_deprecated: Union[bool, Callable[[], bool]] = True,
        additional_message: Optional[str] = None) -> Callable[[F], F]:
    deprecated_kws = set(kws)

    if not callable(is_deprecated):
        is_deprecated = partial(identity, is_deprecated)

    def wrapper(fn: F) -> F:

        @wraps(fn)
        def inner(*args, **kwargs):
            if is_deprecated():
                deprecated_kwargs = kwargs.keys() & deprecated_kws
                if deprecated_kwargs:
                    msg = (
                        f"The keyword arguments {deprecated_kwargs} are "
                        "deprecated and will be removed in a future update.")
                    if additional_message is not None:
                        msg += f" {additional_message}"

                    warnings.warn(
                        DeprecationWarning(msg),
                        stacklevel=3,  # The inner function takes up one level
                    )

            return fn(*args, **kwargs)

        return inner  # type: ignore

    return wrapper<|MERGE_RESOLUTION|>--- conflicted
+++ resolved
@@ -23,11 +23,7 @@
 import psutil
 import requests
 import torch
-<<<<<<< HEAD
-from packaging.version import Version, parse
 from PIL import Image
-=======
->>>>>>> 7a64d24a
 
 import vllm.envs as envs
 from vllm.logger import enable_trace_function_call, init_logger

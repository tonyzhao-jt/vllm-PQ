--- conflicted
+++ resolved
@@ -335,8 +335,6 @@
 
 
 @lru_cache(maxsize=None)
-<<<<<<< HEAD
-=======
 def is_hpu() -> bool:
     return _is_habana_frameworks_installed() or _is_built_for_hpu()
 
@@ -383,7 +381,6 @@
 
 
 @lru_cache(maxsize=None)
->>>>>>> bc39baa4
 def is_xpu() -> bool:
     from importlib.metadata import PackageNotFoundError, version
     try:
@@ -1377,7 +1374,6 @@
         return await task(*args, **kwargs)
 
 
-<<<<<<< HEAD
 # Using dynamo with vLLM doesn't really work well with PyTorch versions < 2.4.0.
 # In particular, the FakeScalarType is not supported for earlier versions of
 # PyTorch which breaks dynamo for any ops registered using ScalarType.
@@ -1409,7 +1405,7 @@
     @property
     def value(self):
         return self._value
-=======
+
 def migrate_to_cpu():
     import importlib
     from unittest.mock import MagicMock
@@ -1433,5 +1429,4 @@
 
     # In case you want to mock a function to actually do something
     import habana_frameworks.torch as htorch
-    htorch.utils.internal.is_lazy.return_value = False
->>>>>>> bc39baa4
+    htorch.utils.internal.is_lazy.return_value = False
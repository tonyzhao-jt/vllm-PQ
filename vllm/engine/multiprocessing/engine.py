import pickle
import signal
from contextlib import contextmanager
from typing import Iterator, List, Optional, Union

import cloudpickle
import zmq

from vllm import AsyncEngineArgs, SamplingParams
# yapf conflicts with isort for this block
# yapf: disable
from vllm.engine.multiprocessing import (ENGINE_DEAD_ERROR, IPC_DATA_EXT,
                                         IPC_HEALTH_EXT, IPC_INPUT_EXT,
                                         IPC_OUTPUT_EXT, REQUEST_OUTPUTS_T,
                                         VLLM_RPC_SUCCESS_STR, RPCAbortRequest,
                                         RPCError, RPCProcessRequest,
                                         RPCStartupRequest, RPCStartupResponse,
                                         RPCUProfileRequest)
# yapf: enable
from vllm.envs import VLLM_USE_V1
from vllm.executor.gpu_executor import GPUExecutor
from vllm.executor.hpu_executor import HPUExecutor
from vllm.logger import init_logger
from vllm.outputs import RequestOutput
from vllm.usage.usage_lib import UsageContext

if VLLM_USE_V1:
    from vllm.v1.engine.llm_engine import LLMEngine
else:
    from vllm.engine.llm_engine import LLMEngine

logger = init_logger(__name__)

HEALTHY_RESPONSE = (pickle.dumps(VLLM_RPC_SUCCESS_STR), )


class MQLLMEngine:
    """A multiprocessing wrapper for :class:`LLMEngine`.

    This class is used to wrap the :class:`LLMEngine` class to enable use
    in concurrnet manner. It runs a background loop and uses zeromq to 
    receive new requests and stream outputs incrementally via ipc.
    
    The :class:`LLMEngine` generate or encode process is kicked off when a new
    RPCProcessRequest is received by the input_socket.
    
    The self.engine_loop checks the input_socket for new requests,
    adds them to the LLMEngine if there are any, calls the internal
    :class:`LLMEngine.step()`, and sends the RequestOutputs back over
    the output_socket.

    If use_async_sockets is set, the logic associated with reading new
    requests from the socket and sending data to the socket is passed
    as a callback to the llm_engine, which calls the logic asynchronously
    such that the IPC can be overlapped with the GPU.

    Args:
        ipc_path: Base path for zeromq interprocess messaging
        use_async_sockets: Whether to make send/recv async with GPU
        log_requests: Whether to log the requests.
        *args: Arguments for :class:`LLMEngine`.
        **kwargs: Arguments for :class:`LLMEngine`.
    """

    def __init__(self,
                 ipc_path: str,
                 use_async_sockets: bool,
                 *args,
                 log_requests: bool = True,
                 **kwargs) -> None:
        # For MQLLMEngine, we can use cached outputs, since each new request
        # output is immediately pickled and send over the socket, which frees
        # the python object to be reused again.
        kwargs['use_cached_outputs'] = True

        self.engine = LLMEngine(*args, **kwargs)
        self.log_requests = log_requests

        self.use_async_sockets = use_async_sockets
        if self.use_async_sockets:
            self.engine.process_request_outputs_callback = \
                self._async_socket_engine_callback

        self.ctx = zmq.Context()  # type: ignore[attr-defined]

        # Receive input from the client.
        self.input_socket = self.ctx.socket(zmq.constants.PULL)
        self.input_socket.bind(f"{ipc_path}{IPC_INPUT_EXT}")

        # Send output stream back to client.
        self.output_socket = self.ctx.socket(zmq.constants.PUSH)
        self.output_socket.bind(f"{ipc_path}{IPC_OUTPUT_EXT}")

        # Send heartbeats back to client.
        self.heartbeat_socket = self.ctx.socket(zmq.constants.PUSH)
        self.heartbeat_socket.bind(f"{ipc_path}{IPC_HEALTH_EXT}")

        # IPC path for the data socket.
        self.data_ipc_path = f"{ipc_path}{IPC_DATA_EXT}"

        # Error state.
        self._errored_with: Optional[BaseException] = None

    @property
    def dead_error(self) -> BaseException:
        if self._errored_with is not None:
            return ENGINE_DEAD_ERROR(self._errored_with)
        else:
            return ENGINE_DEAD_ERROR()

    @classmethod
    def from_engine_args(cls, engine_args: AsyncEngineArgs,
                         usage_context: UsageContext, ipc_path: str):
        """Creates an MQLLMEngine from the engine arguments."""
        # Setup plugins for each process
        from vllm.plugins import load_general_plugins
        load_general_plugins()

        engine_config = engine_args.create_engine_config()

        executor_class = LLMEngine._get_executor_cls(engine_config)

        use_async_sockets = (engine_config.model_config.use_async_output_proc
                             and not VLLM_USE_V1)

        return cls(ipc_path=ipc_path,
                   use_async_sockets=use_async_sockets,
                   vllm_config=engine_config,
                   executor_class=executor_class,
                   log_requests=not engine_args.disable_log_requests,
                   log_stats=not engine_args.disable_log_stats,
                   usage_context=usage_context)

    def start(self):
        try:
            try:
                logger.debug("Starting Startup Loop.")
                self.run_startup_loop()
                logger.debug("Starting Engine Loop.")
                self.run_engine_loop()
            except Exception as e:
                logger.exception(repr(e))
        except KeyboardInterrupt:
            logger.debug("Shutting down MQLLMEngine.")
        finally:
            logger.debug("MQLLMEngine is shut down.")
            self.cleanup()

    def cleanup(self):
        """Cleanup zeromq state on shutdown."""
        # Closes all sockets and destroys context.
        self.ctx.destroy(linger=0)
        del self.engine

    @contextmanager
    def make_data_socket(
            self) -> Iterator[zmq.Socket]:  # type: ignore[name-defined]
        socket = self.ctx.socket(zmq.constants.ROUTER)
        try:
            socket.bind(self.data_ipc_path)
            yield socket
        finally:
            socket.close(linger=0)

    def run_startup_loop(self) -> None:
        """Startup loop for sending data from Engine -> Client."""

        with self.make_data_socket() as socket:
            response: Union[RPCStartupResponse, BaseException]
            try:
                identity, message = socket.recv_multipart(copy=False)
                request: RPCStartupRequest = pickle.loads(message.buffer)

                # Handle the query from the Client.
                if request == RPCStartupRequest.IS_SERVER_READY:
                    tracing_enabled = self.engine.is_tracing_enabled()
                    response = RPCStartupResponse(
                        tracing_enabled=tracing_enabled)

            except Exception as e:
                response = e

            socket.send_multipart((identity, pickle.dumps(response)),
                                  copy=False)

    def run_engine_loop(self):
        """Core busy loop of the LLMEngine."""

        while True:
            if not self.engine.has_unfinished_requests():
                # Poll until there is work to do.
<<<<<<< HEAD
                while self.input_socket.poll(timeout=VLLM_RPC_TIMEOUT) == 0:
                    self._alive()
=======
                while self.input_socket.poll(timeout=POLLING_TIMEOUT_MS) == 0:
                    # When there's no work, check on engine health and send
                    # health status back to client
                    self._health_check()
>>>>>>> 93dee88f
                    self.engine.do_log_stats()
                    logger.debug("Waiting for new requests in engine loop.")

            # Handle any input from the client.
            self.handle_new_input()

            # Engine step.
            request_outputs = self.engine_step()

            # Send request outputs (if async, done in engine_step callback).
            if not self.use_async_sockets:
                self._send_outputs(request_outputs)

    def engine_step(self) -> List[RequestOutput]:
        """Engine step wrapper with error handling."""
        try:
            return self.engine.step()
        except SystemExit:
            raise
        except BaseException as e:
            self._set_errored(e)
            rpc_err = RPCError(request_id=None,
                               is_engine_errored=True,
                               exception=e)
            self._send_outputs(rpc_err)
            raise e

    def handle_new_input(self):
        """Handle new input from the socket"""
        try:
            while self.input_socket.poll(timeout=0) != 0:
                frames = self.input_socket.recv_multipart(copy=False)
                request = pickle.loads(frames[0].buffer)

                if isinstance(request, RPCProcessRequest):
                    if len(frames) > 1:
                        # Use cloudpickle for logits processors
                        assert isinstance(request.params, SamplingParams)
                        lprocs = cloudpickle.loads(frames[1].buffer)
                        request.params.logits_processors = lprocs
                    self._handle_process_request(request)
                elif isinstance(request, RPCAbortRequest):
                    self._handle_abort_request(request)
                elif isinstance(request, RPCUProfileRequest):
                    if request == RPCUProfileRequest.START_PROFILE:
                        self.start_profile()
                    else:
                        self.stop_profile()
                else:
                    raise ValueError("Unknown RPCRequest Type: "
                                     f"{type(request)}")

        except Exception as e:
            self._set_errored(e)
            self._send_unhealthy(e)
            raise e

    def _handle_process_request(self, request: RPCProcessRequest):
        """Handle RPCProcessRequest by adding it to the LLMEngine."""
        request_id = request.request_id

        if self._errored_with is not None:
            rpc_err = RPCError(request_id=request_id,
                               is_engine_errored=True,
                               exception=ENGINE_DEAD_ERROR(self._errored_with))
            self._send_outputs(rpc_err)

        try:
            self.engine.add_request(
                request_id=request_id,
                prompt=request.prompt,
                params=request.params,
                lora_request=request.lora_request,
                trace_headers=request.trace_headers,
                prompt_adapter_request=request.prompt_adapter_request,
                priority=request.priority)

            if self.log_requests:
                logger.info("Added request %s.", request.request_id)

        except Exception as e:
            # We do not set self._errored = True here, since the error
            # is due to an issue adding this request to the engine,
            # rather than an issue with the engine itself.
            is_errored = self._errored_with is not None
            rpc_err = RPCError(request_id=request_id,
                               is_engine_errored=is_errored,
                               exception=e)
            self._send_outputs(rpc_err)

            # Remove request from the engine.
            self.engine.abort_request(request_id)

    def _handle_abort_request(self, request: RPCAbortRequest):
        self.engine.abort_request(request.request_id)
        if self.log_requests:
            logger.info("Aborted request %s.", request.request_id)

    def _health_check(self):
        # Send unhealthy if engine has already errored
        if self._errored_with is not None:
            self._send_unhealthy(self._errored_with)
        try:
            self.engine.check_health()
            self._send_healthy()
        except Exception as e:
            self._set_errored(e)
            self._send_unhealthy(e)

    def _send_outputs(self, outputs: REQUEST_OUTPUTS_T):
        """Send List of RequestOutput to RPCClient."""
        if outputs:
            try:
                from ray.exceptions import RayTaskError

                # RayTaskError might not pickelable here. We need to unpack the
                # underlying exception as the real exception in the output.
                if (isinstance(outputs, RPCError)
                        and isinstance(outputs.exception, RayTaskError)):
                    outputs.exception = outputs.exception.cause
            except ImportError:
                pass

            output_bytes = pickle.dumps(outputs)
            self.output_socket.send_multipart((output_bytes, ), copy=False)

    def _send_healthy(self):
        """Send HEALTHY message to RPCClient."""
        if not self.heartbeat_socket.closed:
            self.heartbeat_socket.send_multipart(HEALTHY_RESPONSE, copy=False)

    def _send_unhealthy(self, error: BaseException):
        """Send UNHEALTHY message to RPCClient."""
        if not self.heartbeat_socket.closed:
            error_bytes = pickle.dumps(error)
            self.heartbeat_socket.send_multipart((error_bytes, ), copy=False)

    def _async_socket_engine_callback(self,
                                      request_outputs: REQUEST_OUTPUTS_T):
        """Callback used by engine to make socket handling async with GPU."""
        self._send_outputs(request_outputs)
        self.handle_new_input()

    def _set_errored(self, e: BaseException):
        """Log and set errored status if this is the first issue."""
        if self._errored_with is None:
            self._errored_with = e

    def start_profile(self) -> None:
        if type(self.engine.model_executor) is GPUExecutor or \
                type(self.engine.model_executor) is HPUExecutor:
            self.engine.model_executor.start_profile()
        else:
            self.engine.model_executor._run_workers("start_profile")

    def stop_profile(self) -> None:
        if type(self.engine.model_executor) is GPUExecutor or \
                type(self.engine.model_executor) is HPUExecutor:
            self.engine.model_executor.stop_profile()
        else:
            self.engine.model_executor._run_workers("stop_profile")


def signal_handler(*_) -> None:
    raise KeyboardInterrupt("MQLLMEngine terminated")


def run_mp_engine(engine_args: AsyncEngineArgs, usage_context: UsageContext,
                  ipc_path: str, engine_alive):
    try:
        engine = MQLLMEngine.from_engine_args(engine_args=engine_args,
                                              usage_context=usage_context,
                                              ipc_path=ipc_path)

        signal.signal(signal.SIGTERM, signal_handler)

        engine.start()

    except BaseException as e:
        logger.exception(e)
        engine_alive.value = False
        raise e<|MERGE_RESOLUTION|>--- conflicted
+++ resolved
@@ -189,15 +189,10 @@
         while True:
             if not self.engine.has_unfinished_requests():
                 # Poll until there is work to do.
-<<<<<<< HEAD
-                while self.input_socket.poll(timeout=VLLM_RPC_TIMEOUT) == 0:
-                    self._alive()
-=======
                 while self.input_socket.poll(timeout=POLLING_TIMEOUT_MS) == 0:
                     # When there's no work, check on engine health and send
                     # health status back to client
                     self._health_check()
->>>>>>> 93dee88f
                     self.engine.do_log_stats()
                     logger.debug("Waiting for new requests in engine loop.")
 

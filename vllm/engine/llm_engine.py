import time
from typing import Iterable, List, Optional, Type, Union

from transformers import PreTrainedTokenizer

import vllm
from vllm.config import (CacheConfig, DecodingConfig, DeviceConfig, LoadConfig,
                         LoRAConfig, ModelConfig, ParallelConfig,
                         SchedulerConfig, SpeculativeConfig,
                         VisionLanguageConfig)
from vllm.core.scheduler import Scheduler, SchedulerOutputs
from vllm.engine.arg_utils import EngineArgs
from vllm.engine.metrics import StatLogger, Stats
from vllm.engine.output_processor.interfaces import (
    SequenceGroupOutputProcessor)
from vllm.engine.output_processor.stop_checker import StopChecker
from vllm.engine.output_processor.util import create_output_by_sequence_group
from vllm.engine.ray_utils import initialize_ray_cluster
from vllm.executor.executor_base import ExecutorBase
from vllm.logger import init_logger
from vllm.lora.request import LoRARequest
from vllm.outputs import RequestOutput
from vllm.sampling_params import SamplingParams
from vllm.sequence import (MultiModalData, SamplerOutput, Sequence,
<<<<<<< HEAD
                           SequenceGroup, SequenceGroupOutput, SequenceOutput,
                           SequenceStatus, SequenceGroupMetadata)
=======
                           SequenceGroup)
>>>>>>> 11d652bd
from vllm.transformers_utils.detokenizer import Detokenizer
from vllm.transformers_utils.tokenizer_group import (BaseTokenizerGroup,
                                                     get_tokenizer_group)
from vllm.usage.usage_lib import (UsageContext, is_usage_stats_enabled,
                                  usage_message)
from vllm.utils import Counter

logger = init_logger(__name__)
_LOCAL_LOGGING_INTERVAL_SEC = 5


class LLMEngine:
    """An LLM engine that receives requests and generates texts.

    This is the main class for the vLLM engine. It receives requests
    from clients and generates texts from the LLM. It includes a tokenizer, a
    language model (possibly distributed across multiple GPUs), and GPU memory
    space allocated for intermediate states (aka KV cache). This class utilizes
    iteration-level scheduling and efficient memory management to maximize the
    serving throughput.

    The `LLM` class wraps this class for offline batched inference and the
    `AsyncLLMEngine` class wraps this class for online serving.

    NOTE: The config arguments are derived from the `EngineArgs` class. For the
    comprehensive list of arguments, see `EngineArgs`.

    Args:
        model_config: The configuration related to the LLM model.
        cache_config: The configuration related to the KV cache memory
            management.
        parallel_config: The configuration related to distributed execution.
        scheduler_config: The configuration related to the request scheduler.
        device_config: The configuration related to the device.
        lora_config (Optional): The configuration related to serving multi-LoRA.
        vision_language_config (Optional): The configuration related to vision
            language models.
        speculative_config (Optional): The configuration related to speculative
            decoding.
        executor_class: The model executor class for managing distributed
            execution.
        log_stats: Whether to log statistics.
        usage_context: Specified entry point, used for usage info collection
    """

    def __init__(
        self,
        model_config: ModelConfig,
        cache_config: CacheConfig,
        parallel_config: ParallelConfig,
        scheduler_config: SchedulerConfig,
        device_config: DeviceConfig,
        load_config: LoadConfig,
        lora_config: Optional[LoRAConfig],
        vision_language_config: Optional[VisionLanguageConfig],
        speculative_config: Optional[SpeculativeConfig],
        decoding_config: Optional[DecodingConfig],
        executor_class: Type[ExecutorBase],
        log_stats: bool,
        usage_context: UsageContext = UsageContext.ENGINE_CONTEXT,
    ) -> None:
        logger.info(
            f"Initializing an LLM engine (v{vllm.__version__}) with config: "
            f"model={model_config.model!r}, "
            f"speculative_config={speculative_config!r}, "
            f"tokenizer={model_config.tokenizer!r}, "
            f"tokenizer_mode={model_config.tokenizer_mode}, "
            f"revision={model_config.revision}, "
            f"tokenizer_revision={model_config.tokenizer_revision}, "
            f"trust_remote_code={model_config.trust_remote_code}, "
            f"dtype={model_config.dtype}, "
            f"max_seq_len={model_config.max_model_len}, "
            f"download_dir={load_config.download_dir!r}, "
            f"load_format={load_config.load_format}, "
            f"tensor_parallel_size={parallel_config.tensor_parallel_size}, "
            f"disable_custom_all_reduce="
            f"{parallel_config.disable_custom_all_reduce}, "
            f"quantization={model_config.quantization}, "
            f"enforce_eager={model_config.enforce_eager}, "
            f"kv_cache_dtype={cache_config.cache_dtype}, "
            f"quantization_param_path={model_config.quantization_param_path}, "
            f"device_config={device_config.device}, "
            f"decoding_config={decoding_config!r}, "
            f"seed={model_config.seed})")
        # TODO(woosuk): Print more configs in debug mode.

        self.model_config = model_config
        self.cache_config = cache_config
        self.lora_config = lora_config
        self.vision_language_config = vision_language_config
        self.parallel_config = parallel_config
        self.scheduler_config = scheduler_config
        self.device_config = device_config
        self.speculative_config = speculative_config
        self.load_config = load_config
        self.decoding_config = decoding_config or DecodingConfig()
        self.log_stats = log_stats

        self._init_tokenizer()
        self.detokenizer = Detokenizer(self.tokenizer)
        self.seq_counter = Counter()

        self.model_executor = executor_class(
            model_config=model_config,
            cache_config=cache_config,
            parallel_config=parallel_config,
            scheduler_config=scheduler_config,
            device_config=device_config,
            lora_config=lora_config,
            vision_language_config=vision_language_config,
            speculative_config=speculative_config,
            load_config=load_config,
        )

        self._initialize_kv_caches()

        # If usage stat is enabled, collect relevant info.
        if is_usage_stats_enabled():
            from vllm.model_executor.model_loader import (
                get_architecture_class_name)
            usage_message.report_usage(
                get_architecture_class_name(model_config),
                usage_context,
                extra_kvs={
                    # Common configuration
                    "dtype":
                    str(model_config.dtype),
                    "tensor_parallel_size":
                    parallel_config.tensor_parallel_size,
                    "block_size":
                    cache_config.block_size,
                    "gpu_memory_utilization":
                    cache_config.gpu_memory_utilization,

                    # Quantization
                    "quantization":
                    model_config.quantization,
                    "kv_cache_dtype":
                    cache_config.cache_dtype,

                    # Feature flags
                    "enable_lora":
                    bool(lora_config),
                    "enable_prefix_caching":
                    cache_config.enable_prefix_caching,
                    "enforce_eager":
                    model_config.enforce_eager,
                    "disable_custom_all_reduce":
                    parallel_config.disable_custom_all_reduce,
                })

        # Ping the tokenizer to ensure liveness if it runs in a
        # different process.
        self.tokenizer.ping()

        # Create the scheduler.
        # NOTE: the cache_config here have been updated with the numbers of
        # GPU and CPU blocks, which are profiled in the distributed executor.
        self.scheduler = Scheduler(scheduler_config, cache_config, lora_config)

        # Metric Logging.
        if self.log_stats:
            self.stat_logger = StatLogger(
                local_interval=_LOCAL_LOGGING_INTERVAL_SEC,
                labels=dict(model_name=model_config.model))
            self.stat_logger.info("cache_config", self.cache_config)

        # Create sequence output processor, e.g. for beam search or
        # speculative decoding.
        self.output_processor = (
            SequenceGroupOutputProcessor.create_output_processor(
                self.scheduler_config,
                self.detokenizer,
                self.scheduler,
                self.seq_counter,
                self.get_tokenizer_for_seq,
                stop_checker=StopChecker(
                    self.scheduler_config.max_model_len,
                    self.get_tokenizer_for_seq,
                ),
            ))

    def _initialize_kv_caches(self) -> None:
        """Initialize the KV cache in the worker(s).

        The workers will determine the number of blocks in both the GPU cache
        and the swap CPU cache.
        """
        num_gpu_blocks, num_cpu_blocks = (
            self.model_executor.determine_num_available_blocks())

        if self.cache_config.num_gpu_blocks_override is not None:
            num_gpu_blocks_override = self.cache_config.num_gpu_blocks_override
            logger.info(f"Overriding {num_gpu_blocks=} with "
                        f"{num_gpu_blocks_override=}")
            num_gpu_blocks = num_gpu_blocks_override

        self.cache_config.num_gpu_blocks = num_gpu_blocks
        self.cache_config.num_cpu_blocks = num_cpu_blocks

        self.model_executor.initialize_cache(num_gpu_blocks, num_cpu_blocks)

    @classmethod
    def from_engine_args(
        cls,
        engine_args: EngineArgs,
        usage_context: UsageContext = UsageContext.ENGINE_CONTEXT,
    ) -> "LLMEngine":
        """Creates an LLM engine from the engine arguments."""
        # Create the engine configs.
        engine_config = engine_args.create_engine_config()

        # Initialize the cluster and specify the executor class.
        if engine_config.device_config.device_type == "neuron":
            from vllm.executor.neuron_executor import NeuronExecutor
            executor_class = NeuronExecutor
        elif engine_config.device_config.device_type == "cpu":
            from vllm.executor.cpu_executor import CPUExecutor
            executor_class = CPUExecutor
        elif engine_config.parallel_config.worker_use_ray:
            initialize_ray_cluster(engine_config.parallel_config)
            from vllm.executor.ray_gpu_executor import RayGPUExecutor
            executor_class = RayGPUExecutor
        else:
            assert engine_config.parallel_config.world_size == 1, (
                "Ray is required if parallel_config.world_size > 1.")
            from vllm.executor.gpu_executor import GPUExecutor
            executor_class = GPUExecutor

        # Create the LLM engine.
        engine = cls(
            **engine_config.to_dict(),
            executor_class=executor_class,
            log_stats=not engine_args.disable_log_stats,
            usage_context=usage_context,
        )
        return engine

    def __reduce__(self):
        # This is to ensure that the LLMEngine is not referenced in
        # the closure used to initialize Ray worker actors
        raise RuntimeError("LLMEngine should not be pickled!")

    def get_tokenizer(self) -> "PreTrainedTokenizer":
        return self.tokenizer.get_lora_tokenizer(None)

    def get_tokenizer_for_seq(self,
                              sequence: Sequence) -> "PreTrainedTokenizer":
        return self.tokenizer.get_lora_tokenizer(sequence.lora_request)

    def _init_tokenizer(self, **tokenizer_init_kwargs):
        init_kwargs = dict(
            tokenizer_id=self.model_config.tokenizer,
            enable_lora=bool(self.lora_config),
            max_num_seqs=self.scheduler_config.max_num_seqs,
            max_input_length=None,
            tokenizer_mode=self.model_config.tokenizer_mode,
            trust_remote_code=self.model_config.trust_remote_code,
            revision=self.model_config.tokenizer_revision)
        init_kwargs.update(tokenizer_init_kwargs)
        self.tokenizer: BaseTokenizerGroup = get_tokenizer_group(
            self.parallel_config.tokenizer_pool_config, **init_kwargs)

    def _verify_args(self) -> None:
        self.model_config.verify_with_parallel_config(self.parallel_config)
        self.cache_config.verify_with_parallel_config(self.parallel_config)
        if self.lora_config:
            self.lora_config.verify_with_model_config(self.model_config)
            self.lora_config.verify_with_scheduler_config(
                self.scheduler_config)

    def encode_request(
        self,
        request_id: str,  # pylint: disable=unused-argument
        prompt: Optional[str],
        prompt_token_ids: Optional[List[int]] = None,
        lora_request: Optional[LoRARequest] = None,
    ):
        if prompt_token_ids is None:
            assert prompt is not None
            prompt_token_ids = self.tokenizer.encode(request_id=request_id,
                                                     prompt=prompt,
                                                     lora_request=lora_request)
        return prompt_token_ids

    def add_request(
        self,
        request_id: str,
        prompt: Optional[str],
        sampling_params: SamplingParams,
        prompt_token_ids: Optional[List[int]] = None,
        arrival_time: Optional[float] = None,
        lora_request: Optional[LoRARequest] = None,
        multi_modal_data: Optional[MultiModalData] = None,
    ) -> None:
        """Add a request to the engine's request pool.

        The request is added to the request pool and will be processed by the
        scheduler as `engine.step()` is called. The exact scheduling policy is
        determined by the scheduler.

        Args:
            request_id: The unique ID of the request.
            prompt: The prompt string. Can be None if prompt_token_ids is
                provided.
            sampling_params: The sampling parameters for text generation.
            prompt_token_ids: The token IDs of the prompt. If None, we
                use the tokenizer to convert the prompts to token IDs.
            arrival_time: The arrival time of the request. If None, we use
                the current monotonic time.
            multi_modal_data: Multi modal data per request.

        Details:
            - Set arrival_time to the current time if it is None.
            - Set prompt_token_ids to the encoded prompt if it is None.
            - Create `best_of` number of :class:`~vllm.Sequence` objects.
            - Create a :class:`~vllm.SequenceGroup` object
              from the list of :class:`~vllm.Sequence`.
            - Add the :class:`~vllm.SequenceGroup` object to the scheduler.

        Example:
            >>> # initialize engine
            >>> engine = LLMEngine.from_engine_args(engine_args)
            >>> # set request arguments
            >>> example_prompt = "Who is the president of the United States?"
            >>> sampling_params = SamplingParams(temperature=0.0)
            >>> request_id = 0
            >>>
            >>> # add the request to the engine
            >>> engine.add_request(
            >>>    str(request_id),
            >>>    example_prompt,
            >>>    SamplingParams(temperature=0.0))
            >>> # continue the request processing
            >>> ...
        """
        if lora_request is not None and not self.lora_config:
            raise ValueError(f"Got lora_request {lora_request} but LoRA is "
                             "not enabled!")
        max_logprobs = self.get_model_config().max_logprobs
        if (sampling_params.logprobs
                and sampling_params.logprobs > max_logprobs) or (
                    sampling_params.prompt_logprobs
                    and sampling_params.prompt_logprobs > max_logprobs):
            raise ValueError(f"Cannot request more than "
                             f"{max_logprobs} logprobs.")
        if arrival_time is None:
            arrival_time = time.time()
        prompt_token_ids = self.encode_request(
            request_id=request_id,
            prompt=prompt,
            prompt_token_ids=prompt_token_ids,
            lora_request=lora_request)

        # Create the sequences.
        block_size = self.cache_config.block_size
        seq_id = next(self.seq_counter)
        eos_token_id = self.tokenizer.get_lora_tokenizer(
            lora_request).eos_token_id
        seq = Sequence(seq_id, prompt, prompt_token_ids, block_size,
                       eos_token_id, lora_request)

        # Defensive copy of SamplingParams, which are used by the sampler,
        # this doesn't deep-copy LogitsProcessor objects
        sampling_params = sampling_params.clone()
        # inject the eos token id into the sampling_params to support min_tokens
        # processing
        sampling_params.eos_token_id = seq.eos_token_id

        # Create the sequence group.
        seq_group = SequenceGroup(request_id, [seq], sampling_params,
                                  arrival_time, lora_request, multi_modal_data)

        # Add the sequence group to the scheduler.
        self.scheduler.add_seq_group(seq_group)

    def abort_request(self, request_id: Union[str, Iterable[str]]) -> None:
        """Aborts a request(s) with the given ID.

        Args:
            request_id: The ID(s) of the request to abort.

        Details:
            - Refer to the
              :meth:`~vllm.core.scheduler.Scheduler.abort_seq_group`
              from class :class:`~vllm.core.scheduler.Scheduler`.

        Example:
            >>> # initialize engine and add a request with request_id
            >>> request_id = str(0)
            >>> # abort the request
            >>> engine.abort_request(request_id)
        """
        self.scheduler.abort_seq_group(request_id)

    def get_model_config(self) -> ModelConfig:
        """Gets the model configuration."""
        return self.model_config

    def get_num_unfinished_requests(self) -> int:
        """Gets the number of unfinished requests."""
        return self.scheduler.get_num_unfinished_seq_groups()

    def has_unfinished_requests(self) -> bool:
        """Returns True if there are unfinished requests."""
        return self.scheduler.has_unfinished_seqs()

<<<<<<< HEAD
    def _check_beam_search_early_stopping(
        self,
        early_stopping: Union[bool, str],
        sampling_params: SamplingParams,
        best_running_seq: Sequence,
        current_worst_seq: Sequence,
    ) -> bool:
        assert sampling_params.use_beam_search
        length_penalty = sampling_params.length_penalty
        if early_stopping is True:
            return True

        current_worst_score = current_worst_seq.get_beam_search_score(
            length_penalty=length_penalty,
            eos_token_id=current_worst_seq.eos_token_id)
        if early_stopping is False:
            highest_attainable_score = best_running_seq.get_beam_search_score(
                length_penalty=length_penalty,
                eos_token_id=best_running_seq.eos_token_id)
        else:
            assert early_stopping == "never"
            if length_penalty > 0.0:
                # If length_penalty > 0.0, beam search will prefer longer
                # sequences. The highest attainable score calculation is
                # based on the longest possible sequence length in this case.
                max_possible_length = max(
                    best_running_seq.get_prompt_len() +
                    sampling_params.max_tokens,
                    self.scheduler_config.max_model_len)
                highest_attainable_score = (
                    best_running_seq.get_beam_search_score(
                        length_penalty=length_penalty,
                        eos_token_id=best_running_seq.eos_token_id,
                        seq_len=max_possible_length))
            else:
                # Otherwise, beam search will prefer shorter sequences. The
                # highest attainable score calculation is based on the current
                # sequence length.
                highest_attainable_score = (
                    best_running_seq.get_beam_search_score(
                        length_penalty=length_penalty,
                        eos_token_id=best_running_seq.eos_token_id))
        return current_worst_score >= highest_attainable_score

    def _process_prompt_logprob(self, seq_group: SequenceGroup,
                                outputs: SequenceGroupOutput) -> None:
        # Process prompt logprobs
        prompt_logprobs = outputs.prompt_logprobs
        if prompt_logprobs is not None and seq_group.sampling_params.detokenize:
            self.detokenizer.decode_prompt_logprobs_inplace(
                seq_group, prompt_logprobs)
            if not seq_group.prompt_logprobs:
                # The first prompt token's logprob is None because it doesn't
                # have tokens that are precedent.
                seq_group.prompt_logprobs = [None]
            seq_group.prompt_logprobs.extend(prompt_logprobs)

    def _process_sequence_group_outputs(self, seq_group: SequenceGroup,
                                        outputs: SequenceGroupOutput) -> None:
        # Process samples
        samples = outputs.samples
        parent_seqs = seq_group.get_seqs(status=SequenceStatus.RUNNING)
        existing_finished_seqs = seq_group.get_finished_seqs()
        parent_child_dict = {
            parent_seq.seq_id: []
            for parent_seq in parent_seqs
        }
        for sample in samples:
            parent_child_dict[sample.parent_seq_id].append(sample)
        # List of (child, parent)
        child_seqs: List[Tuple[Sequence, Sequence]] = []

        # Process the child samples for each parent sequence
        for parent in parent_seqs:
            child_samples: List[SequenceOutput] = parent_child_dict[
                parent.seq_id]
            if len(child_samples) == 0:
                # This parent sequence has no children samples. Remove
                # the parent sequence from the sequence group since it will
                # not be used in the future iterations.
                parent.status = SequenceStatus.FINISHED_ABORTED
                seq_group.remove(parent.seq_id)
                self.scheduler.free_seq(parent)
                continue
            # Fork the parent sequence if there are multiple child samples.
            for child_sample in child_samples[:-1]:
                new_child_seq_id = next(self.seq_counter)
                child = parent.fork(new_child_seq_id)
                child.append_token_id(child_sample.output_token,
                                      child_sample.logprobs)
                child_seqs.append((child, parent))
            # Continue the parent sequence for the last child sample.
            # We reuse the parent sequence here to reduce redundant memory
            # copies, especially when using non-beam search sampling methods.
            last_child_sample = child_samples[-1]
            parent.append_token_id(last_child_sample.output_token,
                                   last_child_sample.logprobs)
            child_seqs.append((parent, parent))

        for seq, _ in child_seqs:
            if seq_group.sampling_params.detokenize:
                new_char_count = self.detokenizer.decode_sequence_inplace(
                    seq, seq_group.sampling_params)
            else:
                new_char_count = 0
            self._check_stop(seq, new_char_count, seq_group.sampling_params)

        # Non-beam search case
        if not seq_group.sampling_params.use_beam_search:
            # For newly created child sequences, add them to the sequence group
            # and fork them in block manager if they are not finished.
            for seq, parent in child_seqs:
                if seq is not parent:
                    seq_group.add(seq)
                    if not seq.is_finished():
                        self.scheduler.fork_seq(parent, seq)

            # Free the finished and selected parent sequences' memory in block
            # manager. Keep them in the sequence group as candidate output.
            # NOTE: we need to fork the new sequences before freeing the
            # old sequences.
            for seq, parent in child_seqs:
                if seq is parent and seq.is_finished():
                    self.scheduler.free_seq(seq)
            return

        # Beam search case
        # Select the child sequences to keep in the sequence group.
        selected_child_seqs = []
        unselected_child_seqs = []
        beam_width = seq_group.sampling_params.best_of
        length_penalty = seq_group.sampling_params.length_penalty

        # Select the newly finished sequences with the highest scores
        # to replace existing finished sequences.
        # Tuple of (seq, parent, is_new)
        existing_finished_seqs = [(seq, None, False)
                                  for seq in existing_finished_seqs]
        new_finished_seqs = [(seq, parent, True) for seq, parent in child_seqs
                             if seq.is_finished()]
        all_finished_seqs = existing_finished_seqs + new_finished_seqs
        # Sort the finished sequences by their scores.
        all_finished_seqs.sort(key=lambda x: x[0].get_beam_search_score(
            length_penalty=length_penalty, eos_token_id=x[0].eos_token_id),
                               reverse=True)
        for seq, parent, is_new in all_finished_seqs[:beam_width]:
            if is_new:
                # A newly generated child sequence finishes and has a high
                # score, so we will add it into the sequence group.
                selected_child_seqs.append((seq, parent))
        for seq, parent, is_new in all_finished_seqs[beam_width:]:
            if is_new:
                # A newly generated child sequence finishes but has a low
                # score, so we will not add it into the sequence group.
                # Additionally, if this sequence is a continuation of a
                # parent sequence, we will need remove the parent sequence
                # from the sequence group.
                unselected_child_seqs.append((seq, parent))
            else:
                # An existing finished sequence has a low score, so we will
                # remove it from the sequence group.
                seq_group.remove(seq.seq_id)

        # select the top beam_width sequences from the running
        # sequences for the next iteration to continue the beam
        # search.
        running_child_seqs = [(seq, parent) for seq, parent in child_seqs
                              if not seq.is_finished()]
        # Sort the running sequences by their scores.
        running_child_seqs.sort(key=lambda x: x[0].get_beam_search_score(
            length_penalty=length_penalty, eos_token_id=x[0].eos_token_id),
                                reverse=True)

        # Check if we can stop the beam search.
        if len(running_child_seqs) == 0:
            # No running sequences, stop the beam search.
            stop_beam_search = True
        elif len(all_finished_seqs) < beam_width:
            # Not enough finished sequences, continue the beam search.
            stop_beam_search = False
        else:
            # Check the early stopping criteria
            best_running_seq = running_child_seqs[0][0]
            current_worst_seq = all_finished_seqs[beam_width - 1][0]
            stop_beam_search = self._check_beam_search_early_stopping(
                seq_group.sampling_params.early_stopping,
                seq_group.sampling_params, best_running_seq, current_worst_seq)

        if stop_beam_search:
            # Stop the beam search and remove all the running sequences from
            # the sequence group.
            unselected_child_seqs.extend(running_child_seqs)
        else:
            # Continue the beam search and select the top beam_width sequences
            # to continue the beam search.
            selected_child_seqs.extend(running_child_seqs[:beam_width])
            # The remaining running sequences will not be used in the next
            # iteration. Again, if these sequences are continuations of
            # parent sequences, we will need to remove the parent sequences
            # from the sequence group.
            unselected_child_seqs.extend(running_child_seqs[beam_width:])

        # For newly created child sequences, add them to the sequence group
        # and fork them in block manager if they are not finished.
        for seq, parent in selected_child_seqs:
            if seq is not parent:
                seq_group.add(seq)
                if not seq.is_finished():
                    self.scheduler.fork_seq(parent, seq)

        # Free the finished and selected parent sequences' memory in block
        # manager. Keep them in the sequence group as candidate output.
        for seq, parent in selected_child_seqs:
            if seq is parent and seq.is_finished():
                self.scheduler.free_seq(seq)

        # Remove the unselected parent sequences from the sequence group and
        # free their memory in block manager.
        for seq, parent in unselected_child_seqs:
            if seq is parent:
                # Remove the parent sequence if it is not selected for next
                # iteration
                seq_group.remove(seq.seq_id)
                self.scheduler.free_seq(seq)

    def _process_model_outputs(
        self,
        output: SamplerOutput,
        scheduler_outputs: SchedulerOutputs,
        seq_group_metadata_list: List[SequenceGroupMetadata],
    ) -> List[RequestOutput]:
        now = time.time()
        # breakpoint()
        # Update the scheduled sequence groups with the model outputs.
        scheduled_seq_groups = scheduler_outputs.scheduled_seq_groups
        for scheduled_seq_group, outputs, seq_group_metadata in zip(
                scheduled_seq_groups, output, seq_group_metadata_list):
            seq_group = scheduled_seq_group.seq_group
            seq_group.update_num_computed_tokens(
                scheduled_seq_group.token_chunk_size)
            self._process_prompt_logprob(seq_group, outputs)
            # If sampling is not required, we don't need to process the model output.
            if seq_group_metadata.do_sample:
                self._process_sequence_group_outputs(seq_group, outputs)
=======
    def _process_model_outputs(
            self, output: List[SamplerOutput],
            scheduled_seq_groups: List[SequenceGroup],
            ignored_seq_groups: List[SequenceGroup]) -> List[RequestOutput]:
        """Apply the model output to the sequences in the scheduled seq groups.
        
        Returns RequestOutputs that can be returned to the client.
        """

        now = time.time()

        # Organize outputs by [sequence group][step] instead of
        # [step][sequence group].
        output_by_sequence_group = create_output_by_sequence_group(
            sampler_outputs=output, num_seq_groups=len(scheduled_seq_groups))

        # Update the scheduled sequence groups with the model outputs.
        for scheduled_seq_group, outputs in zip(scheduled_seq_groups,
                                                output_by_sequence_group):
            seq_group = scheduled_seq_group.seq_group
            seq_group.update_num_computed_tokens(
                scheduled_seq_group.token_chunk_size)
            # If uncomputed tokens > 0, it means prefill is chunked.
            # We don't need to process outputs in that case.
            if seq_group.get_num_uncomputed_tokens() == 0:
                self.output_processor.process_outputs(seq_group, outputs)
>>>>>>> 11d652bd

        # Free the finished sequence groups.
        self.scheduler.free_finished_seq_groups()

        # Create the outputs.
        request_outputs: List[RequestOutput] = []
        for scheduled_seq_group in scheduled_seq_groups:
            seq_group = scheduled_seq_group.seq_group
            seq_group.maybe_set_first_token_time(now)
            request_output = RequestOutput.from_seq_group(seq_group)
            request_outputs.append(request_output)
        for seq_group in ignored_seq_groups:
            request_output = RequestOutput.from_seq_group(seq_group)
            request_outputs.append(request_output)
        return request_outputs

    def step(self) -> List[RequestOutput]:
        """Performs one decoding iteration and returns newly generated results.

        .. figure:: https://i.imgur.com/sv2HssD.png
            :alt: Overview of the step function
            :align: center

            Overview of the step function.

        Details:
            - Step 1: Schedules the sequences to be executed in the next
              iteration and the token blocks to be swapped in/out/copy.

                - Depending on the scheduling policy,
                  sequences may be `preempted/reordered`.
                - A Sequence Group (SG) refer to a group of sequences
                  that are generated from the same prompt.

            - Step 2: Calls the distributed executor to execute the model.
            - Step 3: Processes the model output. This mainly includes:

                - Decodes the relevant outputs.
                - Updates the scheduled sequence groups with model outputs
                  based on its `sampling parameters` (`use_beam_search` or not).
                - Frees the finished sequence groups.

            - Finally, it creates and returns the newly generated results.

        Example:
            >>> # Please see the example/ folder for more detailed examples.
            >>>
            >>> # initialize engine and request arguments
            >>> engine = LLMEngine.from_engine_args(engine_args)
            >>> example_inputs = [(0, "What is LLM?",
            >>>    SamplingParams(temperature=0.0))]
            >>>
            >>> # Start the engine with an event loop
            >>> while True:
            >>>     if example_inputs:
            >>>         req_id, prompt, sampling_params = example_inputs.pop(0)
            >>>         engine.add_request(str(req_id), prompt, sampling_params)
            >>>
            >>>     # continue the request processing
            >>>     request_outputs = engine.step()
            >>>     for request_output in request_outputs:
            >>>         if request_output.finished:
            >>>             # return or show the request output
            >>>
            >>>     if not (engine.has_unfinished_requests() or example_inputs):
            >>>         break
        """
        seq_group_metadata_list, scheduler_outputs = self.scheduler.schedule()

        if not scheduler_outputs.is_empty():
            output = self.model_executor.execute_model(
                seq_group_metadata_list=seq_group_metadata_list,
                blocks_to_swap_in=scheduler_outputs.blocks_to_swap_in,
                blocks_to_swap_out=scheduler_outputs.blocks_to_swap_out,
                blocks_to_copy=scheduler_outputs.blocks_to_copy,
                num_lookahead_slots=scheduler_outputs.num_lookahead_slots)
        else:
            output = []

<<<<<<< HEAD
        return self._process_model_outputs(output, scheduler_outputs,
                                           seq_group_metadata_list)
=======
        request_outputs = self._process_model_outputs(
            output, scheduler_outputs.scheduled_seq_groups,
            scheduler_outputs.ignored_seq_groups)

        # Log stats.
        if self.log_stats:
            self.stat_logger.log(self._get_stats(scheduler_outputs))

        return request_outputs
>>>>>>> 11d652bd

    def do_log_stats(self) -> None:
        """Forced log when no requests active."""
        if self.log_stats:
            self.stat_logger.log(self._get_stats(scheduler_outputs=None))

    def _get_stats(self,
                   scheduler_outputs: Optional[SchedulerOutputs]) -> Stats:
        """Get Stats to be Logged to Prometheus."""
        now = time.time()

        # KV Cache Usage in %.
        num_total_gpu = self.cache_config.num_gpu_blocks
        num_free_gpu = self.scheduler.block_manager.get_num_free_gpu_blocks()
        gpu_cache_usage = 1.0 - (num_free_gpu / num_total_gpu)

        num_total_cpu = self.cache_config.num_cpu_blocks
        cpu_cache_usage = 0.
        if num_total_cpu > 0:
            num_free_cpu = self.scheduler.block_manager.get_num_free_cpu_blocks(
            )
            cpu_cache_usage = 1.0 - (num_free_cpu / num_total_cpu)

        # Scheduler State
        num_running = len(self.scheduler.running)
        num_swapped = len(self.scheduler.swapped)
        num_waiting = len(self.scheduler.waiting)

        # Iteration stats if we have scheduler output.
        num_prompt_tokens = 0
        num_generation_tokens = 0
        time_to_first_tokens = []
        time_per_output_tokens = []
        time_e2e_requests = []
        if scheduler_outputs is not None:
            prompt_run = scheduler_outputs.num_prefill_groups > 0

            # Number of Tokens.
            if prompt_run:
                num_prompt_tokens = sum(
                    len(scheduled_seq_group.seq_group.prompt_token_ids)
                    for scheduled_seq_group in
                    scheduler_outputs.scheduled_seq_groups)
                num_generation_tokens = sum(
                    scheduled_seq_group.seq_group.num_seqs()
                    for scheduled_seq_group in
                    scheduler_outputs.scheduled_seq_groups)
            else:
                num_generation_tokens = scheduler_outputs.num_batched_tokens

            # Latency Timings.
            time_last_iters = []
            for scheduled_seq_group in scheduler_outputs.scheduled_seq_groups:
                seq_group = scheduled_seq_group.seq_group
                # Time since last token.
                # (n.b. updates seq_group.metrics.last_token_time)
                time_last_iters.append(seq_group.get_last_latency(now))
                # Time since arrival for all finished requests.
                if seq_group.is_finished():
                    time_e2e_requests.append(now -
                                             seq_group.metrics.arrival_time)

            time_to_first_tokens = time_last_iters if prompt_run else []
            time_per_output_tokens = [] if prompt_run else time_last_iters

        return Stats(
            now=now,
            num_running=num_running,
            num_swapped=num_swapped,
            num_waiting=num_waiting,
            gpu_cache_usage=gpu_cache_usage,
            cpu_cache_usage=cpu_cache_usage,
            num_prompt_tokens=num_prompt_tokens,
            num_generation_tokens=num_generation_tokens,
            time_to_first_tokens=time_to_first_tokens,
            time_per_output_tokens=time_per_output_tokens,
            time_e2e_requests=time_e2e_requests,
        )

    def add_lora(self, lora_request: LoRARequest) -> bool:
        return self.model_executor.add_lora(lora_request)

    def remove_lora(self, lora_id: int) -> bool:
        return self.model_executor.remove_lora(lora_id)

    def list_loras(self) -> List[int]:
        return self.model_executor.list_loras()

    def check_health(self) -> None:
        self.model_executor.check_health()<|MERGE_RESOLUTION|>--- conflicted
+++ resolved
@@ -22,12 +22,7 @@
 from vllm.outputs import RequestOutput
 from vllm.sampling_params import SamplingParams
 from vllm.sequence import (MultiModalData, SamplerOutput, Sequence,
-<<<<<<< HEAD
-                           SequenceGroup, SequenceGroupOutput, SequenceOutput,
-                           SequenceStatus, SequenceGroupMetadata)
-=======
-                           SequenceGroup)
->>>>>>> 11d652bd
+                           SequenceGroup, SequenceGroupOutput, SequenceGroupMetadata)
 from vllm.transformers_utils.detokenizer import Detokenizer
 from vllm.transformers_utils.tokenizer_group import (BaseTokenizerGroup,
                                                      get_tokenizer_group)
@@ -435,256 +430,11 @@
         """Returns True if there are unfinished requests."""
         return self.scheduler.has_unfinished_seqs()
 
-<<<<<<< HEAD
-    def _check_beam_search_early_stopping(
-        self,
-        early_stopping: Union[bool, str],
-        sampling_params: SamplingParams,
-        best_running_seq: Sequence,
-        current_worst_seq: Sequence,
-    ) -> bool:
-        assert sampling_params.use_beam_search
-        length_penalty = sampling_params.length_penalty
-        if early_stopping is True:
-            return True
-
-        current_worst_score = current_worst_seq.get_beam_search_score(
-            length_penalty=length_penalty,
-            eos_token_id=current_worst_seq.eos_token_id)
-        if early_stopping is False:
-            highest_attainable_score = best_running_seq.get_beam_search_score(
-                length_penalty=length_penalty,
-                eos_token_id=best_running_seq.eos_token_id)
-        else:
-            assert early_stopping == "never"
-            if length_penalty > 0.0:
-                # If length_penalty > 0.0, beam search will prefer longer
-                # sequences. The highest attainable score calculation is
-                # based on the longest possible sequence length in this case.
-                max_possible_length = max(
-                    best_running_seq.get_prompt_len() +
-                    sampling_params.max_tokens,
-                    self.scheduler_config.max_model_len)
-                highest_attainable_score = (
-                    best_running_seq.get_beam_search_score(
-                        length_penalty=length_penalty,
-                        eos_token_id=best_running_seq.eos_token_id,
-                        seq_len=max_possible_length))
-            else:
-                # Otherwise, beam search will prefer shorter sequences. The
-                # highest attainable score calculation is based on the current
-                # sequence length.
-                highest_attainable_score = (
-                    best_running_seq.get_beam_search_score(
-                        length_penalty=length_penalty,
-                        eos_token_id=best_running_seq.eos_token_id))
-        return current_worst_score >= highest_attainable_score
-
-    def _process_prompt_logprob(self, seq_group: SequenceGroup,
-                                outputs: SequenceGroupOutput) -> None:
-        # Process prompt logprobs
-        prompt_logprobs = outputs.prompt_logprobs
-        if prompt_logprobs is not None and seq_group.sampling_params.detokenize:
-            self.detokenizer.decode_prompt_logprobs_inplace(
-                seq_group, prompt_logprobs)
-            if not seq_group.prompt_logprobs:
-                # The first prompt token's logprob is None because it doesn't
-                # have tokens that are precedent.
-                seq_group.prompt_logprobs = [None]
-            seq_group.prompt_logprobs.extend(prompt_logprobs)
-
-    def _process_sequence_group_outputs(self, seq_group: SequenceGroup,
-                                        outputs: SequenceGroupOutput) -> None:
-        # Process samples
-        samples = outputs.samples
-        parent_seqs = seq_group.get_seqs(status=SequenceStatus.RUNNING)
-        existing_finished_seqs = seq_group.get_finished_seqs()
-        parent_child_dict = {
-            parent_seq.seq_id: []
-            for parent_seq in parent_seqs
-        }
-        for sample in samples:
-            parent_child_dict[sample.parent_seq_id].append(sample)
-        # List of (child, parent)
-        child_seqs: List[Tuple[Sequence, Sequence]] = []
-
-        # Process the child samples for each parent sequence
-        for parent in parent_seqs:
-            child_samples: List[SequenceOutput] = parent_child_dict[
-                parent.seq_id]
-            if len(child_samples) == 0:
-                # This parent sequence has no children samples. Remove
-                # the parent sequence from the sequence group since it will
-                # not be used in the future iterations.
-                parent.status = SequenceStatus.FINISHED_ABORTED
-                seq_group.remove(parent.seq_id)
-                self.scheduler.free_seq(parent)
-                continue
-            # Fork the parent sequence if there are multiple child samples.
-            for child_sample in child_samples[:-1]:
-                new_child_seq_id = next(self.seq_counter)
-                child = parent.fork(new_child_seq_id)
-                child.append_token_id(child_sample.output_token,
-                                      child_sample.logprobs)
-                child_seqs.append((child, parent))
-            # Continue the parent sequence for the last child sample.
-            # We reuse the parent sequence here to reduce redundant memory
-            # copies, especially when using non-beam search sampling methods.
-            last_child_sample = child_samples[-1]
-            parent.append_token_id(last_child_sample.output_token,
-                                   last_child_sample.logprobs)
-            child_seqs.append((parent, parent))
-
-        for seq, _ in child_seqs:
-            if seq_group.sampling_params.detokenize:
-                new_char_count = self.detokenizer.decode_sequence_inplace(
-                    seq, seq_group.sampling_params)
-            else:
-                new_char_count = 0
-            self._check_stop(seq, new_char_count, seq_group.sampling_params)
-
-        # Non-beam search case
-        if not seq_group.sampling_params.use_beam_search:
-            # For newly created child sequences, add them to the sequence group
-            # and fork them in block manager if they are not finished.
-            for seq, parent in child_seqs:
-                if seq is not parent:
-                    seq_group.add(seq)
-                    if not seq.is_finished():
-                        self.scheduler.fork_seq(parent, seq)
-
-            # Free the finished and selected parent sequences' memory in block
-            # manager. Keep them in the sequence group as candidate output.
-            # NOTE: we need to fork the new sequences before freeing the
-            # old sequences.
-            for seq, parent in child_seqs:
-                if seq is parent and seq.is_finished():
-                    self.scheduler.free_seq(seq)
-            return
-
-        # Beam search case
-        # Select the child sequences to keep in the sequence group.
-        selected_child_seqs = []
-        unselected_child_seqs = []
-        beam_width = seq_group.sampling_params.best_of
-        length_penalty = seq_group.sampling_params.length_penalty
-
-        # Select the newly finished sequences with the highest scores
-        # to replace existing finished sequences.
-        # Tuple of (seq, parent, is_new)
-        existing_finished_seqs = [(seq, None, False)
-                                  for seq in existing_finished_seqs]
-        new_finished_seqs = [(seq, parent, True) for seq, parent in child_seqs
-                             if seq.is_finished()]
-        all_finished_seqs = existing_finished_seqs + new_finished_seqs
-        # Sort the finished sequences by their scores.
-        all_finished_seqs.sort(key=lambda x: x[0].get_beam_search_score(
-            length_penalty=length_penalty, eos_token_id=x[0].eos_token_id),
-                               reverse=True)
-        for seq, parent, is_new in all_finished_seqs[:beam_width]:
-            if is_new:
-                # A newly generated child sequence finishes and has a high
-                # score, so we will add it into the sequence group.
-                selected_child_seqs.append((seq, parent))
-        for seq, parent, is_new in all_finished_seqs[beam_width:]:
-            if is_new:
-                # A newly generated child sequence finishes but has a low
-                # score, so we will not add it into the sequence group.
-                # Additionally, if this sequence is a continuation of a
-                # parent sequence, we will need remove the parent sequence
-                # from the sequence group.
-                unselected_child_seqs.append((seq, parent))
-            else:
-                # An existing finished sequence has a low score, so we will
-                # remove it from the sequence group.
-                seq_group.remove(seq.seq_id)
-
-        # select the top beam_width sequences from the running
-        # sequences for the next iteration to continue the beam
-        # search.
-        running_child_seqs = [(seq, parent) for seq, parent in child_seqs
-                              if not seq.is_finished()]
-        # Sort the running sequences by their scores.
-        running_child_seqs.sort(key=lambda x: x[0].get_beam_search_score(
-            length_penalty=length_penalty, eos_token_id=x[0].eos_token_id),
-                                reverse=True)
-
-        # Check if we can stop the beam search.
-        if len(running_child_seqs) == 0:
-            # No running sequences, stop the beam search.
-            stop_beam_search = True
-        elif len(all_finished_seqs) < beam_width:
-            # Not enough finished sequences, continue the beam search.
-            stop_beam_search = False
-        else:
-            # Check the early stopping criteria
-            best_running_seq = running_child_seqs[0][0]
-            current_worst_seq = all_finished_seqs[beam_width - 1][0]
-            stop_beam_search = self._check_beam_search_early_stopping(
-                seq_group.sampling_params.early_stopping,
-                seq_group.sampling_params, best_running_seq, current_worst_seq)
-
-        if stop_beam_search:
-            # Stop the beam search and remove all the running sequences from
-            # the sequence group.
-            unselected_child_seqs.extend(running_child_seqs)
-        else:
-            # Continue the beam search and select the top beam_width sequences
-            # to continue the beam search.
-            selected_child_seqs.extend(running_child_seqs[:beam_width])
-            # The remaining running sequences will not be used in the next
-            # iteration. Again, if these sequences are continuations of
-            # parent sequences, we will need to remove the parent sequences
-            # from the sequence group.
-            unselected_child_seqs.extend(running_child_seqs[beam_width:])
-
-        # For newly created child sequences, add them to the sequence group
-        # and fork them in block manager if they are not finished.
-        for seq, parent in selected_child_seqs:
-            if seq is not parent:
-                seq_group.add(seq)
-                if not seq.is_finished():
-                    self.scheduler.fork_seq(parent, seq)
-
-        # Free the finished and selected parent sequences' memory in block
-        # manager. Keep them in the sequence group as candidate output.
-        for seq, parent in selected_child_seqs:
-            if seq is parent and seq.is_finished():
-                self.scheduler.free_seq(seq)
-
-        # Remove the unselected parent sequences from the sequence group and
-        # free their memory in block manager.
-        for seq, parent in unselected_child_seqs:
-            if seq is parent:
-                # Remove the parent sequence if it is not selected for next
-                # iteration
-                seq_group.remove(seq.seq_id)
-                self.scheduler.free_seq(seq)
-
-    def _process_model_outputs(
-        self,
-        output: SamplerOutput,
-        scheduler_outputs: SchedulerOutputs,
-        seq_group_metadata_list: List[SequenceGroupMetadata],
-    ) -> List[RequestOutput]:
-        now = time.time()
-        # breakpoint()
-        # Update the scheduled sequence groups with the model outputs.
-        scheduled_seq_groups = scheduler_outputs.scheduled_seq_groups
-        for scheduled_seq_group, outputs, seq_group_metadata in zip(
-                scheduled_seq_groups, output, seq_group_metadata_list):
-            seq_group = scheduled_seq_group.seq_group
-            seq_group.update_num_computed_tokens(
-                scheduled_seq_group.token_chunk_size)
-            self._process_prompt_logprob(seq_group, outputs)
-            # If sampling is not required, we don't need to process the model output.
-            if seq_group_metadata.do_sample:
-                self._process_sequence_group_outputs(seq_group, outputs)
-=======
     def _process_model_outputs(
             self, output: List[SamplerOutput],
             scheduled_seq_groups: List[SequenceGroup],
-            ignored_seq_groups: List[SequenceGroup]) -> List[RequestOutput]:
+            ignored_seq_groups: List[SequenceGroup],
+            seq_group_metadata_list: List[SequenceGroupMetadata],) -> List[RequestOutput]:
         """Apply the model output to the sequences in the scheduled seq groups.
         
         Returns RequestOutputs that can be returned to the client.
@@ -698,16 +448,16 @@
             sampler_outputs=output, num_seq_groups=len(scheduled_seq_groups))
 
         # Update the scheduled sequence groups with the model outputs.
-        for scheduled_seq_group, outputs in zip(scheduled_seq_groups,
-                                                output_by_sequence_group):
+        for scheduled_seq_group, outputs, seq_group_meta in zip(scheduled_seq_groups,
+                                                output_by_sequence_group.
+                                                seq_group_metadata_list):
             seq_group = scheduled_seq_group.seq_group
             seq_group.update_num_computed_tokens(
                 scheduled_seq_group.token_chunk_size)
-            # If uncomputed tokens > 0, it means prefill is chunked.
-            # We don't need to process outputs in that case.
-            if seq_group.get_num_uncomputed_tokens() == 0:
+            self.output_processor.process_prompt_logprob(seq_group, outputs)
+            if seq_group_meta.do_sample:
+                assert seq_group.get_num_uncomputed_tokens() == 0
                 self.output_processor.process_outputs(seq_group, outputs)
->>>>>>> 11d652bd
 
         # Free the finished sequence groups.
         self.scheduler.free_finished_seq_groups()
@@ -787,20 +537,16 @@
         else:
             output = []
 
-<<<<<<< HEAD
-        return self._process_model_outputs(output, scheduler_outputs,
-                                           seq_group_metadata_list)
-=======
         request_outputs = self._process_model_outputs(
             output, scheduler_outputs.scheduled_seq_groups,
-            scheduler_outputs.ignored_seq_groups)
+            scheduler_outputs.ignored_seq_groups,
+            seq_group_metadata_list)
 
         # Log stats.
         if self.log_stats:
             self.stat_logger.log(self._get_stats(scheduler_outputs))
 
         return request_outputs
->>>>>>> 11d652bd
 
     def do_log_stats(self) -> None:
         """Forced log when no requests active."""

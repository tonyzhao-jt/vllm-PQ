--- conflicted
+++ resolved
@@ -8,12 +8,8 @@
 
 from vllm.config import (CacheConfig, DecodingConfig, DeviceConfig, LoadConfig,
                          LoRAConfig, ModelConfig, MultiModalConfig,
-<<<<<<< HEAD
-                         ObservabilityConfig, ParallelConfig, SchedulerConfig,
-=======
                          ObservabilityConfig, ParallelConfig,
                          PromptAdapterConfig, SchedulerConfig,
->>>>>>> 8a924d22
                          SpeculativeConfig)
 from vllm.core.scheduler import (ScheduledSequenceGroup, Scheduler,
                                  SchedulerOutputs)
@@ -565,14 +561,11 @@
         else:
             prompt_token_ids = inputs["prompt_token_ids"]
 
-<<<<<<< HEAD
-=======
         if prompt_adapter_request:
             prompt_token_ids = \
                 [0] * prompt_adapter_request.prompt_adapter_num_virtual_tokens\
                          + prompt_token_ids
 
->>>>>>> 8a924d22
         llm_inputs = LLMInputs(prompt_token_ids=prompt_token_ids,
                                prompt=inputs.get("prompt"),
                                multi_modal_data=inputs.get("multi_modal_data"))
@@ -1114,8 +1107,6 @@
     def pin_lora(self, lora_id: int) -> bool:
         return self.model_executor.pin_lora(lora_id)
 
-<<<<<<< HEAD
-=======
     def add_prompt_adapter(
             self, prompt_adapter_request: PromptAdapterRequest) -> bool:
         return self.model_executor.add_prompt_adapter(prompt_adapter_request)
@@ -1126,7 +1117,6 @@
     def list_prompt_adapters(self) -> List[int]:
         return self.model_executor.list_prompt_adapters()
 
->>>>>>> 8a924d22
     def check_health(self) -> None:
         if self.tokenizer:
             self.tokenizer.check_health()

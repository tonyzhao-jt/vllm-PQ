import time
from contextlib import contextmanager
from typing import (TYPE_CHECKING, Any, ClassVar, Dict, Iterable, List,
                    Mapping, Optional)
from typing import Sequence as GenericSequence
from typing import Set, Type, TypeVar, Union

from transformers import PreTrainedTokenizer

import vllm.envs as envs
from vllm.config import (CacheConfig, DecodingConfig, DeviceConfig, LoadConfig,
                         LoRAConfig, ModelConfig, MultiModalConfig,
                         ObservabilityConfig, ParallelConfig,
                         PromptAdapterConfig, SchedulerConfig,
                         SpeculativeConfig)
from vllm.core.scheduler import (ScheduledSequenceGroup, Scheduler,
                                 SchedulerOutputs)
from vllm.engine.arg_utils import EngineArgs
from vllm.engine.metrics import (LoggingStatLogger, PrometheusStatLogger,
                                 StatLoggerBase, Stats)
from vllm.engine.output_processor.interfaces import (
    SequenceGroupOutputProcessor)
from vllm.engine.output_processor.stop_checker import StopChecker
from vllm.engine.output_processor.util import create_output_by_sequence_group
from vllm.executor.executor_base import ExecutorBase
from vllm.executor.ray_utils import initialize_ray_cluster
from vllm.inputs import INPUT_REGISTRY, LLMInputs, PromptInputs
from vllm.logger import init_logger
from vllm.lora.request import LoRARequest
from vllm.outputs import (EmbeddingRequestOutput, RequestOutput,
                          RequestOutputFactory)
from vllm.pooling_params import PoolingParams
from vllm.prompt_adapter.request import PromptAdapterRequest
from vllm.sampling_params import SamplingParams
from vllm.sequence import (EmbeddingSequenceGroupOutput, ExecuteModelRequest,
                           PoolerOutput, SamplerOutput, Sequence,
                           SequenceGroup, SequenceGroupMetadata,
                           SequenceStatus)
from vllm.tracing import (SpanAttributes, SpanKind, extract_trace_context,
                          init_tracer)
from vllm.transformers_utils.config import try_get_generation_config
from vllm.transformers_utils.detokenizer import Detokenizer
from vllm.transformers_utils.tokenizer_group import (BaseTokenizerGroup,
                                                     get_tokenizer_group)
from vllm.usage.usage_lib import (UsageContext, is_usage_stats_enabled,
                                  usage_message)
from vllm.utils import Counter
from vllm.version import __version__ as VLLM_VERSION

logger = init_logger(__name__)
_LOCAL_LOGGING_INTERVAL_SEC = 5


def _load_generation_config_dict(model_config: ModelConfig) -> Dict[str, Any]:
    config = try_get_generation_config(
        model_config.model,
        trust_remote_code=model_config.trust_remote_code,
        revision=model_config.revision,
    )

    if config is None:
        return {}

    return config.to_diff_dict()


_O = TypeVar("_O", RequestOutput, EmbeddingRequestOutput)


class LLMEngine:
    """An LLM engine that receives requests and generates texts.

    This is the main class for the vLLM engine. It receives requests
    from clients and generates texts from the LLM. It includes a tokenizer, a
    language model (possibly distributed across multiple GPUs), and GPU memory
    space allocated for intermediate states (aka KV cache). This class utilizes
    iteration-level scheduling and efficient memory management to maximize the
    serving throughput.

    The :class:`~vllm.LLM` class wraps this class for offline batched inference
    and the :class:`AsyncLLMEngine` class wraps this class for online serving.

    The config arguments are derived from :class:`~vllm.EngineArgs`. (See
    :ref:`engine_args`)

    Args:
        model_config: The configuration related to the LLM model.
        cache_config: The configuration related to the KV cache memory
            management.
        parallel_config: The configuration related to distributed execution.
        scheduler_config: The configuration related to the request scheduler.
        device_config: The configuration related to the device.
        lora_config (Optional): The configuration related to serving multi-LoRA.
        multimodal_config (Optional): The configuration related to multimodal 
            models.
        speculative_config (Optional): The configuration related to speculative
            decoding.
        executor_class: The model executor class for managing distributed
            execution.
        prompt_adapter_config (Optional): The configuration related to serving 
            prompt adapters.
        log_stats: Whether to log statistics.
        usage_context: Specified entry point, used for usage info collection.
    """

    DO_VALIDATE_OUTPUT: ClassVar[bool] = False
    """A flag to toggle whether to validate the type of request output."""

    @classmethod
    @contextmanager
    def enable_output_validation(cls):
        cls.DO_VALIDATE_OUTPUT = True

        yield

        cls.DO_VALIDATE_OUTPUT = False

    @classmethod
    def validate_output(
        cls,
        output: object,
        output_type: Type[_O],
    ) -> _O:
        do_validate = cls.DO_VALIDATE_OUTPUT

        if ((TYPE_CHECKING or do_validate)
                and not isinstance(output, output_type)):
            raise TypeError(f"Expected output of type {output_type}, "
                            f"but found type {type(output)}")

        return output

    @classmethod
    def validate_outputs(
        cls,
        outputs: GenericSequence[object],
        output_type: Type[_O],
    ) -> List[_O]:
        do_validate = cls.DO_VALIDATE_OUTPUT

        outputs_: List[_O]
        if TYPE_CHECKING or do_validate:
            outputs_ = []
            for output in outputs:
                if not isinstance(output, output_type):
                    raise TypeError(f"Expected output of type {output_type}, "
                                    f"but found type {type(output)}")

                outputs_.append(output)
        else:
            outputs_ = outputs

        return outputs_

    tokenizer: Optional[BaseTokenizerGroup]

    def __init__(
        self,
        model_config: ModelConfig,
        cache_config: CacheConfig,
        parallel_config: ParallelConfig,
        scheduler_config: SchedulerConfig,
        device_config: DeviceConfig,
        load_config: LoadConfig,
        lora_config: Optional[LoRAConfig],
        multimodal_config: Optional[MultiModalConfig],
        speculative_config: Optional[SpeculativeConfig],
        decoding_config: Optional[DecodingConfig],
        observability_config: Optional[ObservabilityConfig],
        prompt_adapter_config: Optional[PromptAdapterConfig],
        executor_class: Type[ExecutorBase],
        log_stats: bool,
        usage_context: UsageContext = UsageContext.ENGINE_CONTEXT,
        stat_loggers: Optional[Dict[str, StatLoggerBase]] = None,
    ) -> None:
        logger.info(
            "Initializing an LLM engine (v%s) with config: "
            "model=%r, speculative_config=%r, tokenizer=%r, "
            "skip_tokenizer_init=%s, tokenizer_mode=%s, revision=%s, "
            "rope_scaling=%r, rope_theta=%r, tokenizer_revision=%s, "
            "trust_remote_code=%s, dtype=%s, max_seq_len=%d, "
            "download_dir=%r, load_format=%s, tensor_parallel_size=%d, "
            "pipeline_parallel_size=%d, "
            "disable_custom_all_reduce=%s, quantization=%s, "
            "enforce_eager=%s, kv_cache_dtype=%s, "
            "quantization_param_path=%s, device_config=%s, "
            "decoding_config=%r, observability_config=%r, "
            "seed=%d, served_model_name=%s, use_v2_block_manager=%s, "
            "enable_prefix_caching=%s)",
            VLLM_VERSION,
            model_config.model,
            speculative_config,
            model_config.tokenizer,
            model_config.skip_tokenizer_init,
            model_config.tokenizer_mode,
            model_config.revision,
            model_config.rope_scaling,
            model_config.rope_theta,
            model_config.tokenizer_revision,
            model_config.trust_remote_code,
            model_config.dtype,
            model_config.max_model_len,
            load_config.download_dir,
            load_config.load_format,
            parallel_config.tensor_parallel_size,
            parallel_config.pipeline_parallel_size,
            parallel_config.disable_custom_all_reduce,
            model_config.quantization,
            model_config.enforce_eager,
            cache_config.cache_dtype,
            model_config.quantization_param_path,
            device_config.device,
            decoding_config,
            observability_config,
            model_config.seed,
            model_config.served_model_name,
            scheduler_config.use_v2_block_manager,
            cache_config.enable_prefix_caching,
        )
        # TODO(woosuk): Print more configs in debug mode.

        self.model_config = model_config
        self.cache_config = cache_config
        self.lora_config = lora_config
        self.multimodal_config = multimodal_config
        self.parallel_config = parallel_config
        self.scheduler_config = scheduler_config
        self.device_config = device_config
        self.speculative_config = speculative_config
        self.load_config = load_config
        self.decoding_config = decoding_config or DecodingConfig()
        self.prompt_adapter_config = prompt_adapter_config
        self.observability_config = observability_config or ObservabilityConfig(
        )
        self.log_stats = log_stats

        if not self.model_config.skip_tokenizer_init:
            self.tokenizer = self._init_tokenizer()
            self.detokenizer = Detokenizer(self.tokenizer)
        else:
            self.tokenizer = None
            self.detokenizer = None

        self.seq_counter = Counter()
        self.generation_config_fields = _load_generation_config_dict(
            model_config)

        self.input_processor = INPUT_REGISTRY.create_input_processor(
            self.model_config)

        self.model_executor = executor_class(
            model_config=model_config,
            cache_config=cache_config,
            parallel_config=parallel_config,
            scheduler_config=scheduler_config,
            device_config=device_config,
            lora_config=lora_config,
            multimodal_config=multimodal_config,
            speculative_config=speculative_config,
            load_config=load_config,
            prompt_adapter_config=prompt_adapter_config,
        )

        if not self.model_config.embedding_mode:
            self._initialize_kv_caches()

        # If usage stat is enabled, collect relevant info.
        if is_usage_stats_enabled():
            from vllm.model_executor.model_loader import (
                get_architecture_class_name)
            usage_message.report_usage(
                get_architecture_class_name(model_config),
                usage_context,
                extra_kvs={
                    # Common configuration
                    "dtype":
                    str(model_config.dtype),
                    "tensor_parallel_size":
                    parallel_config.tensor_parallel_size,
                    "block_size":
                    cache_config.block_size,
                    "gpu_memory_utilization":
                    cache_config.gpu_memory_utilization,

                    # Quantization
                    "quantization":
                    model_config.quantization,
                    "kv_cache_dtype":
                    str(cache_config.cache_dtype),

                    # Feature flags
                    "enable_lora":
                    bool(lora_config),
                    "enable_prompt_adapter":
                    bool(prompt_adapter_config),
                    "enable_prefix_caching":
                    cache_config.enable_prefix_caching,
                    "enforce_eager":
                    model_config.enforce_eager,
                    "disable_custom_all_reduce":
                    parallel_config.disable_custom_all_reduce,
                })

        if self.tokenizer:
            # Ping the tokenizer to ensure liveness if it runs in a
            # different process.
            self.tokenizer.ping()

        # Create the scheduler.
        # NOTE: the cache_config here have been updated with the numbers of
        # GPU and CPU blocks, which are profiled in the distributed executor.
        self.scheduler = [
            Scheduler(scheduler_config, cache_config, lora_config,
                      parallel_config.pipeline_parallel_size)
            for _ in range(parallel_config.pipeline_parallel_size)
        ]

        # Metric Logging.
        if self.log_stats:
            if stat_loggers is not None:
                self.stat_loggers = stat_loggers
            else:
                self.stat_loggers = {
                    "logging":
                    LoggingStatLogger(
                        local_interval=_LOCAL_LOGGING_INTERVAL_SEC),
                    "prometheus":
                    PrometheusStatLogger(
                        local_interval=_LOCAL_LOGGING_INTERVAL_SEC,
                        labels=dict(model_name=model_config.served_model_name),
                        max_model_len=self.model_config.max_model_len),
                }
                self.stat_loggers["prometheus"].info("cache_config",
                                                     self.cache_config)

        self.tracer = None
        if self.observability_config.otlp_traces_endpoint:
            self.tracer = init_tracer(
                "vllm.llm_engine",
                self.observability_config.otlp_traces_endpoint)

        # Create sequence output processor, e.g. for beam search or
        # speculative decoding.
        self.output_processor = (
            SequenceGroupOutputProcessor.create_output_processor(
                self.scheduler_config,
                self.detokenizer,
                self.scheduler,
                self.seq_counter,
                self.get_tokenizer_for_seq,
                stop_checker=StopChecker(
                    self.scheduler_config.max_model_len,
                    self.get_tokenizer_for_seq,
                ),
            ))

    def _initialize_kv_caches(self) -> None:
        """Initialize the KV cache in the worker(s).

        The workers will determine the number of blocks in both the GPU cache
        and the swap CPU cache.
        """
        num_gpu_blocks, num_cpu_blocks = (
            self.model_executor.determine_num_available_blocks())

        if self.cache_config.num_gpu_blocks_override is not None:
            num_gpu_blocks_override = self.cache_config.num_gpu_blocks_override
            logger.info(
                "Overriding num_gpu_blocks=%d with "
                "num_gpu_blocks_override=%d", num_gpu_blocks,
                num_gpu_blocks_override)
            num_gpu_blocks = num_gpu_blocks_override

        self.cache_config.num_gpu_blocks = num_gpu_blocks
        self.cache_config.num_cpu_blocks = num_cpu_blocks

        self.model_executor.initialize_cache(num_gpu_blocks, num_cpu_blocks)

    @classmethod
    def from_engine_args(
        cls,
        engine_args: EngineArgs,
        usage_context: UsageContext = UsageContext.ENGINE_CONTEXT,
        stat_loggers: Optional[Dict[str, StatLoggerBase]] = None,
    ) -> "LLMEngine":
        """Creates an LLM engine from the engine arguments."""
        # Create the engine configs.
        engine_config = engine_args.create_engine_config()
        distributed_executor_backend = (
            engine_config.parallel_config.distributed_executor_backend)
        # Initialize the cluster and specify the executor class.
        if engine_config.device_config.device_type == "neuron":
            from vllm.executor.neuron_executor import NeuronExecutor
            executor_class = NeuronExecutor
        elif engine_config.device_config.device_type == "tpu":
            from vllm.executor.tpu_executor import TPUExecutor
            executor_class = TPUExecutor
        elif engine_config.device_config.device_type == "cpu":
            from vllm.executor.cpu_executor import CPUExecutor
            executor_class = CPUExecutor
        elif engine_config.device_config.device_type == "openvino":
            from vllm.executor.openvino_executor import OpenVINOExecutor
            executor_class = OpenVINOExecutor
        elif engine_config.device_config.device_type == "xpu":
            if distributed_executor_backend == "ray":
                initialize_ray_cluster(engine_config.parallel_config)
                from vllm.executor.ray_xpu_executor import RayXPUExecutor
                executor_class = RayXPUExecutor
            else:
                from vllm.executor.xpu_executor import XPUExecutor
                executor_class = XPUExecutor
        elif distributed_executor_backend == "ray":
            initialize_ray_cluster(engine_config.parallel_config)
            from vllm.executor.ray_gpu_executor import RayGPUExecutor
            executor_class = RayGPUExecutor
        elif distributed_executor_backend == "mp":
            from vllm.executor.multiproc_gpu_executor import (
                MultiprocessingGPUExecutor)
            assert not envs.VLLM_USE_RAY_SPMD_WORKER, (
                "multiprocessing distributed executor backend does not "
                "support VLLM_USE_RAY_SPMD_WORKER=1")
            executor_class = MultiprocessingGPUExecutor
        else:
            from vllm.executor.gpu_executor import GPUExecutor
            executor_class = GPUExecutor
        # Create the LLM engine.
        engine = cls(
            **engine_config.to_dict(),
            executor_class=executor_class,
            log_stats=not engine_args.disable_log_stats,
            usage_context=usage_context,
            stat_loggers=stat_loggers,
        )

        return engine

    def __reduce__(self):
        # This is to ensure that the LLMEngine is not referenced in
        # the closure used to initialize Ray worker actors
        raise RuntimeError("LLMEngine should not be pickled!")

    def __del__(self):
        # Shutdown model executor when engine is garbage collected
        # Use getattr since __init__ can fail before the field is set
        if model_executor := getattr(self, "model_executor", None):
            model_executor.shutdown()

    MISSING_TOKENIZER_GROUP_MSG = ("Unable to get tokenizer because "
                                   "skip_tokenizer_init is True")

    def get_tokenizer_group(
            self,
            fail_msg: str = MISSING_TOKENIZER_GROUP_MSG) -> BaseTokenizerGroup:
        if self.tokenizer is None:
            raise ValueError(fail_msg)

        return self.tokenizer

    def get_tokenizer(
            self,
            lora_request: Optional[LoRARequest] = None
    ) -> "PreTrainedTokenizer":
        return self.get_tokenizer_group().get_lora_tokenizer(lora_request)

    def get_tokenizer_for_seq(self,
                              sequence: Sequence) -> "PreTrainedTokenizer":
        return self.get_tokenizer_group().get_lora_tokenizer(
            sequence.lora_request)

    def _init_tokenizer(self, **tokenizer_init_kwargs) -> BaseTokenizerGroup:
        init_kwargs = dict(
            tokenizer_id=self.model_config.tokenizer,
            enable_lora=bool(self.lora_config),
            max_num_seqs=self.scheduler_config.max_num_seqs,
            max_input_length=None,
            tokenizer_mode=self.model_config.tokenizer_mode,
            trust_remote_code=self.model_config.trust_remote_code,
            revision=self.model_config.tokenizer_revision)
        init_kwargs.update(tokenizer_init_kwargs)

        return get_tokenizer_group(self.parallel_config.tokenizer_pool_config,
                                   **init_kwargs)

    def _verify_args(self) -> None:
        self.model_config.verify_with_parallel_config(self.parallel_config)
        self.cache_config.verify_with_parallel_config(self.parallel_config)
        if self.lora_config:
            self.lora_config.verify_with_model_config(self.model_config)
            self.lora_config.verify_with_scheduler_config(
                self.scheduler_config)
        if self.prompt_adapter_config:
            self.prompt_adapter_config.verify_with_model_config(
                self.model_config)

    def _get_eos_token_id(
            self, lora_request: Optional[LoRARequest]) -> Optional[int]:
        if self.tokenizer is None:
            logger.warning("Using None for EOS token id because tokenizer "
                           "is not initialized")
            return None

        return self.tokenizer.get_lora_tokenizer(lora_request).eos_token_id

    def _add_processed_request(
        self,
        request_id: str,
        processed_inputs: LLMInputs,
        params: Union[SamplingParams, PoolingParams],
        arrival_time: float,
        lora_request: Optional[LoRARequest],
<<<<<<< HEAD
        trace_headers: Optional[Mapping[str, str]] = None,
=======
        prompt_adapter_request: Optional[PromptAdapterRequest],
        trace_headers: Optional[Dict[str, str]] = None,
>>>>>>> e2fbaee7
    ) -> None:
        # Create the sequences.
        block_size = self.cache_config.block_size
        seq_id = next(self.seq_counter)
        eos_token_id = self._get_eos_token_id(lora_request)

        seq = Sequence(seq_id, processed_inputs, block_size, eos_token_id,
                       lora_request, prompt_adapter_request)

        # Create a SequenceGroup based on SamplingParams or PoolingParams
        if isinstance(params, SamplingParams):
            seq_group = self._create_sequence_group_with_sampling(
                request_id,
                seq,
                params,
                arrival_time=arrival_time,
                lora_request=lora_request,
                trace_headers=trace_headers,
                prompt_adapter_request=prompt_adapter_request)
        elif isinstance(params, PoolingParams):
            seq_group = self._create_sequence_group_with_pooling(
                request_id,
                seq,
                params,
                arrival_time=arrival_time,
                lora_request=lora_request,
                prompt_adapter_request=prompt_adapter_request)
        else:
            raise ValueError(
                "Either SamplingParams or PoolingParams must be provided.")

        # Add the sequence group to the scheduler with least unfinished seqs.
        costs = [
            scheduler.get_num_unfinished_seq_groups()
            for scheduler in self.scheduler
        ]
        min_cost_scheduler = self.scheduler[costs.index(min(costs))]
        min_cost_scheduler.add_seq_group(seq_group)

    def stop_remote_worker_execution_loop(self) -> None:
        self.model_executor.stop_remote_worker_execution_loop()

    def process_model_inputs(
        self,
        request_id: str,
        inputs: PromptInputs,
        lora_request: Optional[LoRARequest] = None,
        prompt_adapter_request: Optional[PromptAdapterRequest] = None,
    ) -> LLMInputs:
        if isinstance(inputs, str):
            inputs = {"prompt": inputs}

        if "prompt_token_ids" not in inputs:
            tokenizer = self.get_tokenizer_group("prompts must be None if "
                                                 "skip_tokenizer_init is True")

            prompt_token_ids = tokenizer.encode(request_id=request_id,
                                                prompt=inputs["prompt"],
                                                lora_request=lora_request)
        else:
            prompt_token_ids = inputs["prompt_token_ids"]

        if prompt_adapter_request:
            prompt_token_ids = \
                [0] * prompt_adapter_request.prompt_adapter_num_virtual_tokens\
                         + prompt_token_ids

        llm_inputs = LLMInputs(prompt_token_ids=prompt_token_ids,
                               prompt=inputs.get("prompt"),
                               multi_modal_data=inputs.get("multi_modal_data"))

        return self.input_processor(llm_inputs)

    def add_request(
        self,
        request_id: str,
        inputs: PromptInputs,
        params: Union[SamplingParams, PoolingParams],
        arrival_time: Optional[float] = None,
        lora_request: Optional[LoRARequest] = None,
<<<<<<< HEAD
        trace_headers: Optional[Mapping[str, str]] = None,
=======
        trace_headers: Optional[Dict[str, str]] = None,
        prompt_adapter_request: Optional[PromptAdapterRequest] = None,
>>>>>>> e2fbaee7
    ) -> None:
        """Add a request to the engine's request pool.

        The request is added to the request pool and will be processed by the
        scheduler as `engine.step()` is called. The exact scheduling policy is
        determined by the scheduler.

        Args:
            request_id: The unique ID of the request.
            inputs: The inputs to the LLM. See
                :class:`~vllm.inputs.PromptInputs`
                for more details about the format of each input.
            params: Parameters for sampling or pooling.
                :class:`~vllm.SamplingParams` for text generation.
                :class:`~vllm.PoolingParams` for pooling.
            arrival_time: The arrival time of the request. If None, we use
                the current monotonic time.
            trace_headers: OpenTelemetry trace headers.

        Details:
            - Set arrival_time to the current time if it is None.
            - Set prompt_token_ids to the encoded prompt if it is None.
            - Create `best_of` number of :class:`~vllm.Sequence` objects.
            - Create a :class:`~vllm.SequenceGroup` object
              from the list of :class:`~vllm.Sequence`.
            - Add the :class:`~vllm.SequenceGroup` object to the scheduler.

        Example:
            >>> # initialize engine
            >>> engine = LLMEngine.from_engine_args(engine_args)
            >>> # set request arguments
            >>> example_prompt = "Who is the president of the United States?"
            >>> sampling_params = SamplingParams(temperature=0.0)
            >>> request_id = 0
            >>>
            >>> # add the request to the engine
            >>> engine.add_request(
            >>>    str(request_id),
            >>>    example_prompt,
            >>>    SamplingParams(temperature=0.0))
            >>> # continue the request processing
            >>> ...
        """
        if lora_request is not None and not self.lora_config:
            raise ValueError(f"Got lora_request {lora_request} but LoRA is "
                             "not enabled!")
        if arrival_time is None:
            arrival_time = time.time()

        processed_inputs = self.process_model_inputs(
            request_id=request_id,
            inputs=inputs,
            lora_request=lora_request,
            prompt_adapter_request=prompt_adapter_request)

        self._add_processed_request(
            request_id=request_id,
            processed_inputs=processed_inputs,
            params=params,
            arrival_time=arrival_time,
            lora_request=lora_request,
            prompt_adapter_request=prompt_adapter_request,
            trace_headers=trace_headers,
        )

    def _create_sequence_group_with_sampling(
        self,
        request_id: str,
        seq: Sequence,
        sampling_params: SamplingParams,
        arrival_time: float,
        lora_request: Optional[LoRARequest],
<<<<<<< HEAD
        trace_headers: Optional[Mapping[str, str]] = None,
=======
        trace_headers: Optional[Dict[str, str]] = None,
        prompt_adapter_request: Optional[PromptAdapterRequest] = None,
>>>>>>> e2fbaee7
    ) -> SequenceGroup:
        """Creates a SequenceGroup with SamplingParams."""
        max_logprobs = self.get_model_config().max_logprobs
        if (sampling_params.logprobs
                and sampling_params.logprobs > max_logprobs) or (
                    sampling_params.prompt_logprobs
                    and sampling_params.prompt_logprobs > max_logprobs):
            raise ValueError(f"Cannot request more than "
                             f"{max_logprobs} logprobs.")

        # Defensive copy of SamplingParams, which are used by the sampler,
        # this doesn't deep-copy LogitsProcessor objects
        sampling_params = sampling_params.clone()

        sampling_params.update_from_generation_config(
            self.generation_config_fields, seq.eos_token_id)

        # Create the sequence group.
        seq_group = SequenceGroup(
            request_id=request_id,
            seqs=[seq],
            arrival_time=arrival_time,
            sampling_params=sampling_params,
            lora_request=lora_request,
            trace_headers=trace_headers,
            prompt_adapter_request=prompt_adapter_request)

        return seq_group

    def _create_sequence_group_with_pooling(
        self,
        request_id: str,
        seq: Sequence,
        pooling_params: PoolingParams,
        arrival_time: float,
        lora_request: Optional[LoRARequest],
        prompt_adapter_request: Optional[PromptAdapterRequest],
    ) -> SequenceGroup:
        """Creates a SequenceGroup with PoolingParams."""
        # Defensive copy of PoolingParams, which are used by the pooler
        pooling_params = pooling_params.clone()
        # Create the sequence group.
        seq_group = SequenceGroup(
            request_id=request_id,
            seqs=[seq],
            arrival_time=arrival_time,
            lora_request=lora_request,
            pooling_params=pooling_params,
            prompt_adapter_request=prompt_adapter_request)
        return seq_group

    def abort_request(self, request_id: Union[str, Iterable[str]]) -> None:
        """Aborts a request(s) with the given ID.

        Args:
            request_id: The ID(s) of the request to abort.

        Details:
            - Refer to the
              :meth:`~vllm.core.scheduler.Scheduler.abort_seq_group`
              from class :class:`~vllm.core.scheduler.Scheduler`.

        Example:
            >>> # initialize engine and add a request with request_id
            >>> request_id = str(0)
            >>> # abort the request
            >>> engine.abort_request(request_id)
        """
        for scheduler in self.scheduler:
            scheduler.abort_seq_group(request_id)

    def get_model_config(self) -> ModelConfig:
        """Gets the model configuration."""
        return self.model_config

    def get_decoding_config(self) -> DecodingConfig:
        """Gets the decoding configuration."""
        return self.decoding_config

    def get_num_unfinished_requests(self) -> int:
        """Gets the number of unfinished requests."""
        return sum(scheduler.get_num_unfinished_seq_groups()
                   for scheduler in self.scheduler)

    def has_unfinished_requests(self) -> bool:
        """Returns True if there are unfinished requests."""
        return any(scheduler.has_unfinished_seqs()
                   for scheduler in self.scheduler)

    def has_unfinished_requests_for_virtual_engine(
            self, virtual_engine: int) -> bool:
        """
        Returns True if there are unfinished requests for the virtual engine.
        """
        return self.scheduler[virtual_engine].has_unfinished_seqs()

    def _process_sequence_group_outputs(
        self,
        seq_group: SequenceGroup,
        outputs: List[EmbeddingSequenceGroupOutput],
    ) -> None:
        seq_group.embeddings = outputs[0].embeddings

        for seq in seq_group.get_seqs():
            seq.status = SequenceStatus.FINISHED_STOPPED

        return

    def _process_model_outputs(
        self,
        output: GenericSequence[Union[SamplerOutput, PoolerOutput]],
        scheduled_seq_groups: List[ScheduledSequenceGroup],
        ignored_seq_groups: List[SequenceGroup],
        seq_group_metadata_list: List[SequenceGroupMetadata],
    ) -> List[Union[RequestOutput, EmbeddingRequestOutput]]:
        """Apply the model output to the sequences in the scheduled seq groups.

        Returns RequestOutputs that can be returned to the client.
        """

        now = time.time()

        # Organize outputs by [sequence group][step] instead of
        # [step][sequence group].
        output_by_sequence_group = create_output_by_sequence_group(
            output, num_seq_groups=len(scheduled_seq_groups))

        # Update the scheduled sequence groups with the model outputs.
        for scheduled_seq_group, outputs, seq_group_meta in zip(
                scheduled_seq_groups, output_by_sequence_group,
                seq_group_metadata_list):
            seq_group = scheduled_seq_group.seq_group
            seq_group.update_num_computed_tokens(
                scheduled_seq_group.token_chunk_size)
            if self.model_config.embedding_mode:
                self._process_sequence_group_outputs(seq_group, outputs)
                continue

            self.output_processor.process_prompt_logprob(seq_group, outputs)
            if seq_group_meta.do_sample:
                self.output_processor.process_outputs(seq_group, outputs)

        # Free the finished sequence groups.
        for scheduler in self.scheduler:
            scheduler.free_finished_seq_groups()

        # Create the outputs.
        request_outputs: List[Union[RequestOutput,
                                    EmbeddingRequestOutput]] = []
        for scheduled_seq_group in scheduled_seq_groups:
            seq_group = scheduled_seq_group.seq_group
            seq_group.maybe_set_first_token_time(now)
            request_output = RequestOutputFactory.create(seq_group)
            request_outputs.append(request_output)
        for seq_group in ignored_seq_groups:
            request_output = RequestOutputFactory.create(seq_group)
            request_outputs.append(request_output)
        return request_outputs

    def step(self) -> List[Union[RequestOutput, EmbeddingRequestOutput]]:
        """Performs one decoding iteration and returns newly generated results.

        .. figure:: https://i.imgur.com/sv2HssD.png
            :alt: Overview of the step function
            :align: center

            Overview of the step function.

        Details:
            - Step 1: Schedules the sequences to be executed in the next
              iteration and the token blocks to be swapped in/out/copy.

                - Depending on the scheduling policy,
                  sequences may be `preempted/reordered`.
                - A Sequence Group (SG) refer to a group of sequences
                  that are generated from the same prompt.

            - Step 2: Calls the distributed executor to execute the model.
            - Step 3: Processes the model output. This mainly includes:

                - Decodes the relevant outputs.
                - Updates the scheduled sequence groups with model outputs
                  based on its `sampling parameters` (`use_beam_search` or not).
                - Frees the finished sequence groups.

            - Finally, it creates and returns the newly generated results.

        Example:
            >>> # Please see the example/ folder for more detailed examples.
            >>>
            >>> # initialize engine and request arguments
            >>> engine = LLMEngine.from_engine_args(engine_args)
            >>> example_inputs = [(0, "What is LLM?",
            >>>    SamplingParams(temperature=0.0))]
            >>>
            >>> # Start the engine with an event loop
            >>> while True:
            >>>     if example_inputs:
            >>>         req_id, prompt, sampling_params = example_inputs.pop(0)
            >>>         engine.add_request(str(req_id),prompt,sampling_params)
            >>>
            >>>     # continue the request processing
            >>>     request_outputs = engine.step()
            >>>     for request_output in request_outputs:
            >>>         if request_output.finished:
            >>>             # return or show the request output
            >>>
            >>>     if not (engine.has_unfinished_requests() or example_inputs):
            >>>         break
        """
        if self.parallel_config.pipeline_parallel_size > 1:
            raise NotImplementedError(
                "Pipeline parallelism is only supported through AsyncLLMEngine "
                "as performance will be severely degraded otherwise.")
        seq_group_metadata_list, scheduler_outputs = self.scheduler[
            0].schedule()

        if not scheduler_outputs.is_empty():
            finished_requests_ids = self.scheduler[
                0].get_and_reset_finished_requests_ids()
            execute_model_req = ExecuteModelRequest(
                seq_group_metadata_list=seq_group_metadata_list,
                blocks_to_swap_in=scheduler_outputs.blocks_to_swap_in,
                blocks_to_swap_out=scheduler_outputs.blocks_to_swap_out,
                blocks_to_copy=scheduler_outputs.blocks_to_copy,
                num_lookahead_slots=scheduler_outputs.num_lookahead_slots,
                running_queue_size=scheduler_outputs.running_queue_size,
                finished_requests_ids=finished_requests_ids)
            output = self.model_executor.execute_model(
                execute_model_req=execute_model_req)
        else:
            output = []

        request_outputs = self._process_model_outputs(
            output, scheduler_outputs.scheduled_seq_groups,
            scheduler_outputs.ignored_seq_groups, seq_group_metadata_list)

        # Log stats.
        self.do_log_stats(scheduler_outputs, output)

        # Tracing
        self.do_tracing(scheduler_outputs)

        if not self.has_unfinished_requests():
            # Stop the execute model loop in parallel workers until there are
            # more requests to process. This avoids waiting indefinitely in
            # torch.distributed ops which may otherwise timeout, and unblocks
            # the RPC thread in the workers so that they can process any other
            # queued control plane messages, such as add/remove lora adapters.
            self.model_executor.stop_remote_worker_execution_loop()

        return request_outputs

    def add_logger(self, logger_name: str, logger: StatLoggerBase) -> None:
        if logger_name in self.stat_loggers:
            raise KeyError(f"Logger with name {logger_name} already exists.")
        self.stat_loggers[logger_name] = logger

    def remove_logger(self, logger_name: str) -> None:
        if logger_name not in self.stat_loggers:
            raise KeyError(f"Logger with name {logger_name} does not exist.")
        del self.stat_loggers[logger_name]

    def do_log_stats(
            self,
            scheduler_outputs: Optional[SchedulerOutputs] = None,
            model_output: Optional[List[SamplerOutput]] = None) -> None:
        """Forced log when no requests active."""
        if self.log_stats:
            for logger in self.stat_loggers.values():
                logger.log(self._get_stats(scheduler_outputs, model_output))

    def _get_stats(
            self,
            scheduler_outputs: Optional[SchedulerOutputs],
            model_output: Optional[List[SamplerOutput]] = None) -> Stats:
        """Get Stats to be Logged to Prometheus.

        Args:
            scheduler_outputs: Optional, used to populate metrics related to
                the scheduled batch,
            model_output: Optional, used to emit speculative decoding metrics
                which are created by the workers.
        """
        now = time.time()

        # System State
        #   Scheduler State
        num_running_sys = sum(
            len(scheduler.running) for scheduler in self.scheduler)
        num_swapped_sys = sum(
            len(scheduler.swapped) for scheduler in self.scheduler)
        num_waiting_sys = sum(
            len(scheduler.waiting) for scheduler in self.scheduler)

        # KV Cache Usage in %
        num_total_gpu = self.cache_config.num_gpu_blocks
        gpu_cache_usage_sys = 0.
        if num_total_gpu is not None:
            num_free_gpu = sum(
                scheduler.block_manager.get_num_free_gpu_blocks()
                for scheduler in self.scheduler)
            gpu_cache_usage_sys = 1.0 - (num_free_gpu / num_total_gpu)

        num_total_cpu = self.cache_config.num_cpu_blocks
        cpu_cache_usage_sys = 0.
        if num_total_cpu is not None and num_total_cpu > 0:
            num_free_cpu = sum(
                scheduler.block_manager.get_num_free_cpu_blocks()
                for scheduler in self.scheduler)
            cpu_cache_usage_sys = 1.0 - (num_free_cpu / num_total_cpu)

        # Iteration stats
        num_prompt_tokens_iter = 0
        num_generation_tokens_iter = 0
        time_to_first_tokens_iter: List[float] = []
        time_per_output_tokens_iter: List[float] = []
        num_preemption_iter = (0 if scheduler_outputs is None else
                               scheduler_outputs.preempted)

        # Request stats
        #   Latency
        time_e2e_requests: List[float] = []
        #   Metadata
        num_prompt_tokens_requests: List[int] = []
        num_generation_tokens_requests: List[int] = []
        best_of_requests: List[int] = []
        n_requests: List[int] = []
        finished_reason_requests: List[str] = []

        # NOTE: This loop assumes prefill seq_groups are before
        # decode seq_groups in scheduled_seq_groups.
        if scheduler_outputs is not None:
            num_generation_tokens_from_prefill_groups = 0.
            # NOTE: if scheduler_outputs.num_prefill_groups > 0 and
            # the len of scheduler_outputs.scheduled_seq_groups is !=
            # scheduler_outputs.num_prefill_groups, this means that
            # chunked prefills have been detected.

            for idx, scheduled_seq_group in enumerate(
                    scheduler_outputs.scheduled_seq_groups):
                group_was_prefill = idx < scheduler_outputs.num_prefill_groups
                seq_group = scheduled_seq_group.seq_group

                # NOTE: a seq_group that completed all of its prefill tokens
                # in the last iteration will have seq_group.is_prefill() = False
                # with group_was_prefill = True
                if group_was_prefill:
                    # Number of prompt tokens.
                    num_prompt_tokens_iter += (
                        scheduled_seq_group.token_chunk_size)

                    # If the seq_group just finished the prefill state
                    # get TTFT.
                    if not seq_group.is_prefill():
                        latency = seq_group.get_last_latency(now)
                        time_to_first_tokens_iter.append(latency)

                        # One generation token per finished prefill.
                        num_generation_tokens_from_prefill_groups += (
                            seq_group.num_seqs())
                else:
                    # TPOTs.
                    latency = seq_group.get_last_latency(now)
                    time_per_output_tokens_iter.append(latency)

                # Because of chunked prefill, we can have a single sequence
                # group that does multiple prompt_runs. To prevent logging
                # the same metadata more than once per request, we standardize
                # on logging request level information for finished requests,
                # which can only happen once.
                if seq_group.is_finished():
                    # Latency timings
                    time_e2e_requests.append(now -
                                             seq_group.metrics.arrival_time)

                    # Metadata
                    num_prompt_tokens_requests.append(
                        len(seq_group.prompt_token_ids))
                    num_generation_tokens_requests.extend([
                        seq.get_output_len()
                        for seq in seq_group.get_finished_seqs()
                    ])
                    if seq_group.sampling_params is not None:
                        best_of_requests.append(
                            seq_group.sampling_params.best_of)
                        n_requests.append(seq_group.sampling_params.n)
                    finished_reason_requests.extend([
                        SequenceStatus.get_finished_reason(seq.status)
                        for seq in seq_group.get_finished_seqs()
                    ])

            # Number of generation tokens.
            #   num_batched_tokens equals the number of prompt_tokens plus the
            #   number of decode_tokens in a single iteration. So,
            #   num_generation_tokens = num_batched_tokens - num_prompt_tokens
            #   + num_generation_tokens_from_prefill_groups (since we generate
            #   one token on prefills on iters where the prefill finishes).
            num_generation_tokens_iter = (
                scheduler_outputs.num_batched_tokens - num_prompt_tokens_iter +
                num_generation_tokens_from_prefill_groups)

        # Spec decode, if enabled, emits specialized metrics from the worker in
        # sampler output.
        if model_output and (model_output[0].spec_decode_worker_metrics
                             is not None):
            spec_decode_metrics = model_output[0].spec_decode_worker_metrics
        else:
            spec_decode_metrics = None

        return Stats(
            now=now,
            # System stats
            #   Scheduler State
            num_running_sys=num_running_sys,
            num_swapped_sys=num_swapped_sys,
            num_waiting_sys=num_waiting_sys,
            #   KV Cache Usage in %
            gpu_cache_usage_sys=gpu_cache_usage_sys,
            cpu_cache_usage_sys=cpu_cache_usage_sys,

            # Iteration stats
            num_prompt_tokens_iter=num_prompt_tokens_iter,
            num_generation_tokens_iter=num_generation_tokens_iter,
            time_to_first_tokens_iter=time_to_first_tokens_iter,
            time_per_output_tokens_iter=time_per_output_tokens_iter,
            spec_decode_metrics=spec_decode_metrics,
            num_preemption_iter=num_preemption_iter,

            # Request stats
            #   Latency
            time_e2e_requests=time_e2e_requests,
            #   Metadata
            num_prompt_tokens_requests=num_prompt_tokens_requests,
            num_generation_tokens_requests=num_generation_tokens_requests,
            best_of_requests=best_of_requests,
            n_requests=n_requests,
            finished_reason_requests=finished_reason_requests,
        )

    def add_lora(self, lora_request: LoRARequest) -> bool:
        return self.model_executor.add_lora(lora_request)

    def remove_lora(self, lora_id: int) -> bool:
        return self.model_executor.remove_lora(lora_id)

    def list_loras(self) -> Set[int]:
        return self.model_executor.list_loras()

    def pin_lora(self, lora_id: int) -> bool:
        return self.model_executor.pin_lora(lora_id)

    def add_prompt_adapter(
            self, prompt_adapter_request: PromptAdapterRequest) -> bool:
        return self.model_executor.add_prompt_adapter(prompt_adapter_request)

    def remove_prompt_adapter(self, prompt_adapter_id: int) -> bool:
        return self.model_executor.remove_prompt_adapter(prompt_adapter_id)

    def list_prompt_adapters(self) -> List[int]:
        return self.model_executor.list_prompt_adapters()

    def check_health(self) -> None:
        if self.tokenizer:
            self.tokenizer.check_health()
        self.model_executor.check_health()

    def is_tracing_enabled(self) -> bool:
        return self.tracer is not None

    def do_tracing(self, scheduler_outputs: SchedulerOutputs) -> None:
        if self.tracer is None:
            return

        for scheduled_seq_group in scheduler_outputs.scheduled_seq_groups:
            seq_group = scheduled_seq_group.seq_group
            if seq_group.is_finished():
                self.create_trace_span(seq_group)

    def create_trace_span(self, seq_group: SequenceGroup) -> None:
        if self.tracer is None or seq_group.sampling_params is None:
            return
        arrival_time_nano_seconds = int(seq_group.metrics.arrival_time * 1e9)

        trace_context = extract_trace_context(seq_group.trace_headers)

        with self.tracer.start_as_current_span(
                "llm_request",
                kind=SpanKind.SERVER,
                context=trace_context,
                start_time=arrival_time_nano_seconds) as seq_span:
            metrics = seq_group.metrics
            ttft = metrics.first_token_time - metrics.arrival_time
            e2e_time = metrics.finished_time - metrics.arrival_time
            # attribute names are based on
            # https://github.com/open-telemetry/semantic-conventions/blob/main/docs/gen-ai/llm-spans.md
            seq_span.set_attribute(SpanAttributes.LLM_RESPONSE_MODEL,
                                   self.model_config.model)
            seq_span.set_attribute(SpanAttributes.LLM_REQUEST_ID,
                                   seq_group.request_id)
            seq_span.set_attribute(SpanAttributes.LLM_REQUEST_TEMPERATURE,
                                   seq_group.sampling_params.temperature)
            seq_span.set_attribute(SpanAttributes.LLM_REQUEST_TOP_P,
                                   seq_group.sampling_params.top_p)
            seq_span.set_attribute(SpanAttributes.LLM_REQUEST_MAX_TOKENS,
                                   seq_group.sampling_params.max_tokens)
            seq_span.set_attribute(SpanAttributes.LLM_REQUEST_BEST_OF,
                                   seq_group.sampling_params.best_of)
            seq_span.set_attribute(SpanAttributes.LLM_REQUEST_N,
                                   seq_group.sampling_params.n)
            seq_span.set_attribute(SpanAttributes.LLM_USAGE_NUM_SEQUENCES,
                                   seq_group.num_seqs())
            seq_span.set_attribute(SpanAttributes.LLM_USAGE_PROMPT_TOKENS,
                                   len(seq_group.prompt_token_ids))
            seq_span.set_attribute(
                SpanAttributes.LLM_USAGE_COMPLETION_TOKENS,
                sum([
                    seq.get_output_len()
                    for seq in seq_group.get_finished_seqs()
                ]))
            seq_span.set_attribute(SpanAttributes.LLM_LATENCY_TIME_IN_QUEUE,
                                   metrics.time_in_queue)
            seq_span.set_attribute(
                SpanAttributes.LLM_LATENCY_TIME_TO_FIRST_TOKEN, ttft)
            seq_span.set_attribute(SpanAttributes.LLM_LATENCY_E2E, e2e_time)<|MERGE_RESOLUTION|>--- conflicted
+++ resolved
@@ -508,12 +508,8 @@
         params: Union[SamplingParams, PoolingParams],
         arrival_time: float,
         lora_request: Optional[LoRARequest],
-<<<<<<< HEAD
+        prompt_adapter_request: Optional[PromptAdapterRequest],
         trace_headers: Optional[Mapping[str, str]] = None,
-=======
-        prompt_adapter_request: Optional[PromptAdapterRequest],
-        trace_headers: Optional[Dict[str, str]] = None,
->>>>>>> e2fbaee7
     ) -> None:
         # Create the sequences.
         block_size = self.cache_config.block_size
@@ -594,12 +590,8 @@
         params: Union[SamplingParams, PoolingParams],
         arrival_time: Optional[float] = None,
         lora_request: Optional[LoRARequest] = None,
-<<<<<<< HEAD
         trace_headers: Optional[Mapping[str, str]] = None,
-=======
-        trace_headers: Optional[Dict[str, str]] = None,
         prompt_adapter_request: Optional[PromptAdapterRequest] = None,
->>>>>>> e2fbaee7
     ) -> None:
         """Add a request to the engine's request pool.
 
@@ -672,12 +664,8 @@
         sampling_params: SamplingParams,
         arrival_time: float,
         lora_request: Optional[LoRARequest],
-<<<<<<< HEAD
         trace_headers: Optional[Mapping[str, str]] = None,
-=======
-        trace_headers: Optional[Dict[str, str]] = None,
         prompt_adapter_request: Optional[PromptAdapterRequest] = None,
->>>>>>> e2fbaee7
     ) -> SequenceGroup:
         """Creates a SequenceGroup with SamplingParams."""
         max_logprobs = self.get_model_config().max_logprobs

--- conflicted
+++ resolved
@@ -7,11 +7,7 @@
 from typing import (TYPE_CHECKING, Any, Callable, ClassVar, Deque, Dict,
                     Iterable, List, Mapping, NamedTuple, Optional)
 from typing import Sequence as GenericSequence
-<<<<<<< HEAD
-from typing import Set, Tuple, Type, Union, overload
-=======
-from typing import Set, Type, Union, cast, overload
->>>>>>> 08075c34
+from typing import Set, Tuple, Type, Union, cast, overload
 
 import torch
 from typing_extensions import TypeVar
@@ -1912,10 +1908,6 @@
     def is_encoder_decoder_model(self):
         return self.input_preprocessor.is_encoder_decoder_model()
 
-<<<<<<< HEAD
-    def is_embedding_model(self):
-        return self.model_config.is_embedding_model
-
     def _support_prompt_embeds(self) -> Tuple[bool, str]:
         if self.speculative_config is not None:
             return False, "Speculative decoding does not support prompt_embeds."
@@ -1935,10 +1927,6 @@
             prompt_ids = inputs.get("prompt_token_ids")
             prompt_embeds = inputs.get("prompt_embeds")
 
-=======
-    def _validate_model_inputs(self, inputs: Union[DecoderOnlyInputs,
-                                                   EncoderDecoderInputs]):
->>>>>>> 08075c34
         if self.model_config.is_multimodal_model:
             # For encoder-decoder multimodal models, the max_prompt_len
             # restricts the decoder prompt length

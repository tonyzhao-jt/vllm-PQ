--- conflicted
+++ resolved
@@ -22,14 +22,8 @@
 from vllm.lora.request import LoRARequest
 from vllm.outputs import RequestOutput
 from vllm.sampling_params import SamplingParams
-<<<<<<< HEAD
 from vllm.sequence import (SamplerOutput, Sequence, SequenceGroup,
-                           SequenceGroupMetadata)
-=======
-from vllm.sequence import (MultiModalData, SamplerOutput, Sequence,
-                           SequenceGroup, SequenceGroupMetadata,
-                           SequenceStatus)
->>>>>>> 2e240c69
+                           SequenceGroupMetadata, SequenceStatus)
 from vllm.transformers_utils.detokenizer import Detokenizer
 from vllm.transformers_utils.tokenizer_group import (BaseTokenizerGroup,
                                                      get_tokenizer_group)

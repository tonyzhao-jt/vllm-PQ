import time
from contextlib import contextmanager
from typing import (TYPE_CHECKING, Any, ClassVar, Dict, Iterable, List,
                    Mapping, Optional)
from typing import Sequence as GenericSequence
from typing import Set, Tuple, Type, TypeVar, Union

from typing_extensions import assert_never

import vllm.envs as envs
from vllm.config import (CacheConfig, DecodingConfig, DeviceConfig,
                         EngineConfig, LoadConfig, LoRAConfig, ModelConfig,
                         MultiModalConfig, ObservabilityConfig, ParallelConfig,
                         PromptAdapterConfig, SchedulerConfig,
                         SpeculativeConfig)
from vllm.core.scheduler import (ScheduledSequenceGroup, Scheduler,
                                 SchedulerOutputs)
from vllm.engine.arg_utils import EngineArgs
from vllm.engine.metrics import (LoggingStatLogger, PrometheusStatLogger,
                                 StatLoggerBase, Stats)
from vllm.engine.output_processor.interfaces import (
    SequenceGroupOutputProcessor)
from vllm.engine.output_processor.stop_checker import StopChecker
from vllm.engine.output_processor.util import create_output_by_sequence_group
from vllm.executor.executor_base import ExecutorBase
from vllm.executor.ray_utils import initialize_ray_cluster
from vllm.inputs import (INPUT_REGISTRY, EncoderDecoderLLMInputs,
                         InputRegistry, LLMInputs, PromptInputs,
                         SingletonPromptInputs)
from vllm.inputs.parse import is_explicit_encoder_decoder_prompt
from vllm.logger import init_logger
from vllm.lora.request import LoRARequest
from vllm.multimodal import MultiModalDataDict
from vllm.outputs import (EmbeddingRequestOutput, RequestOutput,
                          RequestOutputFactory)
from vllm.pooling_params import PoolingParams
from vllm.prompt_adapter.request import PromptAdapterRequest
from vllm.sampling_params import SamplingParams
from vllm.sequence import (EmbeddingSequenceGroupOutput, ExecuteModelRequest,
                           PoolerOutput, SamplerOutput, Sequence,
                           SequenceGroup, SequenceGroupMetadata,
                           SequenceStatus)
from vllm.tracing import (SpanAttributes, SpanKind, extract_trace_context,
                          init_tracer)
from vllm.transformers_utils.config import try_get_generation_config
from vllm.transformers_utils.detokenizer import Detokenizer
from vllm.transformers_utils.tokenizer_group import (
    AnyTokenizer, BaseTokenizerGroup, init_tokenizer_from_configs)
from vllm.usage.usage_lib import (UsageContext, is_usage_stats_enabled,
                                  usage_message)
from vllm.utils import Counter
from vllm.version import __version__ as VLLM_VERSION

logger = init_logger(__name__)
_LOCAL_LOGGING_INTERVAL_SEC = 5


def _load_generation_config_dict(model_config: ModelConfig) -> Dict[str, Any]:
    config = try_get_generation_config(
        model_config.model,
        trust_remote_code=model_config.trust_remote_code,
        revision=model_config.revision,
    )

    if config is None:
        return {}

    return config.to_diff_dict()


_O = TypeVar("_O", RequestOutput, EmbeddingRequestOutput)

PromptComponents = Tuple[Optional[str], List[int],
                         Optional[MultiModalDataDict]]
DecoderPromptComponents = Tuple[Optional[str], Optional[List[int]],
                                Optional[MultiModalDataDict]]


class LLMEngine:
    """An LLM engine that receives requests and generates texts.

    This is the main class for the vLLM engine. It receives requests
    from clients and generates texts from the LLM. It includes a tokenizer, a
    language model (possibly distributed across multiple GPUs), and GPU memory
    space allocated for intermediate states (aka KV cache). This class utilizes
    iteration-level scheduling and efficient memory management to maximize the
    serving throughput.

    The :class:`~vllm.LLM` class wraps this class for offline batched inference
    and the :class:`AsyncLLMEngine` class wraps this class for online serving.

    The config arguments are derived from :class:`~vllm.EngineArgs`. (See
    :ref:`engine_args`)

    Args:
        model_config: The configuration related to the LLM model.
        cache_config: The configuration related to the KV cache memory
            management.
        parallel_config: The configuration related to distributed execution.
        scheduler_config: The configuration related to the request scheduler.
        device_config: The configuration related to the device.
        lora_config (Optional): The configuration related to serving multi-LoRA.
        multimodal_config (Optional): The configuration related to multimodal 
            models.
        speculative_config (Optional): The configuration related to speculative
            decoding.
        executor_class: The model executor class for managing distributed
            execution.
        prompt_adapter_config (Optional): The configuration related to serving 
            prompt adapters.
        log_stats: Whether to log statistics.
        usage_context: Specified entry point, used for usage info collection.
    """

    DO_VALIDATE_OUTPUT: ClassVar[bool] = False
    """A flag to toggle whether to validate the type of request output."""

    @classmethod
    @contextmanager
    def enable_output_validation(cls):
        cls.DO_VALIDATE_OUTPUT = True

        yield

        cls.DO_VALIDATE_OUTPUT = False

    @classmethod
    def validate_output(
        cls,
        output: object,
        output_type: Type[_O],
    ) -> _O:
        do_validate = cls.DO_VALIDATE_OUTPUT

        if ((TYPE_CHECKING or do_validate)
                and not isinstance(output, output_type)):
            raise TypeError(f"Expected output of type {output_type}, "
                            f"but found type {type(output)}")

        return output

    @classmethod
    def validate_outputs(
        cls,
        outputs: GenericSequence[object],
        output_type: Type[_O],
    ) -> List[_O]:
        do_validate = cls.DO_VALIDATE_OUTPUT

        outputs_: List[_O]
        if TYPE_CHECKING or do_validate:
            outputs_ = []
            for output in outputs:
                if not isinstance(output, output_type):
                    raise TypeError(f"Expected output of type {output_type}, "
                                    f"but found type {type(output)}")

                outputs_.append(output)
        else:
            outputs_ = outputs

        return outputs_

    tokenizer: Optional[BaseTokenizerGroup]

    def __init__(
        self,
        model_config: ModelConfig,
        cache_config: CacheConfig,
        parallel_config: ParallelConfig,
        scheduler_config: SchedulerConfig,
        device_config: DeviceConfig,
        load_config: LoadConfig,
        lora_config: Optional[LoRAConfig],
        multimodal_config: Optional[MultiModalConfig],
        speculative_config: Optional[SpeculativeConfig],
        decoding_config: Optional[DecodingConfig],
        observability_config: Optional[ObservabilityConfig],
        prompt_adapter_config: Optional[PromptAdapterConfig],
        executor_class: Type[ExecutorBase],
        log_stats: bool,
        usage_context: UsageContext = UsageContext.ENGINE_CONTEXT,
        stat_loggers: Optional[Dict[str, StatLoggerBase]] = None,
        input_registry: InputRegistry = INPUT_REGISTRY,
    ) -> None:
        logger.info(
            "Initializing an LLM engine (v%s) with config: "
            "model=%r, speculative_config=%r, tokenizer=%r, "
            "skip_tokenizer_init=%s, tokenizer_mode=%s, revision=%s, "
            "rope_scaling=%r, rope_theta=%r, tokenizer_revision=%s, "
            "trust_remote_code=%s, dtype=%s, max_seq_len=%d, "
            "download_dir=%r, load_format=%s, tensor_parallel_size=%d, "
            "pipeline_parallel_size=%d, "
            "disable_custom_all_reduce=%s, quantization=%s, "
            "enforce_eager=%s, kv_cache_dtype=%s, "
            "quantization_param_path=%s, device_config=%s, "
            "decoding_config=%r, observability_config=%r, "
            "seed=%d, served_model_name=%s, use_v2_block_manager=%s, "
            "enable_prefix_caching=%s)",
            VLLM_VERSION,
            model_config.model,
            speculative_config,
            model_config.tokenizer,
            model_config.skip_tokenizer_init,
            model_config.tokenizer_mode,
            model_config.revision,
            model_config.rope_scaling,
            model_config.rope_theta,
            model_config.tokenizer_revision,
            model_config.trust_remote_code,
            model_config.dtype,
            model_config.max_model_len,
            load_config.download_dir,
            load_config.load_format,
            parallel_config.tensor_parallel_size,
            parallel_config.pipeline_parallel_size,
            parallel_config.disable_custom_all_reduce,
            model_config.quantization,
            model_config.enforce_eager,
            cache_config.cache_dtype,
            model_config.quantization_param_path,
            device_config.device,
            decoding_config,
            observability_config,
            model_config.seed,
            model_config.served_model_name,
            scheduler_config.use_v2_block_manager,
            cache_config.enable_prefix_caching,
        )
        # TODO(woosuk): Print more configs in debug mode.

        from vllm.plugins import load_general_plugins
        load_general_plugins()

        self.model_config = model_config
        self.cache_config = cache_config
        self.lora_config = lora_config
        self.multimodal_config = multimodal_config
        self.parallel_config = parallel_config
        self.scheduler_config = scheduler_config
        self.device_config = device_config
        self.speculative_config = speculative_config
        self.load_config = load_config
        self.decoding_config = decoding_config or DecodingConfig()
        self.prompt_adapter_config = prompt_adapter_config
        self.observability_config = observability_config or ObservabilityConfig(
        )
        self.log_stats = log_stats

        if not self.model_config.skip_tokenizer_init:
            self.tokenizer = self._init_tokenizer()
            self.detokenizer = Detokenizer(self.tokenizer)
            tokenizer_group = self.get_tokenizer_group()
        else:
            self.tokenizer = None
            self.detokenizer = None
            tokenizer_group = None

        # Ensure that the function doesn't contain a reference to self,
        # to avoid engine GC issues
        def get_tokenizer_for_seq(sequence: Sequence) -> AnyTokenizer:
            assert tokenizer_group, ("tokenizer_group cannot be None, "
                                     "make sure skip_tokenizer_init is False")
            return tokenizer_group.get_lora_tokenizer(sequence.lora_request)

        self.seq_counter = Counter()
        self.generation_config_fields = _load_generation_config_dict(
            model_config)

        self.input_registry = input_registry
        self.input_processor = input_registry.create_input_processor(
            model_config)

        self.model_executor = executor_class(
            model_config=model_config,
            cache_config=cache_config,
            parallel_config=parallel_config,
            scheduler_config=scheduler_config,
            device_config=device_config,
            lora_config=lora_config,
            multimodal_config=multimodal_config,
            speculative_config=speculative_config,
            load_config=load_config,
            prompt_adapter_config=prompt_adapter_config,
            observability_config=self.observability_config,
        )

        if not self.model_config.embedding_mode:
            self._initialize_kv_caches()

        # If usage stat is enabled, collect relevant info.
        if is_usage_stats_enabled():
            from vllm.model_executor.model_loader import (
                get_architecture_class_name)
            usage_message.report_usage(
                get_architecture_class_name(model_config),
                usage_context,
                extra_kvs={
                    # Common configuration
                    "dtype":
                    str(model_config.dtype),
                    "tensor_parallel_size":
                    parallel_config.tensor_parallel_size,
                    "block_size":
                    cache_config.block_size,
                    "gpu_memory_utilization":
                    cache_config.gpu_memory_utilization,

                    # Quantization
                    "quantization":
                    model_config.quantization,
                    "kv_cache_dtype":
                    str(cache_config.cache_dtype),

                    # Feature flags
                    "enable_lora":
                    bool(lora_config),
                    "enable_prompt_adapter":
                    bool(prompt_adapter_config),
                    "enable_prefix_caching":
                    cache_config.enable_prefix_caching,
                    "enforce_eager":
                    model_config.enforce_eager,
                    "disable_custom_all_reduce":
                    parallel_config.disable_custom_all_reduce,
                })

        if self.tokenizer:
            # Ping the tokenizer to ensure liveness if it runs in a
            # different process.
            self.tokenizer.ping()

        # Create the scheduler.
        # NOTE: the cache_config here have been updated with the numbers of
        # GPU and CPU blocks, which are profiled in the distributed executor.
        self.scheduler = [
            Scheduler(scheduler_config, cache_config, lora_config,
                      parallel_config.pipeline_parallel_size)
            for _ in range(parallel_config.pipeline_parallel_size)
        ]

        # Metric Logging.
        if self.log_stats:
            if stat_loggers is not None:
                self.stat_loggers = stat_loggers
            else:
                self.stat_loggers = {
                    "logging":
                    LoggingStatLogger(
                        local_interval=_LOCAL_LOGGING_INTERVAL_SEC),
                    "prometheus":
                    PrometheusStatLogger(
                        local_interval=_LOCAL_LOGGING_INTERVAL_SEC,
                        labels=dict(model_name=model_config.served_model_name),
                        max_model_len=self.model_config.max_model_len),
                }
                self.stat_loggers["prometheus"].info("cache_config",
                                                     self.cache_config)

        self.tracer = None
        if self.observability_config.otlp_traces_endpoint:
            self.tracer = init_tracer(
                "vllm.llm_engine",
                self.observability_config.otlp_traces_endpoint)

        # Create sequence output processor, e.g. for beam search or
        # speculative decoding.
        self.output_processor = (
            SequenceGroupOutputProcessor.create_output_processor(
                self.scheduler_config,
                self.detokenizer,
                self.scheduler,
                self.seq_counter,
                get_tokenizer_for_seq,
                stop_checker=StopChecker(
                    self.scheduler_config.max_model_len,
                    get_tokenizer_for_seq,
                ),
            ))

    def _initialize_kv_caches(self) -> None:
        """Initialize the KV cache in the worker(s).

        The workers will determine the number of blocks in both the GPU cache
        and the swap CPU cache.
        """
        num_gpu_blocks, num_cpu_blocks = (
            self.model_executor.determine_num_available_blocks())

        if self.cache_config.num_gpu_blocks_override is not None:
            num_gpu_blocks_override = self.cache_config.num_gpu_blocks_override
            logger.info(
                "Overriding num_gpu_blocks=%d with "
                "num_gpu_blocks_override=%d", num_gpu_blocks,
                num_gpu_blocks_override)
            num_gpu_blocks = num_gpu_blocks_override

        self.cache_config.num_gpu_blocks = num_gpu_blocks
        self.cache_config.num_cpu_blocks = num_cpu_blocks

        self.model_executor.initialize_cache(num_gpu_blocks, num_cpu_blocks)

    @classmethod
    def _get_executor_cls(cls,
                          engine_config: EngineConfig) -> Type[ExecutorBase]:
        distributed_executor_backend = (
            engine_config.parallel_config.distributed_executor_backend)
        # Initialize the cluster and specify the executor class.
        if isinstance(distributed_executor_backend, type):
            if not issubclass(distributed_executor_backend, ExecutorBase):
                raise TypeError(
                    "distributed_executor_backend must be a subclass of "
                    f"ExecutorBase. Got {distributed_executor_backend}.")
            if distributed_executor_backend.uses_ray:  # type: ignore
                initialize_ray_cluster(engine_config.parallel_config)
            executor_class = distributed_executor_backend
        elif engine_config.device_config.device_type == "neuron":
            from vllm.executor.neuron_executor import NeuronExecutor
            executor_class = NeuronExecutor
        elif engine_config.device_config.device_type == "tpu":
            if distributed_executor_backend == "ray":
                initialize_ray_cluster(engine_config.parallel_config)
                from vllm.executor.ray_tpu_executor import RayTPUExecutor
                executor_class = RayTPUExecutor
            else:
                assert distributed_executor_backend is None
                from vllm.executor.tpu_executor import TPUExecutor
                executor_class = TPUExecutor
        elif engine_config.device_config.device_type == "cpu":
            from vllm.executor.cpu_executor import CPUExecutor
            executor_class = CPUExecutor
        elif engine_config.device_config.device_type == "openvino":
            from vllm.executor.openvino_executor import OpenVINOExecutor
            executor_class = OpenVINOExecutor
        elif engine_config.device_config.device_type == "xpu":
            if distributed_executor_backend == "ray":
                initialize_ray_cluster(engine_config.parallel_config)
                from vllm.executor.ray_xpu_executor import RayXPUExecutor
                executor_class = RayXPUExecutor
            else:
                from vllm.executor.xpu_executor import XPUExecutor
                executor_class = XPUExecutor
        elif distributed_executor_backend == "ray":
            initialize_ray_cluster(engine_config.parallel_config)
            from vllm.executor.ray_gpu_executor import RayGPUExecutor
            executor_class = RayGPUExecutor
        elif distributed_executor_backend == "mp":
            from vllm.executor.multiproc_gpu_executor import (
                MultiprocessingGPUExecutor)
            assert not envs.VLLM_USE_RAY_SPMD_WORKER, (
                "multiprocessing distributed executor backend does not "
                "support VLLM_USE_RAY_SPMD_WORKER=1")
            executor_class = MultiprocessingGPUExecutor
        else:
            from vllm.executor.gpu_executor import GPUExecutor
            executor_class = GPUExecutor
        return executor_class

    @classmethod
    def from_engine_args(
        cls,
        engine_args: EngineArgs,
        usage_context: UsageContext = UsageContext.ENGINE_CONTEXT,
        stat_loggers: Optional[Dict[str, StatLoggerBase]] = None,
    ) -> "LLMEngine":
        """Creates an LLM engine from the engine arguments."""
        # Create the engine configs.
        engine_config = engine_args.create_engine_config()
        executor_class = cls._get_executor_cls(engine_config)
        # Create the LLM engine.
        engine = cls(
            **engine_config.to_dict(),
            executor_class=executor_class,
            log_stats=not engine_args.disable_log_stats,
            usage_context=usage_context,
            stat_loggers=stat_loggers,
        )

        return engine

    def __reduce__(self):
        # This is to ensure that the LLMEngine is not referenced in
        # the closure used to initialize Ray worker actors
        raise RuntimeError("LLMEngine should not be pickled!")

    def __del__(self):
        # Shutdown model executor when engine is garbage collected
        # Use getattr since __init__ can fail before the field is set
        if model_executor := getattr(self, "model_executor", None):
            model_executor.shutdown()

    MISSING_TOKENIZER_GROUP_MSG = ("Unable to get tokenizer because "
                                   "skip_tokenizer_init is True")

    def get_tokenizer_group(
            self,
            fail_msg: str = MISSING_TOKENIZER_GROUP_MSG) -> BaseTokenizerGroup:
        if self.tokenizer is None:
            raise ValueError(fail_msg)

        return self.tokenizer

    def get_tokenizer(
        self,
        lora_request: Optional[LoRARequest] = None,
    ) -> AnyTokenizer:
        return self.get_tokenizer_group().get_lora_tokenizer(lora_request)

    def _init_tokenizer(self) -> BaseTokenizerGroup:
        return init_tokenizer_from_configs(
            model_config=self.model_config,
            scheduler_config=self.scheduler_config,
            parallel_config=self.parallel_config,
            enable_lora=bool(self.lora_config))

    def _verify_args(self) -> None:
        self.model_config.verify_with_parallel_config(self.parallel_config)
        self.cache_config.verify_with_parallel_config(self.parallel_config)
        if self.lora_config:
            self.lora_config.verify_with_model_config(self.model_config)
            self.lora_config.verify_with_scheduler_config(
                self.scheduler_config)
        if self.prompt_adapter_config:
            self.prompt_adapter_config.verify_with_model_config(
                self.model_config)

    def _get_bos_token_id(self,
                          lora_request: Optional[LoRARequest] = None
                          ) -> Optional[int]:
        if self.tokenizer is None:
            logger.warning("Using None for BOS token id because tokenizer "
                           "is not initialized")
            return None

        return self.tokenizer.get_lora_tokenizer(lora_request).bos_token_id

    def _get_eos_token_id(self,
                          lora_request: Optional[LoRARequest] = None
                          ) -> Optional[int]:
        if self.tokenizer is None:
            logger.warning("Using None for EOS token id because tokenizer "
                           "is not initialized")
            return None

        return self.tokenizer.get_lora_tokenizer(lora_request).eos_token_id

    def _get_decoder_start_token_id(self) -> Optional[int]:
        '''
        Obtain the decoder start token id employed by an encoder/decoder
        model. Returns None for non-encoder/decoder models or if the
        model config is unavailable.
        '''

        if not self.is_encoder_decoder_model():
            logger.warning("Using None for decoder start token id because "
                           "this is not an encoder/decoder model.")
            return None

        if (self.model_config is None or self.model_config.hf_config is None):
            logger.warning("Using None for decoder start token id because "
                           "model config is not available.")
            return None

        dec_start_token_id = getattr(self.model_config.hf_config,
                                     'decoder_start_token_id', None)
        if dec_start_token_id is None:
            logger.warning("Falling back on <BOS> for decoder start token id "
                           "because decoder start token id is not available.")
            dec_start_token_id = self._get_bos_token_id()

        return dec_start_token_id

    def _add_processed_request(
        self,
        request_id: str,
        processed_inputs: Union[LLMInputs, EncoderDecoderLLMInputs],
        params: Union[SamplingParams, PoolingParams],
        arrival_time: float,
        lora_request: Optional[LoRARequest],
        prompt_adapter_request: Optional[PromptAdapterRequest],
        trace_headers: Optional[Mapping[str, str]] = None,
    ) -> None:
        # Create the sequences.
        block_size = self.cache_config.block_size
        seq_id = next(self.seq_counter)
        eos_token_id = self._get_eos_token_id(lora_request)

        seq = Sequence(seq_id, processed_inputs, block_size, eos_token_id,
                       lora_request, prompt_adapter_request)

        encoder_seq = None
        if 'encoder_prompt_token_ids' in processed_inputs:
            encoder_seq = Sequence(seq_id,
                                   processed_inputs,
                                   block_size,
                                   eos_token_id,
                                   lora_request,
                                   prompt_adapter_request,
                                   from_decoder_prompt=False)

        # Create a SequenceGroup based on SamplingParams or PoolingParams
        if isinstance(params, SamplingParams):
            seq_group = self._create_sequence_group_with_sampling(
                request_id,
                seq,
                params,
                arrival_time=arrival_time,
                lora_request=lora_request,
                trace_headers=trace_headers,
                prompt_adapter_request=prompt_adapter_request,
                encoder_seq=encoder_seq)
        elif isinstance(params, PoolingParams):
            seq_group = self._create_sequence_group_with_pooling(
                request_id,
                seq,
                params,
                arrival_time=arrival_time,
                lora_request=lora_request,
                prompt_adapter_request=prompt_adapter_request,
                encoder_seq=encoder_seq)
        else:
            raise ValueError(
                "Either SamplingParams or PoolingParams must be provided.")

        # Add the sequence group to the scheduler with least unfinished seqs.
        costs = [
            scheduler.get_num_unfinished_seq_groups()
            for scheduler in self.scheduler
        ]
        min_cost_scheduler = self.scheduler[costs.index(min(costs))]
        min_cost_scheduler.add_seq_group(seq_group)

    def stop_remote_worker_execution_loop(self) -> None:
        self.model_executor.stop_remote_worker_execution_loop()

    _LLMInputComponentsType = Tuple[str, List[int]]

    def _prepare_decoder_input_ids_for_generation(
        self,
        decoder_input_ids: Optional[List[int]],
    ) -> List[int]:
        """
        Prepares `decoder_input_ids` for generation with encoder-decoder models.

        Based on

        https://github.com/huggingface/transformers/blob/
        4037a2b5b1278736e566aec12e169100275545ea/
        src/transformers/generation/utils.py

        specifically GenerationMixin._prepare_decoder_input_ids_for_generation()

        Arguments:

        * decoder_input_ids: input token ids to preprocess

        Returns:

        * Processed token list
        """

        decoder_start_token_id = self._get_decoder_start_token_id()
        assert decoder_start_token_id is not None

        if decoder_input_ids is None:
            # no decoder prompt input ->
            # use decoder_start_token_id as decoder_input_ids
            decoder_input_ids = self._get_default_enc_dec_decoder_prompt()

        if (len(decoder_input_ids) == 0
                or decoder_input_ids[0] != decoder_start_token_id):
            decoder_input_ids = [decoder_start_token_id] + decoder_input_ids

        return decoder_input_ids

    def _tokenize_prompt(
        self,
        prompt: str,
        request_id: str,
        lora_request: Optional[LoRARequest],
    ) -> List[int]:
        '''
        Wrapper around application of the model's tokenizer.

        Arguments:

        * prompt
        * request_id
        * lora_request

        Returns:

        * prompt token ids
        '''

        tokenizer = self.get_tokenizer_group("prompts must be None if "
                                             "skip_tokenizer_init is True")

        return tokenizer.encode(request_id=request_id,
                                prompt=prompt,
                                lora_request=lora_request)

    def _extract_prompt_components(
        self,
        inputs: SingletonPromptInputs,
        request_id: str,
        lora_request: Optional[LoRARequest] = None,
    ) -> PromptComponents:
        '''
        Extract the components of any single encoder or decoder input prompt.

        Arguments:

        * request_id
        * inputs: single encoder or decoder input prompt
        * lora_request: this is only valid for decoder prompts

        Returns:

        * prompt
        * prompt_token_ids
        * multi_modal_data
        '''

        if isinstance(inputs, str):
            prompt = inputs
            prompt_token_ids = self._tokenize_prompt(
                prompt,
                request_id=request_id,
                lora_request=lora_request,
            )
            multi_modal_data = None
        elif isinstance(inputs, dict):
            if "prompt_token_ids" in inputs:
                prompt = None
                prompt_token_ids = inputs["prompt_token_ids"]
            else:
                # NOTE: This extra assignment is required to pass mypy
                prompt = parsed_prompt = inputs["prompt"]
                prompt_token_ids = self._tokenize_prompt(
                    parsed_prompt,
                    request_id=request_id,
                    lora_request=lora_request,
                )

            multi_modal_data = inputs.get("multi_modal_data")
        else:
            assert_never(inputs)

        return prompt, prompt_token_ids, multi_modal_data

    def _apply_prompt_adapter(
        self,
        prompt_token_ids: List[int],
        prompt_adapter_request: Optional[PromptAdapterRequest],
    ) -> List[int]:
        if prompt_adapter_request:
            prompt_token_ids = (
                [0] * prompt_adapter_request.prompt_adapter_num_virtual_tokens
                + prompt_token_ids)

        return prompt_token_ids

    def _get_default_enc_dec_decoder_prompt(self) -> List[int]:
        '''
        Specifically for encoder/decoder models:
        generate a default decoder prompt for when
        the user specifies only the encoder prompt.

        Encoder/decoder models utilize the decoder
        prompt in different ways; as new models are
        added, it is intended that this function
        will be extended to produce differing
        default decoder prompts, depending on the
        model variety.

        Absent a special case, the default behavior
        of this method is to mirror the behavior of
        the HuggingFace (HF) GenerationMixin for a None
        decoder prompt, which is to employ a logit processor
        setting to force the first decoded token to be <BOS>.
        Here, this behavior is approximated by having the
        "default" decoder prompt be <BOS>.

        However, it is possible that in the future
        other models may have different or more 
        complex logic for the default decoder prompt.
        This motivates having a special helper method
        for default decoder prompts.

        Returns:

        * prompt_token_ids
        '''

        bos_token_id = self._get_bos_token_id()
        assert bos_token_id is not None
        return [bos_token_id]

    def _build_enc_dec_llm_inputs(
        self,
        encoder_comps: PromptComponents,
        decoder_comps: DecoderPromptComponents,
    ) -> EncoderDecoderLLMInputs:
        encoder_prompt, encoder_prompt_ids, encoder_mm_data = encoder_comps
        decoder_prompt, decoder_prompt_ids, decoder_mm_data = decoder_comps

        if encoder_mm_data is not None or decoder_mm_data is not None:
            raise ValueError("Multi-modal encoder-decoder models are "
                             "not supported yet")

        decoder_prompt_ids = (
            self._prepare_decoder_input_ids_for_generation(decoder_prompt_ids))

        return EncoderDecoderLLMInputs(
            prompt_token_ids=decoder_prompt_ids,
            prompt=decoder_prompt,
            encoder_prompt_token_ids=encoder_prompt_ids,
            encoder_prompt=encoder_prompt,
        )

    def _process_encoder_decoder_prompt(
        self,
        inputs: PromptInputs,
        request_id: str,
    ) -> EncoderDecoderLLMInputs:
        '''
        For encoder/decoder models only:
        Process an input prompt into an
        :class:`EncoderDecoderLLMInputs` instance.

        There are two types of input prompts:
        singleton prompts which carry only the
        encoder prompt, and explicit encoder/decoder
        prompts which carry both the encoder and the
        decoder prompts as member variables.

        This function handles the following scenarios:
        * Singleton encoder prompt: extract encoder prompt
          token ids & infer default decoder prompt token ids
        * Explicit encoder/decoder prompt: extract encoder
          and decoder prompt token ids

        Note that for Explicit encoder/decoder prompts,
        each sub-prompt (encoder or decoder prompt) can
        have any possible singleton type; thus this
        method relies on helper functions to obtain
        token ids for the sub-prompts.
        
        Arguments:

        * inputs: an input prompt
        * request_id

        Returns:

        * :class:`EncoderDecoderLLMInputs` instance
        '''

        encoder_comps: PromptComponents
        decoder_comps: DecoderPromptComponents

        if is_explicit_encoder_decoder_prompt(inputs):
            encoder_comps = self._extract_prompt_components(
                inputs["encoder_prompt"],
                request_id=request_id,
            )

            if (decoder_input := inputs["decoder_prompt"]) is None:
                decoder_comps = None, None, None
            else:
                decoder_comps = self._extract_prompt_components(
                    decoder_input,
                    request_id=request_id,
                )
        else:
            encoder_comps = self._extract_prompt_components(
                inputs,
                request_id=request_id,
            )

            decoder_comps = None, None, None

        return self._build_enc_dec_llm_inputs(encoder_comps, decoder_comps)

    def _build_decoder_only_llm_inputs(
        self,
        prompt_comps: PromptComponents,
        prompt_adapter_request: Optional[PromptAdapterRequest],
    ) -> LLMInputs:
        prompt, prompt_token_ids, multi_modal_data = prompt_comps

        prompt_token_ids = self._apply_prompt_adapter(
            prompt_token_ids, prompt_adapter_request=prompt_adapter_request)

        return LLMInputs(prompt_token_ids=prompt_token_ids,
                         prompt=prompt,
                         multi_modal_data=multi_modal_data)

    def _process_decoder_only_prompt(
        self,
        inputs: SingletonPromptInputs,
        request_id: str,
        lora_request: Optional[LoRARequest] = None,
        prompt_adapter_request: Optional[PromptAdapterRequest] = None,
    ) -> LLMInputs:
        '''
        For decoder-only models:
        Process an input prompt into an :class:`LLMInputs` instance.

        Arguments:

<<<<<<< HEAD
            prompt_token_ids = tokenizer.encode(request_id=request_id,
                                                prompt=inputs["prompt"],
                                                lora_request=lora_request)
        else:
            prompt_token_ids = inputs["prompt_token_ids"]
            
        if hasattr(self.model_config.hf_config, "num_output_head"):
            # duplicate the prompt_token_ids for each head
            prompt_token_ids = [[i] *  self.model_config.hf_config.num_output_head for i in prompt_token_ids]
=======
        * inputs: input prompt
        * request_id
        * lora_request
        * prompt_adapter_request
>>>>>>> 9587b050

        Returns:

        * :class:`LLMInputs` instance
        '''

        prompt_comps = self._extract_prompt_components(
            inputs,
            request_id=request_id,
            lora_request=lora_request,
        )

        return self._build_decoder_only_llm_inputs(
            prompt_comps,
            prompt_adapter_request=prompt_adapter_request,
        )

    def process_model_inputs(
        self,
        inputs: PromptInputs,
        request_id: str,
        lora_request: Optional[LoRARequest] = None,
        prompt_adapter_request: Optional[PromptAdapterRequest] = None,
    ) -> Union[LLMInputs, EncoderDecoderLLMInputs]:

        if self.is_encoder_decoder_model():
            # Encoder-decoder model requires special mapping of
            # input prompts to encoder & decoder
            model_inputs = self._process_encoder_decoder_prompt(
                inputs,
                request_id=request_id,
            )
        else:
            if is_explicit_encoder_decoder_prompt(inputs):
                raise ValueError("Cannot pass encoder-decoder prompt "
                                 "to decoder-only models")

            # Decoder-only operation
            model_inputs = self._process_decoder_only_prompt(
                inputs,
                request_id=request_id,
                lora_request=lora_request,
                prompt_adapter_request=prompt_adapter_request,
            )

        return self.input_processor(model_inputs)

    def add_request(
        self,
        request_id: str,
        inputs: PromptInputs,
        params: Union[SamplingParams, PoolingParams],
        arrival_time: Optional[float] = None,
        lora_request: Optional[LoRARequest] = None,
        trace_headers: Optional[Mapping[str, str]] = None,
        prompt_adapter_request: Optional[PromptAdapterRequest] = None,
    ) -> None:
        """Add a request to the engine's request pool.

        The request is added to the request pool and will be processed by the
        scheduler as `engine.step()` is called. The exact scheduling policy is
        determined by the scheduler.

        Args:
            request_id: The unique ID of the request.
            inputs: The inputs to the LLM. See
                :class:`~vllm.inputs.PromptInputs`
                for more details about the format of each input.
            params: Parameters for sampling or pooling.
                :class:`~vllm.SamplingParams` for text generation.
                :class:`~vllm.PoolingParams` for pooling.
            arrival_time: The arrival time of the request. If None, we use
                the current monotonic time.
            trace_headers: OpenTelemetry trace headers.

        Details:
            - Set arrival_time to the current time if it is None.
            - Set prompt_token_ids to the encoded prompt if it is None.
            - Create `best_of` number of :class:`~vllm.Sequence` objects.
            - Create a :class:`~vllm.SequenceGroup` object
              from the list of :class:`~vllm.Sequence`.
            - Add the :class:`~vllm.SequenceGroup` object to the scheduler.

        Example:
            >>> # initialize engine
            >>> engine = LLMEngine.from_engine_args(engine_args)
            >>> # set request arguments
            >>> example_prompt = "Who is the president of the United States?"
            >>> sampling_params = SamplingParams(temperature=0.0)
            >>> request_id = 0
            >>>
            >>> # add the request to the engine
            >>> engine.add_request(
            >>>    str(request_id),
            >>>    example_prompt,
            >>>    SamplingParams(temperature=0.0))
            >>> # continue the request processing
            >>> ...
        """
        if lora_request is not None and not self.lora_config:
            raise ValueError(f"Got lora_request {lora_request} but LoRA is "
                             "not enabled!")
        if arrival_time is None:
            arrival_time = time.time()

        processed_inputs = self.process_model_inputs(
            inputs,
            request_id=request_id,
            lora_request=lora_request,
            prompt_adapter_request=prompt_adapter_request,
        )

        self._add_processed_request(
            request_id=request_id,
            processed_inputs=processed_inputs,
            params=params,
            arrival_time=arrival_time,
            lora_request=lora_request,
            prompt_adapter_request=prompt_adapter_request,
            trace_headers=trace_headers,
        )

    def _create_sequence_group_with_sampling(
        self,
        request_id: str,
        seq: Sequence,
        sampling_params: SamplingParams,
        arrival_time: float,
        lora_request: Optional[LoRARequest],
        trace_headers: Optional[Mapping[str, str]] = None,
        prompt_adapter_request: Optional[PromptAdapterRequest] = None,
        encoder_seq: Optional[Sequence] = None,
    ) -> SequenceGroup:
        """Creates a SequenceGroup with SamplingParams."""
        max_logprobs = self.get_model_config().max_logprobs
        if (sampling_params.logprobs
                and sampling_params.logprobs > max_logprobs) or (
                    sampling_params.prompt_logprobs
                    and sampling_params.prompt_logprobs > max_logprobs):
            raise ValueError(f"Cannot request more than "
                             f"{max_logprobs} logprobs.")

        # Defensive copy of SamplingParams, which are used by the sampler,
        # this doesn't deep-copy LogitsProcessor objects
        sampling_params = sampling_params.clone()

        sampling_params.update_from_generation_config(
            self.generation_config_fields, seq.eos_token_id)

        # Create the sequence group.
        seq_group = SequenceGroup(
            request_id=request_id,
            seqs=[seq],
            arrival_time=arrival_time,
            sampling_params=sampling_params,
            lora_request=lora_request,
            trace_headers=trace_headers,
            prompt_adapter_request=prompt_adapter_request,
            encoder_seq=encoder_seq)

        return seq_group

    def _create_sequence_group_with_pooling(
        self,
        request_id: str,
        seq: Sequence,
        pooling_params: PoolingParams,
        arrival_time: float,
        lora_request: Optional[LoRARequest],
        prompt_adapter_request: Optional[PromptAdapterRequest],
        encoder_seq: Optional[Sequence] = None,
    ) -> SequenceGroup:
        """Creates a SequenceGroup with PoolingParams."""
        # Defensive copy of PoolingParams, which are used by the pooler
        pooling_params = pooling_params.clone()
        # Create the sequence group.
        seq_group = SequenceGroup(
            request_id=request_id,
            seqs=[seq],
            arrival_time=arrival_time,
            lora_request=lora_request,
            pooling_params=pooling_params,
            prompt_adapter_request=prompt_adapter_request,
            encoder_seq=encoder_seq)
        return seq_group

    def abort_request(self, request_id: Union[str, Iterable[str]]) -> None:
        """Aborts a request(s) with the given ID.

        Args:
            request_id: The ID(s) of the request to abort.

        Details:
            - Refer to the
              :meth:`~vllm.core.scheduler.Scheduler.abort_seq_group`
              from class :class:`~vllm.core.scheduler.Scheduler`.

        Example:
            >>> # initialize engine and add a request with request_id
            >>> request_id = str(0)
            >>> # abort the request
            >>> engine.abort_request(request_id)
        """
        for scheduler in self.scheduler:
            scheduler.abort_seq_group(request_id)

    def get_model_config(self) -> ModelConfig:
        """Gets the model configuration."""
        return self.model_config

    def get_parallel_config(self) -> ParallelConfig:
        """Gets the parallel configuration."""
        return self.parallel_config

    def get_decoding_config(self) -> DecodingConfig:
        """Gets the decoding configuration."""
        return self.decoding_config

    def get_scheduler_config(self) -> SchedulerConfig:
        """Gets the scheduler configuration."""
        return self.scheduler_config

    def get_lora_config(self) -> LoRAConfig:
        """Gets the LoRA configuration."""
        return self.lora_config

    def get_num_unfinished_requests(self) -> int:
        """Gets the number of unfinished requests."""
        return sum(scheduler.get_num_unfinished_seq_groups()
                   for scheduler in self.scheduler)

    def has_unfinished_requests(self) -> bool:
        """Returns True if there are unfinished requests."""
        return any(scheduler.has_unfinished_seqs()
                   for scheduler in self.scheduler)

    def has_unfinished_requests_for_virtual_engine(
            self, virtual_engine: int) -> bool:
        """
        Returns True if there are unfinished requests for the virtual engine.
        """
        return self.scheduler[virtual_engine].has_unfinished_seqs()

    def _process_sequence_group_outputs(
        self,
        seq_group: SequenceGroup,
        outputs: List[EmbeddingSequenceGroupOutput],
    ) -> None:
        seq_group.embeddings = outputs[0].embeddings

        for seq in seq_group.get_seqs():
            seq.status = SequenceStatus.FINISHED_STOPPED

        return

    def _process_model_outputs(
        self,
        output: GenericSequence[Union[SamplerOutput, PoolerOutput]],
        scheduled_seq_groups: List[ScheduledSequenceGroup],
        ignored_seq_groups: List[SequenceGroup],
        seq_group_metadata_list: List[SequenceGroupMetadata],
    ) -> List[Union[RequestOutput, EmbeddingRequestOutput]]:
        """Apply the model output to the sequences in the scheduled seq groups.

        Returns RequestOutputs that can be returned to the client.
        """

        now = time.time()

        # Organize outputs by [sequence group][step] instead of
        # [step][sequence group].
        output_by_sequence_group = create_output_by_sequence_group(
            output, num_seq_groups=len(scheduled_seq_groups))

        # Update the scheduled sequence groups with the model outputs.
        for scheduled_seq_group, outputs, seq_group_meta in zip(
                scheduled_seq_groups, output_by_sequence_group,
                seq_group_metadata_list):
            seq_group = scheduled_seq_group.seq_group
            seq_group.update_num_computed_tokens(
                scheduled_seq_group.token_chunk_size)
            if output is not None and len(output) > 0:
                for o in output:
                    if (isinstance(o, SamplerOutput)
                            and seq_group.metrics is not None):
                        if seq_group.metrics.model_forward_time is not None:
                            seq_group.metrics.model_forward_time += (
                                o.model_forward_time)
                        else:
                            seq_group.metrics.model_forward_time = (
                                o.model_forward_time)
                        if seq_group.metrics.model_execute_time is not None:
                            seq_group.metrics.model_execute_time += (
                                o.model_execute_time)
                        else:
                            seq_group.metrics.model_execute_time = (
                                o.model_execute_time)
            if self.model_config.embedding_mode:
                self._process_sequence_group_outputs(seq_group, outputs)
                continue

            self.output_processor.process_prompt_logprob(seq_group, outputs)
            if seq_group_meta.do_sample:
                self.output_processor.process_outputs(seq_group, outputs)

        # Free the finished sequence groups.
        for scheduler in self.scheduler:
            scheduler.free_finished_seq_groups()

        # Create the outputs.
        request_outputs: List[Union[RequestOutput,
                                    EmbeddingRequestOutput]] = []
        for scheduled_seq_group in scheduled_seq_groups:
            seq_group = scheduled_seq_group.seq_group
            seq_group.maybe_set_first_token_time(now)
            request_output = RequestOutputFactory.create(seq_group)
            request_outputs.append(request_output)
        for seq_group in ignored_seq_groups:
            request_output = RequestOutputFactory.create(seq_group)
            request_outputs.append(request_output)
        return request_outputs

    def step(self) -> List[Union[RequestOutput, EmbeddingRequestOutput]]:
        """Performs one decoding iteration and returns newly generated results.

        .. figure:: https://i.imgur.com/sv2HssD.png
            :alt: Overview of the step function
            :align: center

            Overview of the step function.

        Details:
            - Step 1: Schedules the sequences to be executed in the next
              iteration and the token blocks to be swapped in/out/copy.

                - Depending on the scheduling policy,
                  sequences may be `preempted/reordered`.
                - A Sequence Group (SG) refer to a group of sequences
                  that are generated from the same prompt.

            - Step 2: Calls the distributed executor to execute the model.
            - Step 3: Processes the model output. This mainly includes:

                - Decodes the relevant outputs.
                - Updates the scheduled sequence groups with model outputs
                  based on its `sampling parameters` (`use_beam_search` or not).
                - Frees the finished sequence groups.

            - Finally, it creates and returns the newly generated results.

        Example:
            >>> # Please see the example/ folder for more detailed examples.
            >>>
            >>> # initialize engine and request arguments
            >>> engine = LLMEngine.from_engine_args(engine_args)
            >>> example_inputs = [(0, "What is LLM?",
            >>>    SamplingParams(temperature=0.0))]
            >>>
            >>> # Start the engine with an event loop
            >>> while True:
            >>>     if example_inputs:
            >>>         req_id, prompt, sampling_params = example_inputs.pop(0)
            >>>         engine.add_request(str(req_id),prompt,sampling_params)
            >>>
            >>>     # continue the request processing
            >>>     request_outputs = engine.step()
            >>>     for request_output in request_outputs:
            >>>         if request_output.finished:
            >>>             # return or show the request output
            >>>
            >>>     if not (engine.has_unfinished_requests() or example_inputs):
            >>>         break
        """
        if self.parallel_config.pipeline_parallel_size > 1:
            raise NotImplementedError(
                "Pipeline parallelism is only supported through AsyncLLMEngine "
                "as performance will be severely degraded otherwise.")
        seq_group_metadata_list, scheduler_outputs = self.scheduler[
            0].schedule()

        if not scheduler_outputs.is_empty():
            finished_requests_ids = self.scheduler[
                0].get_and_reset_finished_requests_ids()
            execute_model_req = ExecuteModelRequest(
                seq_group_metadata_list=seq_group_metadata_list,
                blocks_to_swap_in=scheduler_outputs.blocks_to_swap_in,
                blocks_to_swap_out=scheduler_outputs.blocks_to_swap_out,
                blocks_to_copy=scheduler_outputs.blocks_to_copy,
                num_lookahead_slots=scheduler_outputs.num_lookahead_slots,
                running_queue_size=scheduler_outputs.running_queue_size,
                finished_requests_ids=finished_requests_ids)
            output = self.model_executor.execute_model(
                execute_model_req=execute_model_req)
        else:
            output = []

        request_outputs = self._process_model_outputs(
            output, scheduler_outputs.scheduled_seq_groups,
            scheduler_outputs.ignored_seq_groups, seq_group_metadata_list)

        # Log stats.
        self.do_log_stats(scheduler_outputs, output)

        # Tracing
        self.do_tracing(scheduler_outputs)

        if not self.has_unfinished_requests():
            # Stop the execute model loop in parallel workers until there are
            # more requests to process. This avoids waiting indefinitely in
            # torch.distributed ops which may otherwise timeout, and unblocks
            # the RPC thread in the workers so that they can process any other
            # queued control plane messages, such as add/remove lora adapters.
            self.model_executor.stop_remote_worker_execution_loop()

        return request_outputs

    def add_logger(self, logger_name: str, logger: StatLoggerBase) -> None:
        if logger_name in self.stat_loggers:
            raise KeyError(f"Logger with name {logger_name} already exists.")
        self.stat_loggers[logger_name] = logger

    def remove_logger(self, logger_name: str) -> None:
        if logger_name not in self.stat_loggers:
            raise KeyError(f"Logger with name {logger_name} does not exist.")
        del self.stat_loggers[logger_name]

    def do_log_stats(
            self,
            scheduler_outputs: Optional[SchedulerOutputs] = None,
            model_output: Optional[List[SamplerOutput]] = None) -> None:
        """Forced log when no requests active."""
        if self.log_stats:
            stats = self._get_stats(scheduler_outputs, model_output)
            for logger in self.stat_loggers.values():
                logger.log(stats)

    def _get_stats(
            self,
            scheduler_outputs: Optional[SchedulerOutputs],
            model_output: Optional[List[SamplerOutput]] = None) -> Stats:
        """Get Stats to be Logged to Prometheus.

        Args:
            scheduler_outputs: Optional, used to populate metrics related to
                the scheduled batch,
            model_output: Optional, used to emit speculative decoding metrics
                which are created by the workers.
        """
        now = time.time()

        # System State
        #   Scheduler State
        num_running_sys = sum(
            len(scheduler.running) for scheduler in self.scheduler)
        num_swapped_sys = sum(
            len(scheduler.swapped) for scheduler in self.scheduler)
        num_waiting_sys = sum(
            len(scheduler.waiting) for scheduler in self.scheduler)

        # KV Cache Usage in %
        num_total_gpu = self.cache_config.num_gpu_blocks
        gpu_cache_usage_sys = 0.
        if num_total_gpu is not None:
            num_free_gpu = sum(
                scheduler.block_manager.get_num_free_gpu_blocks()
                for scheduler in self.scheduler)
            gpu_cache_usage_sys = 1.0 - (num_free_gpu / num_total_gpu)

        num_total_cpu = self.cache_config.num_cpu_blocks
        cpu_cache_usage_sys = 0.
        if num_total_cpu is not None and num_total_cpu > 0:
            num_free_cpu = sum(
                scheduler.block_manager.get_num_free_cpu_blocks()
                for scheduler in self.scheduler)
            cpu_cache_usage_sys = 1.0 - (num_free_cpu / num_total_cpu)

        # Iteration stats
        num_prompt_tokens_iter = 0
        num_generation_tokens_iter = 0
        time_to_first_tokens_iter: List[float] = []
        time_per_output_tokens_iter: List[float] = []
        num_preemption_iter = (0 if scheduler_outputs is None else
                               scheduler_outputs.preempted)

        # Request stats
        #   Latency
        time_e2e_requests: List[float] = []
        #   Metadata
        num_prompt_tokens_requests: List[int] = []
        num_generation_tokens_requests: List[int] = []
        best_of_requests: List[int] = []
        n_requests: List[int] = []
        finished_reason_requests: List[str] = []

        # NOTE: This loop assumes prefill seq_groups are before
        # decode seq_groups in scheduled_seq_groups.
        if scheduler_outputs is not None:
            num_generation_tokens_from_prefill_groups = 0.
            # NOTE: if scheduler_outputs.num_prefill_groups > 0 and
            # the len of scheduler_outputs.scheduled_seq_groups is !=
            # scheduler_outputs.num_prefill_groups, this means that
            # chunked prefills have been detected.

            for idx, scheduled_seq_group in enumerate(
                    scheduler_outputs.scheduled_seq_groups):
                group_was_prefill = idx < scheduler_outputs.num_prefill_groups
                seq_group = scheduled_seq_group.seq_group

                # NOTE: a seq_group that completed all of its prefill tokens
                # in the last iteration will have seq_group.is_prefill() = False
                # with group_was_prefill = True
                if group_was_prefill:
                    # Number of prompt tokens.
                    num_prompt_tokens_iter += (
                        scheduled_seq_group.token_chunk_size)

                    # If the seq_group just finished the prefill state
                    # get TTFT.
                    if not seq_group.is_prefill():
                        latency = seq_group.get_last_latency(now)
                        time_to_first_tokens_iter.append(latency)

                        # One generation token per finished prefill.
                        num_generation_tokens_from_prefill_groups += (
                            seq_group.num_seqs())
                else:
                    # TPOTs.
                    latency = seq_group.get_last_latency(now)
                    time_per_output_tokens_iter.append(latency)

                # Because of chunked prefill, we can have a single sequence
                # group that does multiple prompt_runs. To prevent logging
                # the same metadata more than once per request, we standardize
                # on logging request level information for finished requests,
                # which can only happen once.
                if seq_group.is_finished():
                    # Latency timings
                    time_e2e_requests.append(now -
                                             seq_group.metrics.arrival_time)

                    # Metadata
                    num_prompt_tokens_requests.append(
                        len(seq_group.prompt_token_ids))
                    num_generation_tokens_requests.extend([
                        seq.get_output_len()
                        for seq in seq_group.get_finished_seqs()
                    ])
                    if seq_group.sampling_params is not None:
                        best_of_requests.append(
                            seq_group.sampling_params.best_of)
                        n_requests.append(seq_group.sampling_params.n)
                    finished_reason_requests.extend([
                        SequenceStatus.get_finished_reason(seq.status)
                        for seq in seq_group.get_finished_seqs()
                    ])

            # Number of generation tokens.
            #   num_batched_tokens equals the number of prompt_tokens plus the
            #   number of decode_tokens in a single iteration. So,
            #   num_generation_tokens = num_batched_tokens - num_prompt_tokens
            #   + num_generation_tokens_from_prefill_groups (since we generate
            #   one token on prefills on iters where the prefill finishes).
            num_generation_tokens_iter = (
                scheduler_outputs.num_batched_tokens - num_prompt_tokens_iter +
                num_generation_tokens_from_prefill_groups)

        # Spec decode, if enabled, emits specialized metrics from the worker in
        # sampler output.
        if model_output and (model_output[0].spec_decode_worker_metrics
                             is not None):
            spec_decode_metrics = model_output[0].spec_decode_worker_metrics
        else:
            spec_decode_metrics = None

        return Stats(
            now=now,
            # System stats
            #   Scheduler State
            num_running_sys=num_running_sys,
            num_swapped_sys=num_swapped_sys,
            num_waiting_sys=num_waiting_sys,
            #   KV Cache Usage in %
            gpu_cache_usage_sys=gpu_cache_usage_sys,
            cpu_cache_usage_sys=cpu_cache_usage_sys,

            # Iteration stats
            num_prompt_tokens_iter=num_prompt_tokens_iter,
            num_generation_tokens_iter=num_generation_tokens_iter,
            time_to_first_tokens_iter=time_to_first_tokens_iter,
            time_per_output_tokens_iter=time_per_output_tokens_iter,
            spec_decode_metrics=spec_decode_metrics,
            num_preemption_iter=num_preemption_iter,

            # Request stats
            #   Latency
            time_e2e_requests=time_e2e_requests,
            #   Metadata
            num_prompt_tokens_requests=num_prompt_tokens_requests,
            num_generation_tokens_requests=num_generation_tokens_requests,
            best_of_requests=best_of_requests,
            n_requests=n_requests,
            finished_reason_requests=finished_reason_requests,
        )

    def add_lora(self, lora_request: LoRARequest) -> bool:
        return self.model_executor.add_lora(lora_request)

    def remove_lora(self, lora_id: int) -> bool:
        return self.model_executor.remove_lora(lora_id)

    def list_loras(self) -> Set[int]:
        return self.model_executor.list_loras()

    def pin_lora(self, lora_id: int) -> bool:
        return self.model_executor.pin_lora(lora_id)

    def add_prompt_adapter(
            self, prompt_adapter_request: PromptAdapterRequest) -> bool:
        return self.model_executor.add_prompt_adapter(prompt_adapter_request)

    def remove_prompt_adapter(self, prompt_adapter_id: int) -> bool:
        return self.model_executor.remove_prompt_adapter(prompt_adapter_id)

    def list_prompt_adapters(self) -> List[int]:
        return self.model_executor.list_prompt_adapters()

    def check_health(self) -> None:
        if self.tokenizer:
            self.tokenizer.check_health()
        self.model_executor.check_health()

    def is_tracing_enabled(self) -> bool:
        return self.tracer is not None

    def do_tracing(self, scheduler_outputs: SchedulerOutputs) -> None:
        if self.tracer is None:
            return

        for scheduled_seq_group in scheduler_outputs.scheduled_seq_groups:
            seq_group = scheduled_seq_group.seq_group
            if seq_group.is_finished():
                self.create_trace_span(seq_group)

    def create_trace_span(self, seq_group: SequenceGroup) -> None:
        if self.tracer is None or seq_group.sampling_params is None:
            return
        arrival_time_nano_seconds = int(seq_group.metrics.arrival_time * 1e9)

        trace_context = extract_trace_context(seq_group.trace_headers)

        with self.tracer.start_as_current_span(
                "llm_request",
                kind=SpanKind.SERVER,
                context=trace_context,
                start_time=arrival_time_nano_seconds) as seq_span:
            metrics = seq_group.metrics
            ttft = metrics.first_token_time - metrics.arrival_time
            e2e_time = metrics.finished_time - metrics.arrival_time
            # attribute names are based on
            # https://github.com/open-telemetry/semantic-conventions/blob/main/docs/gen-ai/llm-spans.md
            seq_span.set_attribute(SpanAttributes.LLM_RESPONSE_MODEL,
                                   self.model_config.model)
            seq_span.set_attribute(SpanAttributes.LLM_REQUEST_ID,
                                   seq_group.request_id)
            seq_span.set_attribute(SpanAttributes.LLM_REQUEST_TEMPERATURE,
                                   seq_group.sampling_params.temperature)
            seq_span.set_attribute(SpanAttributes.LLM_REQUEST_TOP_P,
                                   seq_group.sampling_params.top_p)
            seq_span.set_attribute(SpanAttributes.LLM_REQUEST_MAX_TOKENS,
                                   seq_group.sampling_params.max_tokens)
            seq_span.set_attribute(SpanAttributes.LLM_REQUEST_BEST_OF,
                                   seq_group.sampling_params.best_of)
            seq_span.set_attribute(SpanAttributes.LLM_REQUEST_N,
                                   seq_group.sampling_params.n)
            seq_span.set_attribute(SpanAttributes.LLM_USAGE_NUM_SEQUENCES,
                                   seq_group.num_seqs())
            seq_span.set_attribute(SpanAttributes.LLM_USAGE_PROMPT_TOKENS,
                                   len(seq_group.prompt_token_ids))
            seq_span.set_attribute(
                SpanAttributes.LLM_USAGE_COMPLETION_TOKENS,
                sum([
                    seq.get_output_len()
                    for seq in seq_group.get_finished_seqs()
                ]))
            seq_span.set_attribute(SpanAttributes.LLM_LATENCY_TIME_IN_QUEUE,
                                   metrics.time_in_queue)
            seq_span.set_attribute(
                SpanAttributes.LLM_LATENCY_TIME_TO_FIRST_TOKEN, ttft)
            seq_span.set_attribute(SpanAttributes.LLM_LATENCY_E2E, e2e_time)
            if metrics.scheduler_time is not None:
                seq_span.set_attribute(
                    SpanAttributes.LLM_LATENCY_TIME_IN_SCHEDULER,
                    metrics.scheduler_time)
            if metrics.model_forward_time is not None:
                seq_span.set_attribute(
                    SpanAttributes.LLM_LATENCY_TIME_IN_MODEL_FORWARD,
                    metrics.model_forward_time / 1000.0)
            if metrics.model_execute_time is not None:
                seq_span.set_attribute(
                    SpanAttributes.LLM_LATENCY_TIME_IN_MODEL_EXECUTE,
                    metrics.model_execute_time)

    def is_encoder_decoder_model(self):
        return self.model_config.is_encoder_decoder_model

    def is_embedding_model(self):
        return self.model_config.is_embedding_model<|MERGE_RESOLUTION|>--- conflicted
+++ resolved
@@ -910,22 +910,10 @@
 
         Arguments:
 
-<<<<<<< HEAD
-            prompt_token_ids = tokenizer.encode(request_id=request_id,
-                                                prompt=inputs["prompt"],
-                                                lora_request=lora_request)
-        else:
-            prompt_token_ids = inputs["prompt_token_ids"]
-            
-        if hasattr(self.model_config.hf_config, "num_output_head"):
-            # duplicate the prompt_token_ids for each head
-            prompt_token_ids = [[i] *  self.model_config.hf_config.num_output_head for i in prompt_token_ids]
-=======
         * inputs: input prompt
         * request_id
         * lora_request
         * prompt_adapter_request
->>>>>>> 9587b050
 
         Returns:
 
@@ -959,6 +947,11 @@
                 request_id=request_id,
             )
         else:
+            prompt_token_ids = inputs["prompt_token_ids"]
+            
+            if hasattr(self.model_config.hf_config, "num_output_head"):
+                # duplicate the prompt_token_ids for each head
+                prompt_token_ids = [[i] *  self.model_config.hf_config.num_output_head for i in prompt_token_ids]
             if is_explicit_encoder_decoder_prompt(inputs):
                 raise ValueError("Cannot pass encoder-decoder prompt "
                                  "to decoder-only models")

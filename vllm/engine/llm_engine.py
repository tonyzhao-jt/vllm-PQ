--- conflicted
+++ resolved
@@ -4,15 +4,10 @@
 from transformers import PreTrainedTokenizer
 
 import vllm
-<<<<<<< HEAD
 from vllm.config import (CacheConfig, DecodingConfig, DeviceConfig, LoRAConfig,
                          ModelConfig, ParallelConfig, SchedulerConfig,
-                         SpeculativeConfig, VisionLanguageConfig)
-=======
-from vllm.config import (CacheConfig, DeviceConfig, LoRAConfig, ModelConfig,
-                         ParallelConfig, SchedulerConfig, SpeculativeConfig,
-                         TensorizerConfig, VisionLanguageConfig)
->>>>>>> 37e84a40
+                         SpeculativeConfig, TensorizerConfig,
+                         VisionLanguageConfig)
 from vllm.core.scheduler import Scheduler, SchedulerOutputs
 from vllm.engine.arg_utils import EngineArgs
 from vllm.engine.metrics import StatLogger, Stats
@@ -80,11 +75,8 @@
         lora_config: Optional[LoRAConfig],
         vision_language_config: Optional[VisionLanguageConfig],
         speculative_config: Optional[SpeculativeConfig],
-<<<<<<< HEAD
         decoding_config: Optional[DecodingConfig],
-=======
         tensorizer_config: Optional[TensorizerConfig],
->>>>>>> 37e84a40
         executor_class: Type[ExecutorBase],
         log_stats: bool,
         usage_context: UsageContext = UsageContext.ENGINE_CONTEXT,
@@ -122,11 +114,8 @@
         self.scheduler_config = scheduler_config
         self.device_config = device_config
         self.speculative_config = speculative_config
-<<<<<<< HEAD
         self.decoding_config = decoding_config or DecodingConfig()
-=======
         self.tensorizer_config = tensorizer_config
->>>>>>> 37e84a40
         self.log_stats = log_stats
 
         self._init_tokenizer()

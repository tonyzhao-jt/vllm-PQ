--- conflicted
+++ resolved
@@ -420,23 +420,14 @@
                 request_id=request_id,
             )
         else:
-<<<<<<< HEAD
             prompt_token_ids = inputs["prompt_token_ids"]
             
-        if hasattr(self.model_config.hf_config, "num_output_head"):
-            # duplicate the prompt_token_ids for each head
-            prompt_token_ids = [[i] *  self.model_config.hf_config.num_output_head for i in prompt_token_ids]
-
-        if prompt_adapter_request:
-            prompt_token_ids = [
-                0
-            ] * prompt_adapter_request.prompt_adapter_num_virtual_tokens + \
-                prompt_token_ids
-=======
+            if hasattr(self.model_config.hf_config, "num_output_head"):
+                # duplicate the prompt_token_ids for each head
+                prompt_token_ids = [[i] *  self.model_config.hf_config.num_output_head for i in prompt_token_ids]
             if is_explicit_encoder_decoder_prompt(inputs):
                 raise ValueError("Cannot pass encoder-decoder prompt "
                                  "to decoder-only models")
->>>>>>> 9587b050
 
             # Decoder-only operation
             model_inputs = await self._process_decoder_only_prompt_async(

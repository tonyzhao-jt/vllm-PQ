import asyncio
import time
from functools import partial
from typing import (Any, Dict, Iterable, List, Optional, Set, Tuple, Type,
<<<<<<< HEAD
                    Union)
import torch
=======
                    Union, AsyncIterator)
>>>>>>> c06170cc

from vllm.config import ModelConfig
from vllm.engine.arg_utils import AsyncEngineArgs
from vllm.engine.llm_engine import LLMEngine
from vllm.engine.ray_utils import initialize_cluster, ray
from vllm.logger import init_logger
from vllm.outputs import RequestOutput
from vllm.sampling_params import SamplingParams

logger = init_logger(__name__)


class AsyncEngineDeadError(RuntimeError):
    pass


def _raise_exception_on_finish(task: asyncio.Task,
                               request_tracker: "RequestTracker") -> None:
    msg = ("Task finished unexpectedly. This should never happen! "
           "Please open an issue on Github.")
    try:
        try:
            task.result()
        except asyncio.CancelledError:
            return
        except Exception as exc:
            raise AsyncEngineDeadError(
                msg + " See stack trace above for the actual cause.") from exc
        raise AsyncEngineDeadError(msg)
    except Exception as exc:
        request_tracker.propagate_exception(exc)
        raise exc


class AsyncStream:
    """A stream of RequestOutputs for a request that can be
    iterated over asynchronously."""

    def __init__(self, request_id: str) -> None:
        self.request_id = request_id
        self._queue = asyncio.Queue()
        self._finished = False

    def put(self, item: RequestOutput) -> None:
        if self._finished:
            return
        self._queue.put_nowait(item)

    def finish(self) -> None:
        self._queue.put_nowait(StopIteration)
        self._finished = True

    @property
    def finished(self) -> bool:
        return self._finished

    def __aiter__(self):
        return self

    async def __anext__(self) -> RequestOutput:
        result = await self._queue.get()
        if result is StopIteration:
            raise StopAsyncIteration
        elif isinstance(result, Exception):
            raise result
        return result


class RequestTracker:
    """Synchronous abstraction for tracking requests."""

    def __init__(self) -> None:
        self._request_streams: Dict[str, AsyncStream] = {}
        self._finished_requests: asyncio.Queue[str] = asyncio.Queue()
        self._new_requests: asyncio.Queue[Tuple[AsyncStream,
                                                dict]] = asyncio.Queue()
        self.new_requests_event = None

    def __contains__(self, item):
        return item in self._request_streams

    def init_event(self):
        self.new_requests_event = asyncio.Event()

    def propagate_exception(self,
                            exc: Exception,
                            request_id: Optional[str] = None) -> None:
        """Propagate an exception to request streams
        (all if request_id is None)."""
        if request_id is not None:
            self._request_streams[request_id].put(exc)
        else:
            for stream in self._request_streams.values():
                stream.put(exc)

    def process_request_output(self,
                               request_output: RequestOutput,
                               *,
                               verbose: bool = False) -> None:
        """Process a request output from the engine."""
        request_id = request_output.request_id

        self._request_streams[request_id].put(request_output)
        if request_output.finished:
            if verbose:
                logger.info(f"Finished request {request_id}.")
            self.abort_request(request_id)

    def add_request(self, request_id: str,
                    **engine_add_request_kwargs) -> AsyncStream:
        """Add a request to be sent to the engine on the next background
        loop iteration."""
        if request_id in self._request_streams:
            raise KeyError(f"Request {request_id} already exists.")

        stream = AsyncStream(request_id)
        self._new_requests.put_nowait((stream, {
            "request_id": request_id,
            **engine_add_request_kwargs
        }))

        self.new_requests_event.set()

        return stream

    def abort_request(self, request_id: str, *, verbose: bool = False) -> None:
        """Abort a request during next background loop iteration."""
        if verbose:
            logger.info(f"Aborted request {request_id}.")

        self._finished_requests.put_nowait(request_id)

        if request_id not in self._request_streams or self._request_streams[
                request_id].finished:
            # The request has already finished or been aborted.
            return

        self._request_streams[request_id].finish()

    def get_new_and_finished_requests(self) -> Tuple[List[Dict], Set[str]]:
        """Get the new requests and finished requests to be
        sent to the engine."""
        new_requests: List[Dict] = []
        finished_requests: Set[str] = set()

        while not self._finished_requests.empty():
            request_id = self._finished_requests.get_nowait()
            finished_requests.add(request_id)
            self._request_streams.pop(request_id, None)

        while not self._new_requests.empty():
            stream, new_request = self._new_requests.get_nowait()
            if stream.request_id in finished_requests:
                # The request has already been aborted.
                stream.finish()
                continue
            self._request_streams[stream.request_id] = stream
            new_requests.append(new_request)

        self.new_requests_event.clear()

        return new_requests, finished_requests

    async def wait_for_new_requests(self):
        await self.new_requests_event.wait()


class _AsyncLLMEngine(LLMEngine):
    """Extension of LLMEngine to add async methods."""

    async def step_async(self) -> List[RequestOutput]:
        """Performs one decoding iteration and returns newly generated results.
        The workers are ran asynchronously if possible.

        This function performs one decoding iteration of the engine. It first
        schedules the sequences to be executed in the next iteration and the
        token blocks to be swapped in/out/copy. Then, it executes the model
        and updates the scheduler with the model outputs. Finally, it decodes
        the sequences and returns the newly generated results.
        """
        seq_group_metadata_list, scheduler_outputs, ignored = self._schedule()
        if scheduler_outputs.is_empty():
            return ignored

        # Execute the model.
        output = await self._run_workers_async(
            "execute_model",
            seq_group_metadata_list=seq_group_metadata_list,
            blocks_to_swap_in=scheduler_outputs.blocks_to_swap_in,
            blocks_to_swap_out=scheduler_outputs.blocks_to_swap_out,
            blocks_to_copy=scheduler_outputs.blocks_to_copy,
        )

        return self._process_model_outputs(output, scheduler_outputs) + ignored

    async def _run_workers_async(
        self,
        method: str,
        *args,
        get_all_outputs: bool = False,
        **kwargs,
    ) -> Any:
        """Runs the given method on all workers."""
        coros = []
        for worker in self.workers:
            if self.parallel_config.worker_use_ray:
                coros.append(
                    worker.execute_method.remote(method, *args, **kwargs))
            else:
                executor = getattr(worker, method)
                coros.append(asyncio.get_event_loop().run_in_executor(
                    None, partial(executor, *args, **kwargs)))

        all_outputs = await asyncio.gather(*coros)

        if get_all_outputs:
            return all_outputs

        # Make sure all workers have the same results.
        output = all_outputs[0]
        for other_output in all_outputs[1:]:
            assert output == other_output
        return output


class AsyncLLMEngine:
    """An asynchronous wrapper for LLMEngine.

    This class is used to wrap the LLMEngine class to make it asynchronous. It
    uses asyncio to create a background loop that keeps processing incoming
    requests. The LLMEngine is kicked by the generate method when there
    are requests in the waiting queue. The generate method yields the outputs
    from the LLMEngine to the caller.

    NOTE: For the comprehensive list of arguments, see `LLMEngine`.

    Args:
        worker_use_ray: Whether to use Ray for model workers. Required for
            distributed execution. Should be the same as
            `parallel_config.worker_use_ray`.
        engine_use_ray: Whether to make LLMEngine a Ray actor. If so, the
            async frontend will be executed in a separate process as the
            model workers.
        log_requests: Whether to log the requests.
        start_engine_loop: If True, the background task to run the engine
            will be automatically started in the generate call.
        *args, *kwargs: Arguments for LLMEngine.
    """

    _engine_class: Type[_AsyncLLMEngine] = _AsyncLLMEngine

    def __init__(self,
                 worker_use_ray: bool,
                 engine_use_ray: bool,
                 *args,
                 log_requests: bool = True,
                 max_log_len: Optional[int] = None,
                 start_engine_loop: bool = True,
                 **kwargs) -> None:
        self.worker_use_ray = worker_use_ray
        self.engine_use_ray = engine_use_ray
        self.log_requests = log_requests
        self.max_log_len = max_log_len
        self.engine = self._init_engine(*args, **kwargs)

        self.background_loop = None
        # We need to keep a reference to unshielded
        # task as well to prevent it from being garbage
        # collected
        self._background_loop_unshielded = None
        self.start_engine_loop = start_engine_loop
        self._request_tracker = RequestTracker()

    @property
    def is_running(self) -> bool:
        return (self.background_loop is not None
                and not self.background_loop.done())

    def start_background_loop(self) -> None:
        """Start the background loop."""
        if self.is_running:
            raise RuntimeError("Background loop is already running.")
        self._request_tracker.init_event()

        self._background_loop_unshielded = asyncio.get_event_loop(
        ).create_task(self.run_engine_loop())
        self._background_loop_unshielded.add_done_callback(
            partial(_raise_exception_on_finish,
                    request_tracker=self._request_tracker))
        self.background_loop = asyncio.shield(self._background_loop_unshielded)

    def _init_engine(self, *args,
                     **kwargs) -> Union[_AsyncLLMEngine, "ray.ObjectRef"]:
        if not self.engine_use_ray:
            engine_class = self._engine_class
        elif self.worker_use_ray:
            engine_class = ray.remote(num_cpus=0)(self._engine_class).remote
        else:
            # FIXME(woosuk): This is a bit hacky. Be careful when changing the
            # order of the arguments.
            cache_config = args[1]
            parallel_config = args[2]
            if parallel_config.tensor_parallel_size == 1:
                num_gpus = cache_config.gpu_memory_utilization
            else:
                num_gpus = 1
            engine_class = ray.remote(num_gpus=num_gpus)(
                self._engine_class).remote
        return engine_class(*args, **kwargs)

    async def engine_step(self) -> bool:
        """Kick the engine to process the waiting requests.

        Returns True if there are in-progress requests."""

        new_requests, finished_requests = (
            self._request_tracker.get_new_and_finished_requests())

        for new_request in new_requests:
            # Add the request into the vLLM engine's waiting queue.
            # TODO: Maybe add add_request_batch to reduce Ray overhead
            if self.engine_use_ray:
                await self.engine.add_request.remote(**new_request)
            else:
                self.engine.add_request(**new_request)

        if finished_requests:
            await self._engine_abort(finished_requests)

        if self.engine_use_ray:
            request_outputs = await self.engine.step.remote()
        else:
            request_outputs = await self.engine.step_async()

        # Put the outputs into the corresponding streams.
        for request_output in request_outputs:
            self._request_tracker.process_request_output(
                request_output, verbose=self.log_requests)

        return len(request_outputs) > 0

    async def _engine_abort(self, request_ids: Iterable[str]):
        if self.engine_use_ray:
            await self.engine.abort_request.remote(request_ids)
        else:
            self.engine.abort_request(request_ids)

    async def run_engine_loop(self):
        # Initialize the RequestTracker here so it uses the right event loop.
        has_requests_in_progress = False
        while True:
            if not has_requests_in_progress:
                await self._request_tracker.wait_for_new_requests()
            has_requests_in_progress = await self.engine_step()
            await asyncio.sleep(0)

    async def add_request(
        self,
        request_id: str,
        prompt: Optional[str],
        sampling_params: SamplingParams,
        prompt_token_ids: Optional[List[int]] = None,
        arrival_time: Optional[float] = None,
        prompt_embeds: Optional[torch.Tensor] = None,
    ) -> AsyncStream:
        if self.log_requests:
            shortened_prompt = prompt
            shortened_token_ids = prompt_token_ids
            if self.max_log_len is not None:
                if shortened_prompt is not None:
                    shortened_prompt = shortened_prompt[:self.max_log_len]
                if shortened_token_ids is not None:
                    shortened_token_ids = shortened_token_ids[:self.
                                                              max_log_len]
            logger.info(f"Received request {request_id}: "
                        f"prompt: {shortened_prompt!r}, "
                        f"sampling params: {sampling_params}, "
                        f"prompt token ids: {shortened_token_ids}.")

        if not self.is_running:
            if self.start_engine_loop:
                self.start_background_loop()
            else:
                raise AsyncEngineDeadError(
                    "Background loop is not running. If it was running, "
                    "inspect the output to find the stacktrace of the "
                    "error that caused the background loop to stop "
                    "(AsyncEngineDeadError).")

        stream = self._request_tracker.add_request(
            request_id,
            prompt=prompt,
            sampling_params=sampling_params,
            prompt_token_ids=prompt_token_ids,
            arrival_time=arrival_time,
            prompt_embeds=prompt_embeds,
        )

        return stream

    async def generate(
        self,
        prompt: Optional[str],
        sampling_params: SamplingParams,
        request_id: str,
<<<<<<< HEAD
        prompt_token_ids: Optional[List[int]] = None,
        prompt_embeds: Optional[torch.Tensor] = None,
    ) -> RequestOutput:
=======
        prompt_token_ids: Optional[List[int]] = None
    ) -> AsyncIterator[RequestOutput]:
>>>>>>> c06170cc
        """Generate outputs for a request.

        Generate outputs for a request. This method is a coroutine. It adds the
        request into the waiting queue of the LLMEngine and streams the outputs
        from the LLMEngine to the caller.

        Args:
            prompt: The prompt string. Can be None if prompt_token_ids is
                provided.
            sampling_params: The sampling parameters of the request.
            request_id: The unique id of the request.
            prompt_token_ids: The token IDs of the prompt. If None, we
                use the tokenizer to convert the prompts to token IDs.

        Yields:
            The output `RequestOutput` objects from the LLMEngine for the
            request.
        """
        # Preprocess the request.
        # This should not be used for logging, as it is monotonic time.
        arrival_time = time.monotonic()

        try:
            stream = await self.add_request(
                request_id,
                prompt,
                sampling_params,
                prompt_token_ids=prompt_token_ids,
                arrival_time=arrival_time,
                prompt_embeds=prompt_embeds,
            )

            async for request_output in stream:
                yield request_output
        except (Exception, asyncio.CancelledError) as e:
            # If there is an exception or coroutine is cancelled, abort the
            # request.
            self._abort(request_id)
            raise e

    async def abort(self, request_id: str) -> None:
        """Abort a request.

        Abort a submitted request. If the request is finished or not found,
        this method will be a no-op.

        Args:
            request_id: The unique id of the request.
        """
        if not self.is_running:
            raise AsyncEngineDeadError(
                "Background loop is not running. If it was running, "
                "inspect the output to find the stacktrace of the "
                "error that caused the background loop to stop "
                "(AsyncEngineDeadError).")

        return self._abort(request_id)

    def _abort(self, request_id: str) -> None:
        """Abort a request.

        Abort a submitted request. If the request is finished or not found,
        this method will be a no-op.

        Args:
            request_id: The unique id of the request.
        """
        self._request_tracker.abort_request(request_id,
                                            verbose=self.log_requests)

    async def get_model_config(self) -> ModelConfig:
        """Get the model configuration of the vLLM engine."""
        if self.engine_use_ray:
            return await self.engine.get_model_config.remote()
        else:
            return self.engine.get_model_config()

    @classmethod
    def from_engine_args(cls,
                         engine_args: AsyncEngineArgs,
                         start_engine_loop: bool = True) -> "AsyncLLMEngine":
        """Creates an async LLM engine from the engine arguments."""
        # Create the engine configs.
        engine_configs = engine_args.create_engine_configs()
        parallel_config = engine_configs[2]
        # Initialize the cluster.
        distributed_init_method, placement_group = initialize_cluster(
            parallel_config, engine_args.engine_use_ray)
        # Create the async LLM engine.
        engine = cls(parallel_config.worker_use_ray,
                     engine_args.engine_use_ray,
                     *engine_configs,
                     distributed_init_method,
                     placement_group,
                     log_requests=not engine_args.disable_log_requests,
                     log_stats=not engine_args.disable_log_stats,
                     max_log_len=engine_args.max_log_len,
                     start_engine_loop=start_engine_loop)
        return engine<|MERGE_RESOLUTION|>--- conflicted
+++ resolved
@@ -2,12 +2,8 @@
 import time
 from functools import partial
 from typing import (Any, Dict, Iterable, List, Optional, Set, Tuple, Type,
-<<<<<<< HEAD
-                    Union)
+                    Union, AsyncIterator)
 import torch
-=======
-                    Union, AsyncIterator)
->>>>>>> c06170cc
 
 from vllm.config import ModelConfig
 from vllm.engine.arg_utils import AsyncEngineArgs
@@ -413,14 +409,9 @@
         prompt: Optional[str],
         sampling_params: SamplingParams,
         request_id: str,
-<<<<<<< HEAD
         prompt_token_ids: Optional[List[int]] = None,
         prompt_embeds: Optional[torch.Tensor] = None,
-    ) -> RequestOutput:
-=======
-        prompt_token_ids: Optional[List[int]] = None
     ) -> AsyncIterator[RequestOutput]:
->>>>>>> c06170cc
         """Generate outputs for a request.
 
         Generate outputs for a request. This method is a coroutine. It adds the

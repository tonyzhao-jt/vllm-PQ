--- conflicted
+++ resolved
@@ -7,13 +7,9 @@
 
 from vllm.config import (CacheConfig, DecodingConfig, DeviceConfig,
                          EngineConfig, LoadConfig, LoRAConfig, ModelConfig,
-<<<<<<< HEAD
                          ParallelConfig, PromptAdapterConfig, SchedulerConfig,
-=======
-                         ObservabilityConfig, ParallelConfig, SchedulerConfig,
->>>>>>> 7879f24d
                          SpeculativeConfig, TokenizerPoolConfig,
-                         VisionLanguageConfig)
+                         VisionLanguageConfig, ObservabilityConfig)
 from vllm.model_executor.layers.quantization import QUANTIZATION_METHODS
 from vllm.utils import str_to_int_tuple
 
@@ -510,7 +506,7 @@
                   'Enabling this will use the fully sharded layers. '
                   'At high sequence length, max rank or '
                   'tensor parallel size, this is likely faster.'))
-<<<<<<< HEAD
+
         parser.add_argument('--enable-prompt-adapter',
                             action='store_true',
                             help='If True, enable handling of PromptAdapters.')
@@ -518,19 +514,12 @@
                             type=int,
                             default=EngineArgs.max_prompt_adapters,
                             help='Max number of PromptAdapters in a batch.')
-        parser.add_argument("--device",
-                            type=str,
-                            default=EngineArgs.device,
-                            choices=["auto", "cuda", "neuron", "cpu", "tpu"],
-                            help='Device type for vLLM execution.')
-=======
         parser.add_argument(
             "--device",
             type=str,
             default=EngineArgs.device,
             choices=["auto", "cuda", "neuron", "cpu", "tpu", "xpu"],
             help='Device type for vLLM execution.')
->>>>>>> 7879f24d
 
         # Related to Vision-language models such as llava
         parser = EngineArgs.add_cli_args_for_vlm(parser)
@@ -802,19 +791,6 @@
                 "Chunked prefill is not supported with sliding window. "
                 "Set --disable-sliding-window to disable sliding window.")
 
-<<<<<<< HEAD
-        return EngineConfig(model_config=model_config,
-                            cache_config=cache_config,
-                            parallel_config=parallel_config,
-                            scheduler_config=scheduler_config,
-                            device_config=device_config,
-                            lora_config=lora_config,
-                            vision_language_config=vision_language_config,
-                            speculative_config=speculative_config,
-                            load_config=load_config,
-                            decoding_config=decoding_config,
-                            prompt_adapter_config=prompt_adapter_config)
-=======
         return EngineConfig(
             model_config=model_config,
             cache_config=cache_config,
@@ -827,8 +803,9 @@
             load_config=load_config,
             decoding_config=decoding_config,
             observability_config=observability_config,
+            prompt_adapter_config=prompt_adapter_config
         )
->>>>>>> 7879f24d
+
 
 
 @dataclass

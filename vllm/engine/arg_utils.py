--- conflicted
+++ resolved
@@ -95,12 +95,9 @@
     num_gpu_blocks_override: Optional[int] = None
     num_lookahead_slots: int = 0
     model_loader_extra_config: Optional[dict] = None
-<<<<<<< HEAD
+    ignore_patterns: Optional[Union[str, List[str]]] = None
+    preemption_mode: Optional[str] = None
     use_attention_sinks: bool = False
-=======
-    ignore_patterns: Optional[Union[str, List[str]]] = None
->>>>>>> 825b0448
-    preemption_mode: Optional[str] = None
 
     scheduler_delay_factor: float = 0.0
     enable_chunked_prefill: Optional[bool] = None
@@ -746,12 +743,9 @@
             num_gpu_blocks_override=self.num_gpu_blocks_override,
             sliding_window=model_config.get_sliding_window(),
             enable_prefix_caching=self.enable_prefix_caching,
-<<<<<<< HEAD
-            use_attention_sinks=self.use_attention_sinks)
-=======
             cpu_offload_gb=self.cpu_offload_gb,
+            use_attention_sinks=self.use_attention_sinks,
         )
->>>>>>> 825b0448
         parallel_config = ParallelConfig(
             pipeline_parallel_size=self.pipeline_parallel_size,
             tensor_parallel_size=self.tensor_parallel_size,

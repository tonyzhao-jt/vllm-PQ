--- conflicted
+++ resolved
@@ -401,21 +401,14 @@
                 self.tokenizer_pool_type,
                 self.tokenizer_pool_extra_config,
             ), self.ray_workers_use_nsight)
-<<<<<<< HEAD
         scheduler_config = SchedulerConfig(
             self.max_num_batched_tokens,
             self.max_num_seqs,
             model_config.max_model_len,
+            self.use_v2_block_manager,
             delay_factor=self.scheduler_delay_factor,
             enable_chunked_prefill=self.enable_chunked_prefill,
         )
-=======
-        scheduler_config = SchedulerConfig(self.max_num_batched_tokens,
-                                           self.max_num_seqs,
-                                           model_config.max_model_len,
-                                           self.use_v2_block_manager,
-                                           self.scheduler_delay_factor)
->>>>>>> 14ccd94c
         lora_config = LoRAConfig(
             max_lora_rank=self.max_lora_rank,
             max_loras=self.max_loras,

import argparse
import dataclasses
from dataclasses import dataclass
from typing import Optional, Tuple

from vllm.config import (CacheConfig, DeviceConfig, ModelConfig,
                         ParallelConfig, SchedulerConfig, LoRAConfig)


@dataclass
class EngineArgs:
    """Arguments for vLLM engine."""
    model: str
    tokenizer: Optional[str] = None
    tokenizer_mode: str = 'auto'
    trust_remote_code: bool = False
    download_dir: Optional[str] = None
    load_format: str = 'auto'
    dtype: str = 'auto'
    kv_cache_dtype: str = 'auto'
<<<<<<< HEAD
    kv_cache_scales_path: str = None
=======
    scales_path: str = None
>>>>>>> 18c55d2a
    seed: int = 0
    max_model_len: Optional[int] = None
    worker_use_ray: bool = False
    pipeline_parallel_size: int = 1
    tensor_parallel_size: int = 1
    max_parallel_loading_workers: Optional[int] = None
    block_size: int = 16
    enable_prefix_caching: bool = False
    swap_space: int = 4  # GiB
    gpu_memory_utilization: float = 0.90
    max_num_batched_tokens: Optional[int] = None
    max_num_seqs: int = 256
    max_paddings: int = 256
    max_logprobs: int = 5  # OpenAI default value
    disable_log_stats: bool = False
    revision: Optional[str] = None
    code_revision: Optional[str] = None
    tokenizer_revision: Optional[str] = None
    quantization: Optional[str] = None
    enforce_eager: bool = False
    max_context_len_to_capture: int = 8192
    disable_custom_all_reduce: bool = False
    enable_lora: bool = False
    max_loras: int = 1
    max_lora_rank: int = 16
    lora_extra_vocab_size: int = 256
    lora_dtype = 'auto'
    max_cpu_loras: Optional[int] = None
    device: str = 'auto'
    ray_workers_use_nsight: bool = False

    def __post_init__(self):
        if self.tokenizer is None:
            self.tokenizer = self.model

    @staticmethod
    def add_cli_args(
            parser: argparse.ArgumentParser) -> argparse.ArgumentParser:
        """Shared CLI arguments for vLLM engine."""

        # NOTE: If you update any of the arguments below, please also
        # make sure to update docs/source/models/engine_args.rst

        # Model arguments
        parser.add_argument(
            '--model',
            type=str,
            default='facebook/opt-125m',
            help='name or path of the huggingface model to use')
        parser.add_argument(
            '--tokenizer',
            type=str,
            default=EngineArgs.tokenizer,
            help='name or path of the huggingface tokenizer to use')
        parser.add_argument(
            '--revision',
            type=str,
            default=None,
            help='the specific model version to use. It can be a branch '
            'name, a tag name, or a commit id. If unspecified, will use '
            'the default version.')
        parser.add_argument(
            '--code-revision',
            type=str,
            default=None,
            help='the specific revision to use for the model code on '
            'Hugging Face Hub. It can be a branch name, a tag name, or a '
            'commit id. If unspecified, will use the default version.')
        parser.add_argument(
            '--tokenizer-revision',
            type=str,
            default=None,
            help='the specific tokenizer version to use. It can be a branch '
            'name, a tag name, or a commit id. If unspecified, will use '
            'the default version.')
        parser.add_argument('--tokenizer-mode',
                            type=str,
                            default=EngineArgs.tokenizer_mode,
                            choices=['auto', 'slow'],
                            help='tokenizer mode. "auto" will use the fast '
                            'tokenizer if available, and "slow" will '
                            'always use the slow tokenizer.')
        parser.add_argument('--trust-remote-code',
                            action='store_true',
                            help='trust remote code from huggingface')
        parser.add_argument('--download-dir',
                            type=str,
                            default=EngineArgs.download_dir,
                            help='directory to download and load the weights, '
                            'default to the default cache dir of '
                            'huggingface')
        parser.add_argument(
            '--load-format',
            type=str,
            default=EngineArgs.load_format,
            choices=['auto', 'pt', 'safetensors', 'npcache', 'dummy'],
            help='The format of the model weights to load. '
            '"auto" will try to load the weights in the safetensors format '
            'and fall back to the pytorch bin format if safetensors format '
            'is not available. '
            '"pt" will load the weights in the pytorch bin format. '
            '"safetensors" will load the weights in the safetensors format. '
            '"npcache" will load the weights in pytorch format and store '
            'a numpy cache to speed up the loading. '
            '"dummy" will initialize the weights with random values, '
            'which is mainly for profiling.')
        parser.add_argument(
            '--dtype',
            type=str,
            default=EngineArgs.dtype,
            choices=[
                'auto', 'half', 'float16', 'bfloat16', 'float', 'float32'
            ],
            help='data type for model weights and activations. '
            'The "auto" option will use FP16 precision '
            'for FP32 and FP16 models, and BF16 precision '
            'for BF16 models.')
        parser.add_argument(
            '--kv-cache-dtype',
            type=str,
            choices=['auto', 'fp8'],
            default='auto',
            help='Data type for kv cache storage. If "auto", will use model data type. '
            'FP8_E5M2 (without scaling) is only supported on cuda version greater than 11.8. '
            'On ROCm (AMD GPU), FP8_E4M3 is instead supported for common inference criteria.')
        parser.add_argument(
<<<<<<< HEAD
            '--kv-cache-scales-path',
            type=str,
            default=None,
            help='Path to the JSON files containing the KV cache scaling factors. '
=======
            '--scales-path',
            type=str,
            default=None,
            help='Path to the JSON file containing the KV cache scaling factors. '
>>>>>>> 18c55d2a
            'This should generally be supplied, when KV cache dtype is FP8. Otherwise, '
            'KV cache scaling factors default to 1.0, which may cause accuracy issues. '
            'FP8_E5M2 (without scaling) is only supported on cuda version greater than 11.8. '
            'On ROCm (AMD GPU), FP8_E4M3 is instead supported for common inference criteria.')
        parser.add_argument('--max-model-len',
                            type=int,
                            default=EngineArgs.max_model_len,
                            help='model context length. If unspecified, '
                            'will be automatically derived from the model.')
        # Parallel arguments
        parser.add_argument('--worker-use-ray',
                            action='store_true',
                            help='use Ray for distributed serving, will be '
                            'automatically set when using more than 1 GPU')
        parser.add_argument('--pipeline-parallel-size',
                            '-pp',
                            type=int,
                            default=EngineArgs.pipeline_parallel_size,
                            help='number of pipeline stages')
        parser.add_argument('--tensor-parallel-size',
                            '-tp',
                            type=int,
                            default=EngineArgs.tensor_parallel_size,
                            help='number of tensor parallel replicas')
        parser.add_argument(
            '--max-parallel-loading-workers',
            type=int,
            default=EngineArgs.max_parallel_loading_workers,
            help='load model sequentially in multiple batches, '
            'to avoid RAM OOM when using tensor '
            'parallel and large models')
        parser.add_argument(
            '--ray-workers-use-nsight',
            action='store_true',
            help='If specified, use nsight to profile ray workers')
        # KV cache arguments
        parser.add_argument('--block-size',
                            type=int,
                            default=EngineArgs.block_size,
                            choices=[8, 16, 32, 128],
                            help='token block size')

        parser.add_argument('--enable-prefix-caching',
                            action='store_true',
                            help='Enables automatic prefix caching')

        parser.add_argument('--seed',
                            type=int,
                            default=EngineArgs.seed,
                            help='random seed')
        parser.add_argument('--swap-space',
                            type=int,
                            default=EngineArgs.swap_space,
                            help='CPU swap space size (GiB) per GPU')
        parser.add_argument(
            '--gpu-memory-utilization',
            type=float,
            default=EngineArgs.gpu_memory_utilization,
            help='the fraction of GPU memory to be used for '
            'the model executor, which can range from 0 to 1.'
            'If unspecified, will use the default value of 0.9.')
        parser.add_argument('--max-num-batched-tokens',
                            type=int,
                            default=EngineArgs.max_num_batched_tokens,
                            help='maximum number of batched tokens per '
                            'iteration')
        parser.add_argument('--max-num-seqs',
                            type=int,
                            default=EngineArgs.max_num_seqs,
                            help='maximum number of sequences per iteration')
        parser.add_argument('--max-paddings',
                            type=int,
                            default=EngineArgs.max_paddings,
                            help='maximum number of paddings in a batch')
        parser.add_argument(
            '--max-logprobs',
            type=int,
            default=EngineArgs.max_logprobs,
            help=('max number of log probs to return logprobs is specified in'
                  ' SamplingParams'))
        parser.add_argument('--disable-log-stats',
                            action='store_true',
                            help='disable logging statistics')
        # Quantization settings.
        parser.add_argument('--quantization',
                            '-q',
                            type=str,
                            choices=['awq', 'gptq', 'squeezellm', None],
                            default=EngineArgs.quantization,
                            help='Method used to quantize the weights. If '
                            'None, we first check the `quantization_config` '
                            'attribute in the model config file. If that is '
                            'None, we assume the model weights are not '
                            'quantized and use `dtype` to determine the data '
                            'type of the weights.')
        parser.add_argument('--enforce-eager',
                            action='store_true',
                            help='Always use eager-mode PyTorch. If False, '
                            'will use eager mode and CUDA graph in hybrid '
                            'for maximal performance and flexibility.')
        parser.add_argument('--max-context-len-to-capture',
                            type=int,
                            default=EngineArgs.max_context_len_to_capture,
                            help='maximum context length covered by CUDA '
                            'graphs. When a sequence has context length '
                            'larger than this, we fall back to eager mode.')
        parser.add_argument('--disable-custom-all-reduce',
                            action='store_true',
                            default=EngineArgs.disable_custom_all_reduce,
                            help='See ParallelConfig')
        # LoRA related configs
        parser.add_argument('--enable-lora',
                            action='store_true',
                            help='If True, enable handling of LoRA adapters.')
        parser.add_argument('--max-loras',
                            type=int,
                            default=EngineArgs.max_loras,
                            help='Max number of LoRAs in a single batch.')
        parser.add_argument('--max-lora-rank',
                            type=int,
                            default=EngineArgs.max_lora_rank,
                            help='Max LoRA rank.')
        parser.add_argument(
            '--lora-extra-vocab-size',
            type=int,
            default=EngineArgs.lora_extra_vocab_size,
            help=('Maximum size of extra vocabulary that can be '
                  'present in a LoRA adapter (added to the base '
                  'model vocabulary).'))
        parser.add_argument(
            '--lora-dtype',
            type=str,
            default=EngineArgs.lora_dtype,
            choices=['auto', 'float16', 'bfloat16', 'float32'],
            help=('Data type for LoRA. If auto, will default to '
                  'base model dtype.'))
        parser.add_argument(
            '--max-cpu-loras',
            type=int,
            default=EngineArgs.max_cpu_loras,
            help=('Maximum number of LoRAs to store in CPU memory. '
                  'Must be >= than max_num_seqs. '
                  'Defaults to max_num_seqs.'))
        parser.add_argument("--device",
                            type=str,
                            default=EngineArgs.device,
                            choices=["auto", "cuda", "neuron"],
                            help='Device type for vLLM execution.')
        return parser

    @classmethod
    def from_cli_args(cls, args: argparse.Namespace) -> 'EngineArgs':
        # Get the list of attributes of this dataclass.
        attrs = [attr.name for attr in dataclasses.fields(cls)]
        # Set the attributes from the parsed arguments.
        engine_args = cls(**{attr: getattr(args, attr) for attr in attrs})
        return engine_args

    def create_engine_configs(
        self,
    ) -> Tuple[ModelConfig, CacheConfig, ParallelConfig, SchedulerConfig,
<<<<<<< HEAD
               DeviceConfig, Optional[LoRAConfig]]:
        device_config = DeviceConfig(self.device)
        model_config = ModelConfig(
            self.model, self.tokenizer, self.tokenizer_mode,
            self.trust_remote_code, self.download_dir, self.kv_cache_scales_path, self.load_format,
            self.dtype, self.seed, self.revision, self.code_revision,
            self.tokenizer_revision, self.max_model_len, self.quantization,
            self.enforce_eager, self.max_context_len_to_capture,
            self.max_logprobs)
=======
               Optional[LoRAConfig]]:
        model_config = ModelConfig(self.model, self.tokenizer,
                                   self.tokenizer_mode, self.trust_remote_code,
                                   self.download_dir, self.scales_path, self.load_format,
                                   self.dtype, self.seed, self.revision,
                                   self.tokenizer_revision, self.max_model_len,
                                   self.quantization, self.enforce_eager,
                                   self.max_context_len_to_capture)
>>>>>>> 18c55d2a
        cache_config = CacheConfig(self.block_size,
                                   self.gpu_memory_utilization,
                                   self.swap_space, self.kv_cache_dtype,
                                   model_config.get_sliding_window(),
                                   self.enable_prefix_caching)
        parallel_config = ParallelConfig(self.pipeline_parallel_size,
                                         self.tensor_parallel_size,
                                         self.worker_use_ray,
                                         self.max_parallel_loading_workers,
                                         self.disable_custom_all_reduce,
                                         self.ray_workers_use_nsight)
        scheduler_config = SchedulerConfig(self.max_num_batched_tokens,
                                           self.max_num_seqs,
                                           model_config.max_model_len,
                                           self.max_paddings)
        lora_config = LoRAConfig(
            max_lora_rank=self.max_lora_rank,
            max_loras=self.max_loras,
            lora_extra_vocab_size=self.lora_extra_vocab_size,
            lora_dtype=self.lora_dtype,
            max_cpu_loras=self.max_cpu_loras if self.max_cpu_loras
            and self.max_cpu_loras > 0 else None) if self.enable_lora else None
        return (model_config, cache_config, parallel_config, scheduler_config,
                device_config, lora_config)


@dataclass
class AsyncEngineArgs(EngineArgs):
    """Arguments for asynchronous vLLM engine."""
    engine_use_ray: bool = False
    disable_log_requests: bool = False
    max_log_len: Optional[int] = None

    @staticmethod
    def add_cli_args(
            parser: argparse.ArgumentParser) -> argparse.ArgumentParser:
        parser = EngineArgs.add_cli_args(parser)
        parser.add_argument('--engine-use-ray',
                            action='store_true',
                            help='use Ray to start the LLM engine in a '
                            'separate process as the server process.')
        parser.add_argument('--disable-log-requests',
                            action='store_true',
                            help='disable logging requests')
        parser.add_argument('--max-log-len',
                            type=int,
                            default=None,
                            help='max number of prompt characters or prompt '
                            'ID numbers being printed in log. '
                            'Default: unlimited.')
        return parser<|MERGE_RESOLUTION|>--- conflicted
+++ resolved
@@ -18,11 +18,7 @@
     load_format: str = 'auto'
     dtype: str = 'auto'
     kv_cache_dtype: str = 'auto'
-<<<<<<< HEAD
-    kv_cache_scales_path: str = None
-=======
     scales_path: str = None
->>>>>>> 18c55d2a
     seed: int = 0
     max_model_len: Optional[int] = None
     worker_use_ray: bool = False
@@ -149,17 +145,10 @@
             'FP8_E5M2 (without scaling) is only supported on cuda version greater than 11.8. '
             'On ROCm (AMD GPU), FP8_E4M3 is instead supported for common inference criteria.')
         parser.add_argument(
-<<<<<<< HEAD
-            '--kv-cache-scales-path',
-            type=str,
-            default=None,
-            help='Path to the JSON files containing the KV cache scaling factors. '
-=======
             '--scales-path',
             type=str,
             default=None,
             help='Path to the JSON file containing the KV cache scaling factors. '
->>>>>>> 18c55d2a
             'This should generally be supplied, when KV cache dtype is FP8. Otherwise, '
             'KV cache scaling factors default to 1.0, which may cause accuracy issues. '
             'FP8_E5M2 (without scaling) is only supported on cuda version greater than 11.8. '
@@ -321,26 +310,15 @@
     def create_engine_configs(
         self,
     ) -> Tuple[ModelConfig, CacheConfig, ParallelConfig, SchedulerConfig,
-<<<<<<< HEAD
                DeviceConfig, Optional[LoRAConfig]]:
         device_config = DeviceConfig(self.device)
         model_config = ModelConfig(
             self.model, self.tokenizer, self.tokenizer_mode,
-            self.trust_remote_code, self.download_dir, self.kv_cache_scales_path, self.load_format,
+            self.trust_remote_code, self.download_dir, self.scales_path, self.load_format,
             self.dtype, self.seed, self.revision, self.code_revision,
             self.tokenizer_revision, self.max_model_len, self.quantization,
             self.enforce_eager, self.max_context_len_to_capture,
             self.max_logprobs)
-=======
-               Optional[LoRAConfig]]:
-        model_config = ModelConfig(self.model, self.tokenizer,
-                                   self.tokenizer_mode, self.trust_remote_code,
-                                   self.download_dir, self.scales_path, self.load_format,
-                                   self.dtype, self.seed, self.revision,
-                                   self.tokenizer_revision, self.max_model_len,
-                                   self.quantization, self.enforce_eager,
-                                   self.max_context_len_to_capture)
->>>>>>> 18c55d2a
         cache_config = CacheConfig(self.block_size,
                                    self.gpu_memory_utilization,
                                    self.swap_space, self.kv_cache_dtype,

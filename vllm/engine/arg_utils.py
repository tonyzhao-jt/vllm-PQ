--- conflicted
+++ resolved
@@ -965,9 +965,6 @@
                     f"Invalid module {m} in collect_detailed_traces. "
                     f"Valid modules are {ALLOWED_DETAILED_TRACE_MODULES}")
         observability_config = ObservabilityConfig(
-<<<<<<< HEAD
-            otlp_traces_endpoint=self.otlp_traces_endpoint)
-=======
             otlp_traces_endpoint=self.otlp_traces_endpoint,
             collect_model_forward_time="model" in detailed_trace_modules
             or "all" in detailed_trace_modules,
@@ -975,7 +972,6 @@
             or "all" in detailed_trace_modules,
         )
 
->>>>>>> b6f99a6f
         if (model_config.get_sliding_window() is not None
                 and scheduler_config.chunked_prefill_enabled
                 and not scheduler_config.use_v2_block_manager):

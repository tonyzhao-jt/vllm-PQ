--- conflicted
+++ resolved
@@ -140,13 +140,13 @@
         # Request stats
         #   Latency
         request_latency_buckets = [
-            1.0, 2.5, 5.0, 10.0, 15.0, 20.0, 30.0, 40.0, 50.0, 60.0
+            0.3, 0.5, 0.8, 1.0, 1.5, 2.0, 2.5, 5.0, 10.0, 15.0, 20.0, 30.0,
+            40.0, 50.0, 60.0
         ]
         self.histogram_e2e_time_request = self._histogram_cls(
             name="vllm:e2e_request_latency_seconds",
             documentation="Histogram of end to end request latency in seconds.",
             labelnames=labelnames,
-<<<<<<< HEAD
             buckets=request_latency_buckets)
         self.histogram_queue_time_request = self._histogram_cls(
             name="vllm:request_queue_time_seconds",
@@ -172,20 +172,12 @@
             "Histogram of time spent in DECODE phase for request.",
             labelnames=labelnames,
             buckets=request_latency_buckets)
-=======
-            buckets=[
-                0.3, 0.5, 0.8, 1.0, 1.5, 2.0, 2.5, 5.0, 10.0, 15.0, 20.0, 30.0,
-                40.0, 50.0, 60.0
-            ])
         self.histogram_time_in_queue_request = self._histogram_cls(
             name="vllm:time_in_queue_requests",
             documentation=
             "Histogram of time the request spent in the queue in seconds.",
             labelnames=labelnames,
-            buckets=[
-                0.3, 0.5, 0.8, 1.0, 1.5, 2.0, 2.5, 5.0, 10.0, 15.0, 20.0, 30.0,
-                40.0, 50.0, 60.0
-            ])
+            buckets=request_latency_buckets)
         self.histogram_model_forward_time_request = self._histogram_cls(
             name="vllm:model_forward_time_milliseconds",
             documentation=
@@ -198,7 +190,6 @@
             "Histogram of time spent in the model execute function in ms.",
             labelnames=labelnames,
             buckets=build_1_2_3_5_8_buckets(3000))
->>>>>>> 6bb52b0f
         #   Metadata
         self.histogram_num_prompt_tokens_request = self._histogram_cls(
             name="vllm:request_prompt_tokens",
@@ -213,7 +204,6 @@
                 labelnames=labelnames,
                 buckets=build_1_2_5_buckets(max_model_len),
             )
-<<<<<<< HEAD
         self.histogram_best_of_request = self._histogram_cls(
             name="vllm:request_params_best_of",
             documentation="Histogram of the best_of request parameter.",
@@ -226,8 +216,6 @@
             "Histogram of maximum number of requested generation tokens.",
             labelnames=labelnames,
             buckets=build_1_2_5_buckets(max_model_len))
-=======
->>>>>>> 6bb52b0f
         self.histogram_n_request = self._histogram_cls(
             name="vllm:request_params_n",
             documentation="Histogram of the n request parameter.",
@@ -592,7 +580,6 @@
         # Latency
         self._log_histogram(self.metrics.histogram_e2e_time_request,
                             stats.time_e2e_requests)
-<<<<<<< HEAD
         self._log_histogram(self.metrics.histogram_queue_time_request,
                             stats.time_queue_requests)
         self._log_histogram(self.metrics.histogram_inference_time_request,
@@ -601,14 +588,12 @@
                             stats.time_prefill_requests)
         self._log_histogram(self.metrics.histogram_prefill_time_request,
                             stats.time_decode_requests)
-=======
         self._log_histogram(self.metrics.histogram_time_in_queue_request,
                             stats.time_in_queue_requests)
         self._log_histogram(self.metrics.histogram_model_forward_time_request,
                             stats.model_forward_time_requests)
         self._log_histogram(self.metrics.histogram_model_execute_time_request,
                             stats.model_execute_time_requests)
->>>>>>> 6bb52b0f
         # Metadata
         finished_reason_counter = CollectionsCounter(
             stats.finished_reason_requests)
@@ -621,16 +606,11 @@
             self.metrics.histogram_num_generation_tokens_request,
             stats.num_generation_tokens_requests)
         self._log_histogram(self.metrics.histogram_n_request, stats.n_requests)
-<<<<<<< HEAD
-        self._log_histogram(self.metrics.histogram_best_of_request,
-                            stats.best_of_requests)
         self._log_histogram(
             self.metrics.histogram_max_num_generation_tokens_request,
             stats.max_num_generation_tokens_requests)
-=======
         self._log_histogram(self.metrics.histogram_max_tokens_request,
                             stats.max_tokens_requests)
->>>>>>> 6bb52b0f
 
     def _log_prometheus_interval(self, prompt_throughput: float,
                                  generation_throughput: float) -> None:

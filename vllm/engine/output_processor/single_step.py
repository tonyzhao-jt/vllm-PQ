--- conflicted
+++ resolved
@@ -113,9 +113,6 @@
 
     def process_prompt_logprob(self, seq_group: SequenceGroup,
                                outputs: List[SequenceGroupOutput]) -> None:
-<<<<<<< HEAD
-        assert len(outputs) == 1, ("Single step should only have 1 output.")
-=======
         """Process prompt logprobs associated with one step of a single-step-
         scheduled computation.
         
@@ -124,7 +121,6 @@
           output: the :class:`SequenceGroupOutput` for a single scheduler step
         """
         assert len(outputs) == 1, ("Single step should only has 1 output.")
->>>>>>> 80c7b089
         output = outputs[0]
         single_step_process_prompt_logprob(self, seq_group, output)
 

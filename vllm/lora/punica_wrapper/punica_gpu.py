--- conflicted
+++ resolved
@@ -94,15 +94,9 @@
         y: torch.Tensor,
         x: torch.Tensor,
         w_t_all: torch.Tensor,
-<<<<<<< HEAD
-        y_offset: int,
-        y_slice_size: int,
-        add_input: bool,
-=======
         y_offset: Optional[int],
         y_slice_size: Optional[int],
         add_inputs: bool,
->>>>>>> f9ecbb18
     ):
         #No LoRA request, so return directly
         if self.no_lora:
@@ -122,15 +116,9 @@
         y: torch.Tensor,
         x: torch.Tensor,
         w_t_all: torch.Tensor,
-<<<<<<< HEAD
-        y_offset: int,
-        y_slice_size: int,
-        add_input: bool,
-=======
         y_offset: Optional[int],
         y_slice_size: Optional[int],
         add_inputs: bool,
->>>>>>> f9ecbb18
     ):
         bgmv_expand_slice(x, w_t_all, y, self.token_lora_indices, y_offset,
                           y_slice_size, add_inputs)
@@ -140,15 +128,9 @@
         y: torch.Tensor,
         x: torch.Tensor,
         w_t_all: torch.Tensor,
-<<<<<<< HEAD
-        y_offset: int,
-        y_slice_size: int,
-        add_input: bool = True,
-=======
         y_offset: Optional[int],
         y_slice_size: Optional[int],
         add_inputs: bool = True,
->>>>>>> f9ecbb18
     ):
         """
         Perform the ` y[:,y_offset:y_offset+y_slice_size]+=x@w_t_all` 

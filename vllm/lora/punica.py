--- conflicted
+++ resolved
@@ -4,178 +4,6 @@
 
 import torch
 
-<<<<<<< HEAD
-import_exc = None
-
-try:
-    import vllm._punica_C as punica_kernels
-except ImportError as e:
-    import_exc = e
-
-if import_exc is None:
-
-    def bgmv(
-        y: torch.Tensor,
-        x: torch.Tensor,
-        w_t_all: torch.Tensor,
-        indicies: torch.LongTensor,
-        layer_idx: int,
-        scale: float,
-    ):
-        """
-        Semantics:
-          y[i] += (
-              x[i].unsqueeze(0)
-              @ w_t_all[indices[i], layer_idx, :, :].transpose(-1, -2)
-              * scale
-            ).squeeze(0)
-
-        Args:
-          y: Shape: `[B, H2]`. Output vectors. Will be changed in-place.
-          x: Shape: `[B, H1]`. Input vectors.
-          w_t_all: Shape: `[None, L, H2, H1]`. All of the transposed weight
-            matrices.
-          indicies: Shape: `[B]`. Indices of the weight matrices.
-          layer_idx: Layer index of the weight matrices.
-          scale: Scaling factor.
-        """
-        punica_kernels.dispatch_bgmv(y, x, w_t_all, indicies, layer_idx, scale)
-
-    def add_lora(y: torch.Tensor,
-                 x: torch.Tensor,
-                 wa_t_all: torch.Tensor,
-                 wb_t_all: torch.Tensor,
-                 indicies: torch.LongTensor,
-                 layer_idx: int,
-                 scale: float,
-                 *,
-                 buffer: Optional[torch.Tensor] = None):
-        """
-        Semantics:
-          y[i] += (
-              x[i].unsqueeze(0)
-              @ wa_t_all[indices[i], layer_idx, :, :].transpose(-1, -2)
-              @ wb_t_all[indices[i], layer_idx, :, :].transpose(-1, -2)
-              * scale
-            ).squeeze(0)
-
-        Args:
-          y: Shape: `[B, H2]`. Output vectors. Will be changed in-place.
-          x: Shape: `[B, H1]`. Input vectors.
-          wa_t_all: Shape: `[None, L, R, H1]`. All of the transposed
-            LoRA A matrices.
-          wb_t_all: Shape: `[None, L, H2, R]`. All of the transposed
-            LoRA B matrices.
-          indicies: Shape: `[B]`. Indices of the LoRA weights.
-          layer_idx: Layer index of LoRA weights.
-          scale: Scaling factor.
-          buffer: Optional. Shape: `[B, R]`. Temporary buffer.
-        """
-        r = wb_t_all.size(-1)
-        if buffer is None:
-            # We set the buffer to be float32 by default to avoid
-            # numerical inaccuracies that would otherwise happen
-            # due to downcasting.
-            buffer = torch.zeros((x.size(0), r),
-                                 dtype=torch.float32,
-                                 device=x.device)
-        punica_kernels.dispatch_bgmv(buffer, x, wa_t_all, indicies, layer_idx,
-                                     1.0)
-        punica_kernels.dispatch_bgmv(y, buffer, wb_t_all, indicies, layer_idx,
-                                     scale)
-
-    def add_lora_slice(y: torch.Tensor,
-                       x: torch.Tensor,
-                       wa_t_all: torch.Tensor,
-                       wb_t_all: torch.Tensor,
-                       indicies: torch.LongTensor,
-                       layer_idx: int,
-                       scale: float,
-                       y_offset: int,
-                       y_slice_size: int,
-                       *,
-                       buffer: Optional[torch.Tensor] = None):
-        """
-        Same as `add_lora` but you can operate on slices of y.
-        Pass whole y, define y_offset and y_slice_size.
-
-        Semantics:
-          y[i] += (
-              x[i].unsqueeze(0)
-              @ wa_t_all[indices[i], layer_idx, :, :].transpose(-1, -2)
-              @ wb_t_all[indices[i], layer_idx, :, :].transpose(-1, -2)
-              * scale
-            ).squeeze(0)
-
-        Args:
-          y: Shape: `[B, H2]`. Output vectors. Will be changed in-place.
-          x: Shape: `[B, H1]`. Input vectors.
-          wa_t_all: Shape: `[None, L, R, H1]`. All of the transposed
-            LoRA A matrices.
-          wb_t_all: Shape: `[None, L, H2, R]`. All of the transposed
-            LoRA B matrices.
-          indicies: Shape: `[B]`. Indices of the LoRA weights.
-          layer_idx: Layer index of LoRA weights.
-          scale: Scaling factor.
-          y_offset: Offset to apply to the starting column of y.
-          y_slice_size: Size of the y column slice.
-        """
-        r = wb_t_all.size(-1)
-        if buffer is None:
-            # We set the buffer to be float32 by default to avoid
-            # numerical inaccuracies that would otherwise happen
-            # due to downcasting.
-            buffer = torch.zeros((x.size(0), r),
-                                 dtype=torch.float32,
-                                 device=x.device)
-        punica_kernels.dispatch_bgmv_low_level(
-            buffer,
-            x,
-            wa_t_all,
-            indicies,
-            layer_idx,
-            1.0,
-            x.size(1),
-            buffer.size(1),
-            0,
-        )
-        punica_kernels.dispatch_bgmv_low_level(
-            y,
-            buffer,
-            wb_t_all,
-            indicies,
-            layer_idx,
-            scale,
-            buffer.size(1),
-            y_slice_size,
-            y_offset,
-        )
-
-else:
-
-    def _raise_exc(
-        *args,  # pylint: disable=unused-argument
-        **kwargs  # pylint: disable=unused-argument
-    ):
-        if torch.cuda.get_device_capability() < (8, 0):
-            raise ImportError("punica LoRA kernels require compute "
-                              "capability>=8.0") from import_exc
-        else:
-            raise ImportError(
-                "punica LoRA kernels could not be imported. If you built vLLM "
-                "from source, make sure VLLM_INSTALL_PUNICA_KERNELS=1 env var "
-                "was set.") from import_exc
-
-    bgmv = _raise_exc
-    add_lora = _raise_exc
-    add_lora_slice = _raise_exc
-
-__all__ = [
-    "bgmv",
-    "add_lora",
-    "add_lora_slice",
-]
-=======
 
 def _raise_import_error(e):
     if torch.cuda.get_device_capability() < (8, 0):
@@ -339,5 +167,4 @@
         buffer.size(1),
         y_slice_size,
         y_offset,
-    )
->>>>>>> 5255d99d
+    )
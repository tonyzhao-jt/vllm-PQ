--- conflicted
+++ resolved
@@ -186,11 +186,8 @@
         cls,
         lora_dir: str,
         expected_lora_modules: List[str],
-<<<<<<< HEAD
         expected_modules_to_save: List[str],
-=======
         peft_helper: PEFTHelper,
->>>>>>> e784c6b9
         *,
         lora_model_id: Optional[int] = None,
         device: str = "cuda",

from functools import cached_property
from typing import Any, Dict, List, Optional, Tuple

import torch

from vllm.config import ParallelConfig, SpeculativeConfig
from vllm.distributed.communication_op import broadcast_tensor_dict
from vllm.logger import init_logger
from vllm.model_executor.layers.rejection_sampler import RejectionSampler
from vllm.model_executor.layers.spec_decode_base_sampler import (
    SpecDecodeBaseSampler)
from vllm.model_executor.layers.typical_acceptance_sampler import (
    TypicalAcceptanceSampler)
from vllm.sequence import (CompletionSequenceGroupOutput, ExecuteModelRequest,
                           HiddenStates, SamplerOutput, SequenceGroupMetadata,
                           get_all_seq_ids)
<<<<<<< HEAD
=======
from vllm.spec_decode.batch_expansion import BatchExpansionTop1Scorer
from vllm.spec_decode.draft_model_runner import TP1DraftModelRunner
>>>>>>> 66d33474
from vllm.spec_decode.interfaces import (SpeculativeProposals,
                                         SpeculativeScorer, SpeculativeScores)
from vllm.spec_decode.metrics import AsyncMetricsCollector
from vllm.spec_decode.mlp_speculator_worker import MLPSpeculatorWorker
# from vllm.spec_decode.batch_expansion import BatchExpansionTop1Scorer
from vllm.spec_decode.mqa_scorer import MQAScorer
from vllm.spec_decode.multi_step_worker import MultiStepWorker
from vllm.spec_decode.ngram_worker import NGramWorker
from vllm.spec_decode.proposer_worker_base import ProposerWorkerBase
from vllm.spec_decode.smaller_tp_proposer_worker import SmallerTpProposerWorker
from vllm.spec_decode.util import (create_sequence_group_output,
                                   get_all_num_logprobs,
                                   get_sampled_token_logprobs, nvtx_range,
                                   split_batch_by_proposal_len)
from vllm.worker.worker import Worker
from vllm.worker.worker_base import LoraNotSupportedWorkerBase, WorkerBase

logger = init_logger(__name__)


def create_spec_worker(*args, **kwargs) -> "SpecDecodeWorker":
    """Helper method that is the entrypoint for Executors which use
    WorkerWrapper. It constructs a SpecDecodeWorker from the speculative config.
    """
    assert "speculative_config" in kwargs
    speculative_config: SpeculativeConfig = kwargs.get("speculative_config")
    assert speculative_config is not None

    target_worker = Worker(*args, **kwargs)

    draft_worker_kwargs = kwargs.copy()
    # Override draft-model specific worker args.
    draft_worker_kwargs.update(
        model_config=speculative_config.draft_model_config,
        parallel_config=speculative_config.draft_parallel_config,
        ngram_prompt_lookup_max=speculative_config.ngram_prompt_lookup_max,
        ngram_prompt_lookup_min=speculative_config.ngram_prompt_lookup_min,
        # TODO allow draft-model specific load config.
        #load_config=load_config,
    )

    spec_decode_worker = SpecDecodeWorker.create_worker(
        scorer_worker=target_worker,
        draft_worker_kwargs=draft_worker_kwargs,
        disable_by_batch_size=speculative_config.
        speculative_disable_by_batch_size,
        draft_token_acceptance_method=speculative_config.
        draft_token_acceptance_method,
        typical_acceptance_sampler_posterior_threshold=speculative_config.
        typical_acceptance_sampler_posterior_threshold,
        typical_acceptance_sampler_posterior_alpha=speculative_config.
        typical_acceptance_sampler_posterior_alpha)

    return spec_decode_worker


class SpecDecodeWorker(LoraNotSupportedWorkerBase):
    """Worker which implements speculative decoding.

    Speculative decoding reduces decoding per-token latency by using a proposal
    method, such as a small draft model, to speculate ahead of a larger LLM. The
    probabilities of the speculative tokens are then determined by the larger
    LLM, after which some verification routine determines which (if any) of the
    speculative tokens are accepted by the larger LLM.

    See https://github.com/vllm-project/vllm/pull/2188 and
    https://github.com/vllm-project/vllm/pull/3103 for more info.

    The current implementation has the following limitations:
    * Only draft-model proposal is implemented (contributions for more forms are
        welcome!).
    * Only top-1 proposal and scoring are implemented. Tree-attention is left as
        future work.
    * All sequences in a batch must have the same proposal length, or zero. This
        can be improved by having per-sequence speculation in the future.
    * The scoring forward pass is done without an MQA kernel, which is
        suboptimal especially as the batch size, proposal length, and sequence
        lengths grow. Contributions to add a MQA scoring are welcome once
        correctness tests pass.
        More info here https://docs.google.com/document/d/1T-JaS2T1NRfdP51qzqpyakoCXxSXTtORppiwaj5asxA/edit.
    """

    @classmethod
    def create_worker(
        cls,
        scorer_worker: Worker,
        draft_worker_kwargs: Dict[str, Any],
        disable_by_batch_size: Optional[int],
        draft_token_acceptance_method: str,
        typical_acceptance_sampler_posterior_threshold: float,
        typical_acceptance_sampler_posterior_alpha: float,
    ) -> "SpecDecodeWorker":

        ngram_prompt_lookup_max = (
            draft_worker_kwargs.pop("ngram_prompt_lookup_max"))
        ngram_prompt_lookup_min = (
            draft_worker_kwargs.pop("ngram_prompt_lookup_min"))

        disable_bonus_tokens = True

        if ngram_prompt_lookup_max > 0:
            disable_bonus_tokens = False
            proposer_worker = NGramWorker(**draft_worker_kwargs)
            proposer_worker.set_ngram_window_size(ngram_prompt_lookup_min,
                                                  ngram_prompt_lookup_max)
        else:
            draft_parallel_config: ParallelConfig = draft_worker_kwargs[
                'parallel_config']
            draft_tp = draft_parallel_config.tensor_parallel_size
            target_tp = scorer_worker.parallel_config.tensor_parallel_size

            if draft_worker_kwargs[
                    "model_config"].hf_config.model_type == "mlp_speculator":
                disable_bonus_tokens = False
                proposer_worker = MLPSpeculatorWorker(**draft_worker_kwargs)
            else:
                if draft_tp == 1:
                    draft_worker_kwargs[
                        "model_runner_cls"] = TP1DraftModelRunner
                proposer_worker = MultiStepWorker(**draft_worker_kwargs)

            proposer_worker = SmallerTpProposerWorker.maybe_wrap_worker(
                proposer_worker, draft_tp, target_tp)

        logger.info("Configuring SpecDecodeWorker with proposer=%s",
                    type(proposer_worker))

        spec_decode_sampler: SpecDecodeBaseSampler = None
        if draft_token_acceptance_method == "rejection_sampler":
            spec_decode_sampler = RejectionSampler(
                disable_bonus_tokens=disable_bonus_tokens, )
        elif draft_token_acceptance_method == "typical_acceptance_sampler":
            spec_decode_sampler = TypicalAcceptanceSampler(
                disable_bonus_tokens=disable_bonus_tokens,
                posterior_threshold=\
                    typical_acceptance_sampler_posterior_threshold,
                posterior_alpha=typical_acceptance_sampler_posterior_alpha,
            )
        logger.info("Configuring SpecDecodeWorker with sampler=%s",
                    type(spec_decode_sampler))

        return SpecDecodeWorker(proposer_worker,
                                scorer_worker,
                                disable_by_batch_size=disable_by_batch_size,
                                spec_decode_sampler=spec_decode_sampler)

    def __init__(
        self,
        proposer_worker: ProposerWorkerBase,
        scorer_worker: WorkerBase,
        spec_decode_sampler: SpecDecodeBaseSampler,
        metrics_collector: Optional[AsyncMetricsCollector] = None,
        disable_by_batch_size: Optional[int] = None,
    ):
        """
        Create a SpecDecodeWorker.

        Args:
            proposer_worker: A worker that can produce speculative tokens for
                sequences.
            scorer_worker: A worker that produces probabilities of speculative
                tokens according to some base model. Typically a vanilla vLLM
                Worker.
            spec_decode_sampler: A Torch module used to perform acceptance
                sampling of the draft tokens in the verification step of
                speculative decoding. Currently we support two different 
                types of sampler namely RejectionSampler and
                TypicalAcceptanceSampler. 'spec_decode_sampler' is either an
                instance of RejectionSampler or TypicalAcceptanceSampler.
            disable_by_batch_size: If the batch size is larger than this,
                disable speculative decoding for new incoming requests.
            metrics_collector: Helper class for collecting metrics; can be set
                for testing purposes.
        """
        self.proposer_worker = proposer_worker
        self.scorer_worker = scorer_worker
        self.disable_by_batch_size = disable_by_batch_size or float("inf")
        self.spec_decode_sampler = spec_decode_sampler
        self._metrics = AsyncMetricsCollector(
            self.spec_decode_sampler
        ) if metrics_collector is None else metrics_collector
        self.probs_dtype = self.spec_decode_sampler.probs_dtype
        self.token_id_dtype = self.spec_decode_sampler.token_id_dtype
        # Lazy initiazliation.
        self.scorer: SpeculativeScorer

        # Hidden states from target model to pass to proposer
        # in the subsequent step.
        self.previous_hidden_states: Optional[HiddenStates] = None

    def init_device(self) -> None:
        """Initialize both scorer and proposer models.
        """
        # The scorer worker model is initialized first in case the proposer
        # model has a smaller TP degree than the target worker.
        self.scorer_worker.init_device()
        self.proposer_worker.init_device()

        # NOTE(cade): load_model is not part of the WorkerBase interface.
        self.scorer_worker.load_model()
        self.proposer_worker.load_model()

        self._metrics.init_gpu_tensors(self.rank)
<<<<<<< HEAD
        self.rejection_sampler.init_gpu_tensors(self.rank)
        # self.scorer = BatchExpansionTop1Scorer(
        #     scorer_worker=self.scorer_worker,
        #     device=self.device,
        #     vocab_size=self._vocab_size)
        self.scorer = MQAScorer(scorer_worker=self.scorer_worker,
                                device=self.device,
                                vocab_size=self._vocab_size)
=======
        self.spec_decode_sampler.init_gpu_tensors(self.rank)

        self.scorer = BatchExpansionTop1Scorer(
            scorer_worker=self.scorer_worker,
            device=self.device,
            vocab_size=self._vocab_size)
>>>>>>> 66d33474

        self._configure_model_sampler_for_spec_decode()

    def load_model(self, *args, **kwargs):
        pass

    def _configure_model_sampler_for_spec_decode(self):
        """Configure model sampler to emit GPU tensors. This allows spec decode
        to keep data on device without transferring to CPU and serializing,
        which significantly reduces overhead of sampling during verification.

        NOTE(cade): This breaks abstraction boundaries pretty badly. The better
        design is to have the "move to CPU and serialize" sampling decision be
        done outside of the model/sampler; this way the "last-mile" worker
        object which interfaces with the scheduler can serialize and incur the
        performance hit as necessary. This allows us to run the worker several
        iterations in a row without incurring the "move to CPU and serialize"
        performance penalty.

        Since this requires a large change to vLLM, we defer it to later and
        temporarily accept this broken abstraction boundary.

        NOTE(cade): This will require a special check if the proposer worker
        does not have a sampler (e.g. ngram speculation).
        """
        (self.scorer_worker.model_runner.model.sampler.include_gpu_probs_tensor
         ) = True
        self.proposer_worker.set_include_gpu_probs_tensor()

    def determine_num_available_blocks(self) -> Tuple[int, int]:
        """Determine the number of cache blocks to use.

        This is done by profiling the scorer model (which is typically the
        larger of the two). Then the total memory which would be used by the
        scorer cache is divided evenly between the proposer and scorer model KV,
        such that the number of blocks is equal in both KV caches.
        """
        num_gpu_blocks, num_cpu_blocks = (
            self.scorer_worker.determine_num_available_blocks())

        scorer_cache_block_size_bytes = (
            self.scorer_worker.get_cache_block_size_bytes())
        proposer_cache_block_size_bytes = (
            self.proposer_worker.get_cache_block_size_bytes())

        new_num_gpu_blocks = split_num_cache_blocks_evenly(
            scorer_cache_block_size_bytes, proposer_cache_block_size_bytes,
            num_gpu_blocks)
        return new_num_gpu_blocks, num_cpu_blocks

    def initialize_cache(self, num_gpu_blocks: int,
                         num_cpu_blocks: int) -> None:
        """Initialize the cache engine of the scorer and proposer workers.
        """
        self.scorer_worker.initialize_cache(num_gpu_blocks=num_gpu_blocks,
                                            num_cpu_blocks=num_cpu_blocks)
        self.proposer_worker.initialize_cache(num_gpu_blocks=num_gpu_blocks,
                                              num_cpu_blocks=num_cpu_blocks)

    @torch.inference_mode()
    def execute_model(
        self,
        execute_model_req: Optional[ExecuteModelRequest] = None
    ) -> List[SamplerOutput]:
        """Perform speculative decoding on the input batch.
        """
        if self.rank != self._driver_rank:
            self._run_non_driver_rank()
            return []

        if execute_model_req is None:
            # This signals that there's no more requests to process for now.
            # All workers are running infinite loop with broadcast_tensor_dict,
            # and it stops the loop when the driver broadcasts an empty input.
            # Send an empty input to notify all other workers to stop their
            # execution loop.
            broadcast_tensor_dict({}, src=0)
            return []

        disable_all_speculation = self._should_disable_all_speculation(
            execute_model_req)
        num_lookahead_slots = execute_model_req.num_lookahead_slots

        # Broadcast how many lookahead slots are scheduled for this step, and
        # whether all speculation is disabled, to all non-driver workers.

        # This is required as if the number of draft model runs changes
        # dynamically, the non-driver workers won't know unless we perform a
        # communication to inform them.
        broadcast_dict = dict(
            num_lookahead_slots=num_lookahead_slots,
            disable_all_speculation=disable_all_speculation,
        )
        broadcast_tensor_dict(broadcast_dict, src=self._driver_rank)

        assert execute_model_req.seq_group_metadata_list is not None, (
            "speculative decoding requires non-None seq_group_metadata_list")

        self._maybe_disable_speculative_tokens(
            disable_all_speculation, execute_model_req.seq_group_metadata_list)

        # Speculative decoding is disabled in the following cases:
        # 1. Prefill phase: Speculative decoding is not
        #    used during the prefill phase.
        # 2. Auto-disable enabled: The running queue size exceeds
        #    the specified threshold.
        # 3. No request: There are no requests in the batch.
        # In any of these cases, the proposer and scorer workers
        # are called normally.
        if num_lookahead_slots == 0 or len(
                execute_model_req.seq_group_metadata_list
        ) == 0 or disable_all_speculation:
            return self._run_no_spec(execute_model_req,
                                     skip_proposer=disable_all_speculation)

        output = self._run_speculative_decoding_step(execute_model_req,
                                                     num_lookahead_slots)
        print("return sampler output===", len(output))
        return output

    @torch.inference_mode()
    def start_worker_execution_loop(self) -> None:
        """Execute model loop to perform speculative decoding
        in parallel worker."""
        while self._run_non_driver_rank():
            pass

    def _should_disable_all_speculation(
            self, execute_model_req: ExecuteModelRequest) -> bool:
        # When the batch size is too large, disable speculative decoding
        # to stop trading off throughput for latency.
        disable_all_speculation = (execute_model_req.running_queue_size >=
                                   self.disable_by_batch_size)

        return disable_all_speculation

    def _maybe_disable_speculative_tokens(
            self, disable_all_speculation: bool,
            seq_group_metadata_list: List[SequenceGroupMetadata]) -> None:
        if not disable_all_speculation:
            return

        for seq_group_metadata in seq_group_metadata_list:
            # Once num_speculative_tokens is set to 0, the spec decode
            # of this request will be disabled forever.
            # TODO(comaniac): We currently store spec decoding specific
            # state in the global data structure, but we should maintain
            # this state within spec decode worker.
            seq_group_metadata.num_speculative_tokens = 0

    @nvtx_range("spec_decode_worker._run_no_spec")
    def _run_no_spec(self, execute_model_req: ExecuteModelRequest,
                     skip_proposer: bool) -> List[SamplerOutput]:
        """Run a single generation step without any speculation. The input is
        sent to the proposer and scorer model so that the KV cache is consistent
        between the two. When skip_proposer is True, the proposer model is
        not called, meaning that the kv-cache in proposer for requests is not
        updated, so they cannot enable spec decode in the rest decoding.
        """
        if not skip_proposer:
            self.proposer_worker.execute_model(execute_model_req)

        sampler_output = self.scorer_worker.execute_model(execute_model_req)
        assert len(sampler_output) == 1
        sampler_output = sampler_output[0]

        # Store hidden states from target model execution.
        hidden_states = sampler_output.hidden_states
        if hidden_states is not None:
            if self.previous_hidden_states is None:
                self.previous_hidden_states = HiddenStates(
                    execute_model_req.seq_group_metadata_list, hidden_states)
            else:
                self.previous_hidden_states.update(
                    execute_model_req.seq_group_metadata_list, hidden_states)

        # Clear device tensors from sampler output. This reduces communication
        # overhead when the engine runs in a different process than the workers.
        sampler_output.probs = None
        sampler_output.sampled_tokens = None
        sampler_output.logprobs = None
        return [sampler_output]

    def _run_non_driver_rank(self) -> bool:
        """Run proposer and verifier model in non-driver workers. This is used
        for both speculation cases (num_lookahead_slots>0) and non-speculation
        cases (e.g. prefill).

        Returns True iff there are remaining sequences to process.
        """
        assert self.rank != self._driver_rank

        data = broadcast_tensor_dict(src=self._driver_rank)
        if not data:
            return False
        num_lookahead_slots = data["num_lookahead_slots"]

        # Even if num_lookahead_slots is zero, we want to run the proposer model
        # as it may have KV.
        #
        # We run the proposer once per lookahead slot. In the future we should
        # delegate how many times it runs to the proposer.
        for _ in range(max(num_lookahead_slots, 1)):
            self.proposer_worker.execute_model()

        self.scorer_worker.execute_model()
        return True

    @nvtx_range("spec_decode_worker._run_speculative_decoding_step")
    def _run_speculative_decoding_step(
            self, execute_model_req: ExecuteModelRequest,
            num_lookahead_slots: int) -> List[SamplerOutput]:
        """Execute a single step of speculative decoding.

        This invokes the proposer worker to get k speculative tokens for each
        sequence, then scores each speculative token using the scoring worker.

        Returns a list of SamplerOutput, each containing a single token per
        sequence.
        """
        assert num_lookahead_slots == execute_model_req.num_lookahead_slots

        # Pass last hidden states from target model to proposer
        execute_model_req.previous_hidden_states = self.previous_hidden_states
        self.previous_hidden_states = None

        # Generate proposals using draft worker.
        proposals = self.proposer_worker.get_spec_proposals(execute_model_req)

        proposal_scores = self.scorer.score_proposals(
            execute_model_req,
            proposals,
        )

        accepted_token_ids, target_logprobs = self._verify_tokens(
            execute_model_req.seq_group_metadata_list, proposal_scores,
            proposals, execute_model_req.num_lookahead_slots)

        return self._create_output_sampler_list(
            execute_model_req.seq_group_metadata_list,
            accepted_token_ids,
            target_logprobs=target_logprobs,
            k=execute_model_req.num_lookahead_slots)

    @nvtx_range("spec_decode_worker._verify_tokens")
    def _verify_tokens(
        self,
        seq_group_metadata_list: List[SequenceGroupMetadata],
        proposal_scores: SpeculativeScores,
        proposals: SpeculativeProposals,
        max_proposal_len: int,
    ) -> Tuple[torch.Tensor, torch.Tensor]:
        """Determine which speculative tokens are accepted using the
        probabilities of each token according to the proposer and scorer models.

        Returns a tuple of Tensors, one for the accepted token ids and one for
        the logprobs according to the scoring model.
        """
        proposal_lens_list = proposals.proposal_lens.tolist()

        # vLLM currently only supports proposal lens equal to zero or the batch
        # proposal len. This adds some complexity (splitting the batch into spec
        # and non spec sequences) and should be removed in the future. It can be
        # done by supporting per-sequence proposal lens.
        _, spec_indices = split_batch_by_proposal_len(
            seq_group_metadata_list,
            proposal_lens_list,
            select_proposal_len_zero=False)
        _, non_spec_indices = split_batch_by_proposal_len(
            seq_group_metadata_list,
            proposal_lens_list,
            select_proposal_len_zero=True)
        original_indices = spec_indices + non_spec_indices

        # Get probabilities of target model, excluding bonus token.
        proposal_verifier_probs = proposal_scores.probs[spec_indices, :-1]

        # Get non-speculative sampled tokens from target model.
        non_spec_token_ids = proposal_scores.token_ids[non_spec_indices]

        # Get bonus tokens from target model.
        bonus_token_ids = proposal_scores.token_ids[spec_indices, -1:]

        # Get probabilities according to proposal method.
        proposal_probs = proposals.proposal_probs[spec_indices]

        # Get proposed tokens.
        proposal_token_ids = proposals.proposal_token_ids[spec_indices]

        accepted_token_ids = self.spec_decode_sampler(
            target_probs=proposal_verifier_probs,
            bonus_token_ids=bonus_token_ids,
            draft_probs=proposal_probs,
            draft_token_ids=proposal_token_ids,
        )

        # Append output tokens from non-speculative sequences to
        # the accepted token ids tensor.
        non_spec_token_ids = non_spec_token_ids.expand(-1, max_proposal_len +
                                                       1).clone()
        non_spec_token_ids[:, 1:] = -1
        accepted_token_ids = torch.cat(
            [accepted_token_ids, non_spec_token_ids])
        logprobs = proposal_scores.logprobs
        # Rearrange so that results are in the order of the original seq group
        # metadata.
        accepted_token_ids[original_indices] = accepted_token_ids.clone()

        hidden_states = proposal_scores.hidden_states
        if hidden_states is not None:
            # Contract hidden states based on accepted tokens
            hs_size = hidden_states.shape[1]
            hidden_states = hidden_states.reshape(-1, max_proposal_len + 1,
                                                  hs_size)
            accepted_index = accepted_token_ids + 1  # Convert -1 to 0
            accepted_index = accepted_index.count_nonzero(dim=1).add_(-1)
            index = accepted_index[:, None, None].expand(-1, 1, hs_size)
            hidden_states = hidden_states.gather(1, index).squeeze(1)  # b x d
            # Store hidden states from target model for subsequent decode step
            self.previous_hidden_states = HiddenStates(seq_group_metadata_list,
                                                       hidden_states)

        return accepted_token_ids, logprobs

    def _create_output_sampler_list(
        self,
        seq_group_metadata_list: List[SequenceGroupMetadata],
        accepted_token_ids: torch.Tensor,  # shape: [batch_size, k+1]
        target_logprobs: torch.Tensor,  # shape: [batch_size, k+1, vocab_size]
        k: int,
    ) -> List[SamplerOutput]:
        """Given the accepted token ids, create a list of SamplerOutput.

        The output is padded with -1 tokens such that each sequence has
        the same number of outputs.
        """
        batch_size, num_steps = accepted_token_ids.shape

        # Organize input tensors by step instead of by sequence.
        target_logprobs_by_step = target_logprobs.transpose(0, 1)
        accepted_token_ids_by_step = accepted_token_ids.transpose(0, 1)

        # Get the logprobs/rank of the accepted tokens.
        (accepted_token_id_ranks_by_step,
         accepted_token_id_logprobs_by_step) = get_sampled_token_logprobs(
             logprob_tensor=target_logprobs_by_step,
             sampled_token_ids=accepted_token_ids_by_step,
         )

        # Get the top-k logprobs (which may or may not include the logprob of
        # the accepted token).
        (topk_logprobs_by_step,
         topk_indices_by_step) = target_logprobs_by_step.topk(
             k=self.scorer_worker.model_config.max_logprobs,
             dim=-1,
         )

        # Get the sequence ids and num_logprobs (sampling parameter) in the
        # batch.
        seq_ids = get_all_seq_ids(seq_group_metadata_list)
        num_logprobs_per_seq = get_all_num_logprobs(seq_group_metadata_list)

        # Serialize all tensors to CPU Python lists.
        accepted_token_ids_by_step = accepted_token_ids_by_step.tolist()
        accepted_token_id_ranks_by_step = (
            accepted_token_id_ranks_by_step.tolist())
        accepted_token_id_logprobs_by_step = (
            accepted_token_id_logprobs_by_step.tolist())
        topk_logprobs_by_step = topk_logprobs_by_step.tolist()
        topk_indices_by_step = topk_indices_by_step.tolist()

        # Construct the output on a per-step, per-sequence basis.
        sampler_output_list: List[SamplerOutput] = []
        for step_index in range(num_steps):
            if all(token_id == -1
                   for token_id in accepted_token_ids_by_step[step_index]):
                break

            step_output_token_ids: List[CompletionSequenceGroupOutput] = []
            for sequence_index in range(batch_size):
                # Each sequence may have a different num_logprobs; retrieve it.
                num_logprobs = num_logprobs_per_seq[sequence_index]

                step_output_token_ids.append(
                    create_sequence_group_output(
                        token_id=accepted_token_ids_by_step[step_index]
                        [sequence_index],
                        token_id_logprob_rank=accepted_token_id_ranks_by_step[
                            step_index][sequence_index],
                        token_id_logprob=accepted_token_id_logprobs_by_step[
                            step_index][sequence_index],
                        seq_id=seq_ids[sequence_index],
                        topk_token_ids=topk_indices_by_step[step_index]
                        [sequence_index][:num_logprobs],
                        topk_logprobs=topk_logprobs_by_step[step_index]
                        [sequence_index][:num_logprobs],
                    ))

            sampler_output_list.append(
                SamplerOutput(outputs=step_output_token_ids))

        maybe_rejsample_metrics = (
            self._metrics.maybe_collect_rejsample_metrics(k))
        if maybe_rejsample_metrics is not None:
            sampler_output_list[
                0].spec_decode_worker_metrics = maybe_rejsample_metrics

        return sampler_output_list

    @cached_property
    def _vocab_size(self) -> int:
        """Get the vocab size of the model and make sure it's consistent between
        draft and target workers.
        """
        vocab_sizes = [
            worker.vocab_size
            for worker in [self.proposer_worker, self.scorer_worker]
        ]
        assert all(vocab_sizes[0] == vocab_size for vocab_size in vocab_sizes)
        return vocab_sizes[0]

    @property
    def rank(self):
        return self.scorer_worker.rank

    @property
    def device(self):
        return self.scorer_worker.device

    @property
    def _driver_rank(self) -> int:
        return 0

    def get_cache_block_size_bytes(self):
        """Return the size of a cache block in bytes.
        
        This function is only used to compose workers within a SpecDecodeWorker.
        We leave composing a SpecDecodeWorker within a SpecDecodeWorker
        undefined for now, although it could be implemented in the future.
        See https://arxiv.org/abs/2308.04623.
        """
        raise NotImplementedError


def split_num_cache_blocks_evenly(scorer_cache_block_size_bytes: int,
                                  proposer_cache_block_size_bytes: int,
                                  total_num_gpu_blocks: int) -> int:
    """Given total_num_gpu_blocks, the number of GPU blocks that could be
    allocate to the target model, this function calculates how many blocks
    should be given to the draft and target model.

    Note that usually the block size, in bytes, of each model is different,
    as it's a function of number of KV/layer, number of heads, and hidden
    dimension size.

    Since the target and draft models allocate the same number of blocks, we
    simply calculate the number of blocks where if allocated by both models,
    the total memory usage from KV cache is no larger than the number of
    blocks allocatable by the target model alone.
    """
    new_num_gpu_blocks = int(
        total_num_gpu_blocks * scorer_cache_block_size_bytes /
        (proposer_cache_block_size_bytes + scorer_cache_block_size_bytes))

    return new_num_gpu_blocks<|MERGE_RESOLUTION|>--- conflicted
+++ resolved
@@ -14,11 +14,8 @@
 from vllm.sequence import (CompletionSequenceGroupOutput, ExecuteModelRequest,
                            HiddenStates, SamplerOutput, SequenceGroupMetadata,
                            get_all_seq_ids)
-<<<<<<< HEAD
-=======
 from vllm.spec_decode.batch_expansion import BatchExpansionTop1Scorer
 from vllm.spec_decode.draft_model_runner import TP1DraftModelRunner
->>>>>>> 66d33474
 from vllm.spec_decode.interfaces import (SpeculativeProposals,
                                          SpeculativeScorer, SpeculativeScores)
 from vllm.spec_decode.metrics import AsyncMetricsCollector
@@ -222,7 +219,6 @@
         self.proposer_worker.load_model()
 
         self._metrics.init_gpu_tensors(self.rank)
-<<<<<<< HEAD
         self.rejection_sampler.init_gpu_tensors(self.rank)
         # self.scorer = BatchExpansionTop1Scorer(
         #     scorer_worker=self.scorer_worker,
@@ -231,14 +227,6 @@
         self.scorer = MQAScorer(scorer_worker=self.scorer_worker,
                                 device=self.device,
                                 vocab_size=self._vocab_size)
-=======
-        self.spec_decode_sampler.init_gpu_tensors(self.rank)
-
-        self.scorer = BatchExpansionTop1Scorer(
-            scorer_worker=self.scorer_worker,
-            device=self.device,
-            vocab_size=self._vocab_size)
->>>>>>> 66d33474
 
         self._configure_model_sampler_for_spec_decode()
 

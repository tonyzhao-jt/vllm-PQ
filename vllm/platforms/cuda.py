"""Code inside this file can safely assume cuda platform, e.g. importing
pynvml. However, it should not initialize cuda context.
"""

import os
from functools import lru_cache, wraps
from typing import (TYPE_CHECKING, Callable, List, Optional, Tuple, TypeVar,
                    Union)

import pynvml
import torch
from typing_extensions import ParamSpec

# import custom ops, trigger op registration
import vllm._C  # noqa
import vllm.envs as envs
from vllm.logger import init_logger

from .interface import DeviceCapability, Platform, PlatformEnum

if TYPE_CHECKING:
    from vllm.config import VllmConfig
else:
    VllmConfig = None

logger = init_logger(__name__)

_P = ParamSpec("_P")
_R = TypeVar("_R")

if pynvml.__file__.endswith("__init__.py"):
    logger.warning(
        "You are using a deprecated `pynvml` package. Please install"
        " `nvidia-ml-py` instead, and make sure to uninstall `pynvml`."
        " When both of them are installed, `pynvml` will take precedence"
        " and cause errors. See https://pypi.org/project/pynvml "
        "for more information.")

# pytorch 2.5 uses cudnn sdpa by default, which will cause crash on some models
# see https://github.com/huggingface/diffusers/issues/9704 for details
torch.backends.cuda.enable_cudnn_sdp(False)


def device_id_to_physical_device_id(device_id: int) -> int:
    if "CUDA_VISIBLE_DEVICES" in os.environ:
        device_ids = os.environ["CUDA_VISIBLE_DEVICES"].split(",")
        if device_ids == [""]:
            msg = (
                "CUDA_VISIBLE_DEVICES is set to empty string, which means"
                " GPU support is disabled. If you are using ray, please unset"
                " the environment variable `CUDA_VISIBLE_DEVICES` inside the"
                " worker/actor. "
                "Check https://github.com/vllm-project/vllm/issues/8402 for"
                " more information.")
            raise RuntimeError(msg)
        physical_device_id = device_ids[device_id]
        return int(physical_device_id)
    else:
        return device_id


def with_nvml_context(fn: Callable[_P, _R]) -> Callable[_P, _R]:

    @wraps(fn)
    def wrapper(*args: _P.args, **kwargs: _P.kwargs) -> _R:
        pynvml.nvmlInit()
        try:
            return fn(*args, **kwargs)
        finally:
            pynvml.nvmlShutdown()

    return wrapper


class CudaPlatformBase(Platform):
    _enum = PlatformEnum.CUDA
    device_name: str = "GPU"
    device_type: str = "cuda"
    dispatch_key: str = "CUDA"

    @classmethod
    def get_device_capability(cls,
                              device_id: int = 0
                              ) -> Optional[DeviceCapability]:
        raise NotImplementedError

    @classmethod
    def get_device_name(cls, device_id: int = 0) -> str:
        raise NotImplementedError

    @classmethod
    def get_device_total_memory(cls, device_id: int = 0) -> int:
        raise NotImplementedError

    @classmethod
    def is_async_output_supported(cls, enforce_eager: Optional[bool]) -> bool:
        if enforce_eager:
            logger.warning(
                "To see benefits of async output processing, enable CUDA "
                "graph. Since, enforce-eager is enabled, async output "
                "processor cannot be used")
            return False
        return True

    @classmethod
    def is_full_nvlink(cls, device_ids: List[int]) -> bool:
        raise NotImplementedError

    @classmethod
    def log_warnings(cls):
        pass

    @classmethod
    def check_and_update_config(cls, vllm_config: VllmConfig) -> None:
        parallel_config = vllm_config.parallel_config
        scheduler_config = vllm_config.scheduler_config

        if parallel_config.worker_cls == "auto":
            if scheduler_config.is_multi_step:
                if envs.VLLM_USE_V1:
                    raise NotImplementedError
                else:
                    parallel_config.worker_cls = \
                        "vllm.worker.multi_step_worker.MultiStepWorker"
            elif vllm_config.speculative_config:
                if envs.VLLM_USE_V1:
                    raise NotImplementedError
                else:
                    parallel_config.worker_cls = \
                        "vllm.spec_decode.spec_decode_worker.create_spec_worker"
                    parallel_config.sd_worker_cls = \
                        "vllm.worker.worker.Worker"
            else:
                if envs.VLLM_USE_V1:
                    parallel_config.worker_cls = \
                            "vllm.v1.worker.gpu_worker.Worker"
                else:
                    parallel_config.worker_cls = "vllm.worker.worker.Worker"

<<<<<<< HEAD
        world_size = parallel_config.world_size
        tensor_parallel_size = parallel_config.tensor_parallel_size

        from vllm.utils import (cuda_device_count_stateless,
                                update_environment_variables)

        # Set CUDA_VISIBLE_DEVICES for the driver, inherited by workers
        if "CUDA_VISIBLE_DEVICES" not in os.environ:
            update_environment_variables({
                "CUDA_VISIBLE_DEVICES": (",".join(map(str, range(world_size))))
            })

        cuda_device_count = cuda_device_count_stateless()
        # Use confusing message for more common TP-only case.
        assert tensor_parallel_size <= cuda_device_count, (
            f"please set tensor_parallel_size ({tensor_parallel_size}) "
            f"to less than max local gpu count ({cuda_device_count})")

        assert world_size <= cuda_device_count, (
            f"please ensure that world_size ({world_size}) "
            f"is less than than max local gpu count ({cuda_device_count})")
=======
        cache_config = vllm_config.cache_config
        if cache_config and cache_config.block_size is None:
            cache_config.block_size = 16
>>>>>>> 02222a02


# NVML utils
# Note that NVML is not affected by `CUDA_VISIBLE_DEVICES`,
# all the related functions work on real physical device ids.
# the major benefit of using NVML is that it will not initialize CUDA
class NvmlCudaPlatform(CudaPlatformBase):

    @classmethod
    @lru_cache(maxsize=8)
    @with_nvml_context
    def get_device_capability(cls,
                              device_id: int = 0
                              ) -> Optional[DeviceCapability]:
        try:
            physical_device_id = device_id_to_physical_device_id(device_id)
            handle = pynvml.nvmlDeviceGetHandleByIndex(physical_device_id)
            major, minor = pynvml.nvmlDeviceGetCudaComputeCapability(handle)
            return DeviceCapability(major=major, minor=minor)
        except RuntimeError:
            return None

    @classmethod
    @lru_cache(maxsize=8)
    @with_nvml_context
    def has_device_capability(
        cls,
        capability: Union[Tuple[int, int], int],
        device_id: int = 0,
    ) -> bool:
        try:
            return super().has_device_capability(capability, device_id)
        except RuntimeError:
            return False

    @classmethod
    @lru_cache(maxsize=8)
    @with_nvml_context
    def get_device_name(cls, device_id: int = 0) -> str:
        physical_device_id = device_id_to_physical_device_id(device_id)
        return cls._get_physical_device_name(physical_device_id)

    @classmethod
    @lru_cache(maxsize=8)
    @with_nvml_context
    def get_device_total_memory(cls, device_id: int = 0) -> int:
        physical_device_id = device_id_to_physical_device_id(device_id)
        handle = pynvml.nvmlDeviceGetHandleByIndex(physical_device_id)
        return int(pynvml.nvmlDeviceGetMemoryInfo(handle).total)

    @classmethod
    @with_nvml_context
    def is_full_nvlink(cls, physical_device_ids: List[int]) -> bool:
        """
        query if the set of gpus are fully connected by nvlink (1 hop)
        """
        handles = [
            pynvml.nvmlDeviceGetHandleByIndex(i) for i in physical_device_ids
        ]
        for i, handle in enumerate(handles):
            for j, peer_handle in enumerate(handles):
                if i < j:
                    try:
                        p2p_status = pynvml.nvmlDeviceGetP2PStatus(
                            handle,
                            peer_handle,
                            pynvml.NVML_P2P_CAPS_INDEX_NVLINK,
                        )
                        if p2p_status != pynvml.NVML_P2P_STATUS_OK:
                            return False
                    except pynvml.NVMLError:
                        logger.exception(
                            "NVLink detection failed. This is normal if"
                            " your machine has no NVLink equipped.")
                        return False
        return True

    @classmethod
    def _get_physical_device_name(cls, device_id: int = 0) -> str:
        handle = pynvml.nvmlDeviceGetHandleByIndex(device_id)
        return pynvml.nvmlDeviceGetName(handle)

    @classmethod
    @with_nvml_context
    def log_warnings(cls):
        device_ids: int = pynvml.nvmlDeviceGetCount()
        if device_ids > 1:
            device_names = [
                cls._get_physical_device_name(i) for i in range(device_ids)
            ]
            if (len(set(device_names)) > 1
                    and os.environ.get("CUDA_DEVICE_ORDER") != "PCI_BUS_ID"):
                logger.warning(
                    "Detected different devices in the system: \n%s\nPlease"
                    " make sure to set `CUDA_DEVICE_ORDER=PCI_BUS_ID` to "
                    "avoid unexpected behavior.",
                    "\n".join(device_names),
                )


class NonNvmlCudaPlatform(CudaPlatformBase):

    @classmethod
    def get_device_capability(cls, device_id: int = 0) -> DeviceCapability:
        major, minor = torch.cuda.get_device_capability(device_id)
        return DeviceCapability(major=major, minor=minor)

    @classmethod
    def get_device_name(cls, device_id: int = 0) -> str:
        return torch.cuda.get_device_name(device_id)

    @classmethod
    def get_device_total_memory(cls, device_id: int = 0) -> int:
        device_props = torch.cuda.get_device_properties(device_id)
        return device_props.total_memory

    @classmethod
    def is_full_nvlink(cls, physical_device_ids: List[int]) -> bool:
        logger.exception(
            "NVLink detection not possible, as context support was"
            " not found. Assuming no NVLink available.")
        return False


# Autodetect either NVML-enabled or non-NVML platform
# based on whether NVML is available.
nvml_available = False
try:
    try:
        pynvml.nvmlInit()
        nvml_available = True
    except Exception:
        # On Jetson, NVML is not supported.
        nvml_available = False
finally:
    if nvml_available:
        pynvml.nvmlShutdown()

CudaPlatform = NvmlCudaPlatform if nvml_available else NonNvmlCudaPlatform

try:
    from sphinx.ext.autodoc.mock import _MockModule

    if not isinstance(pynvml, _MockModule):
        CudaPlatform.log_warnings()
except ModuleNotFoundError:
    CudaPlatform.log_warnings()<|MERGE_RESOLUTION|>--- conflicted
+++ resolved
@@ -137,7 +137,6 @@
                 else:
                     parallel_config.worker_cls = "vllm.worker.worker.Worker"
 
-<<<<<<< HEAD
         world_size = parallel_config.world_size
         tensor_parallel_size = parallel_config.tensor_parallel_size
 
@@ -159,11 +158,10 @@
         assert world_size <= cuda_device_count, (
             f"please ensure that world_size ({world_size}) "
             f"is less than than max local gpu count ({cuda_device_count})")
-=======
+
         cache_config = vllm_config.cache_config
         if cache_config and cache_config.block_size is None:
             cache_config.block_size = 16
->>>>>>> 02222a02
 
 
 # NVML utils

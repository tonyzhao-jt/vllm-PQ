--- conflicted
+++ resolved
@@ -1,10 +1,5 @@
-<<<<<<< HEAD
-from typing import (TYPE_CHECKING, Generic, Iterable, List, Literal, Optional,
-                    Tuple, Union)
-=======
-from typing import (TYPE_CHECKING, Any, Dict, Generic, Iterable, List,
+from typing import (TYPE_CHECKING, Any, Dict, Generic, Iterable, List, Literal,
                     Optional, Tuple, Union, cast)
->>>>>>> 59230ef3
 
 import torch
 from typing_extensions import NotRequired, TypedDict, TypeVar
@@ -142,13 +137,10 @@
 
 class TokenInputs(TypedDict):
     """Represents token-based inputs."""
-<<<<<<< HEAD
 
     type: Literal["token"]
     """The type of inputs."""
 
-=======
->>>>>>> 59230ef3
     prompt_token_ids: List[int]
     """The token IDs of the prompt."""
 
@@ -163,39 +155,7 @@
     if the model supports it.
     """
 
-
-def token_inputs(
-    prompt_token_ids: List[int],
-    prompt: Optional[str] = None,
-    multi_modal_data: Optional["MultiModalDataDict"] = None,
-) -> TokenInputs:
-    """Construct :class:`TokenInputs` from optional values."""
-    inputs = TokenInputs(type="token", prompt_token_ids=prompt_token_ids)
-
-    if prompt is not None:
-        inputs["prompt"] = prompt
-    if multi_modal_data is not None:
-        inputs["multi_modal_data"] = multi_modal_data
-
-    return inputs
-
-
-class EmbedInputs(TypedDict):
-    """Represents embedding-based inputs."""
-
-    type: Literal["embed"]
-    """The type of inputs."""
-
-    prompt_embeds: torch.Tensor
-    """The embeddings of the prompt."""
-
-    multi_modal_data: NotRequired["MultiModalDataDict"]
-    """
-    Optional multi-modal data to pass to the model,
-    if the model supports it.
-    """
-
-    mm_processor_kwargs: NotRequired[Optional[Dict[str, Any]]]
+    mm_processor_kwargs: NotRequired[Dict[str, Any]]
     """
     Optional multi-modal processor kwargs to be forwarded to the
     multimodal input mapper & processor. Note that if multiple modalities
@@ -211,7 +171,7 @@
     mm_processor_kwargs: Optional[Dict[str, Any]] = None,
 ) -> TokenInputs:
     """Construct :class:`TokenInputs` from optional values."""
-    inputs = TokenInputs(prompt_token_ids=prompt_token_ids)
+    inputs = TokenInputs(type="token", prompt_token_ids=prompt_token_ids)
 
     if prompt is not None:
         inputs["prompt"] = prompt
@@ -223,7 +183,22 @@
     return inputs
 
 
-<<<<<<< HEAD
+class EmbedInputs(TypedDict):
+    """Represents embedding-based inputs."""
+
+    type: Literal["embed"]
+    """The type of inputs."""
+
+    prompt_embeds: torch.Tensor
+    """The embeddings of the prompt."""
+
+    multi_modal_data: NotRequired["MultiModalDataDict"]
+    """
+    Optional multi-modal data to pass to the model,
+    if the model supports it.
+    """
+
+
 def embed_inputs(
     prompt_embeds: torch.Tensor,
     multi_modal_data: Optional["MultiModalDataDict"] = None,
@@ -237,28 +212,6 @@
     return inputs
 
 
-DecoderOnlyInputs = Union[TokenInputs, EmbedInputs]
-"""
-The inputs in :class:`~vllm.LLMEngine` before they are
-passed to the model executor.
-
-=======
-SingletonInputs = TokenInputs
-"""
-A processed :class:`SingletonPrompt` which can be passed to
-:class:`vllm.sequence.Sequence`.
-"""
-
-DecoderOnlyInputs = TokenInputs
-"""
-The inputs in :class:`~vllm.LLMEngine` before they are
-passed to the model executor.
->>>>>>> 59230ef3
-This specifies the data required for decoder-only models.
-"""
-
-
-<<<<<<< HEAD
 class EmptyInputs(TypedDict):
     """Represents empty inputs."""
 
@@ -271,10 +224,16 @@
     return EmptyInputs(type="empty")
 
 
+DecoderOnlyInputs = Union[TokenInputs, EmbedInputs]
+"""
+The inputs in :class:`~vllm.LLMEngine` before they are
+passed to the model executor.
+
+This specifies the data required for decoder-only models.
+"""
+
+
 class EncoderDecoderInputs(TypedDict):
-=======
-class EncoderDecoderInputs(TokenInputs):
->>>>>>> 59230ef3
     """
     The inputs in :class:`~vllm.LLMEngine` before they are
     passed to the model executor.
@@ -288,6 +247,12 @@
     decoder: Union[EmptyInputs, TokenInputs]
     """The inputs for the decoder portion."""
 
+
+SingletonInputs = Union[TokenInputs, EmbedInputs, EmptyInputs]
+"""
+A processed :class:`SingletonPrompt` which can be passed to
+:class:`vllm.sequence.Sequence`.
+"""
 
 ProcessorInputs = Union[DecoderOnlyInputs, EncoderDecoderInputs]
 """

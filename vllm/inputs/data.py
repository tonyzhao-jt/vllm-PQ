from typing import (TYPE_CHECKING, Any, Dict, Generic, Iterable, List, Literal,
                    Optional, Tuple, Union, cast)

import torch
from typing_extensions import NotRequired, TypedDict, TypeVar

if TYPE_CHECKING:
    from vllm.multimodal import MultiModalDataDict


class TextPrompt(TypedDict):
    """Schema for a text prompt."""

    prompt: str
    """The input text to be tokenized before passing to the model."""

    multi_modal_data: NotRequired["MultiModalDataDict"]
    """
    Optional multi-modal data to pass to the model,
    if the model supports it.
    """

    mm_processor_kwargs: NotRequired[Dict[str, Any]]
    """
    Optional multi-modal processor kwargs to be forwarded to the
    multimodal input mapper & processor. Note that if multiple modalities
    have registered mappers etc for the model being considered, we attempt
    to pass the mm_processor_kwargs to each of them.
    """


class TokensPrompt(TypedDict):
    """Schema for a tokenized prompt."""

    prompt_token_ids: List[int]
    """A list of token IDs to pass to the model."""

    multi_modal_data: NotRequired["MultiModalDataDict"]
    """
    Optional multi-modal data to pass to the model,
    if the model supports it.
    """

    mm_processor_kwargs: NotRequired[Dict[str, Any]]
    """
    Optional multi-modal processor kwargs to be forwarded to the
    multimodal input mapper & processor. Note that if multiple modalities
    have registered mappers etc for the model being considered, we attempt
    to pass the mm_processor_kwargs to each of them.
    """


class EmbedsPrompt(TypedDict):
    """Schema for a tokenized prompt."""

    prompt_embeds: torch.Tensor
    """Embeddings of the prompt to pass to the model."""

    multi_modal_data: NotRequired["MultiModalDataDict"]
    """
    Optional multi-modal data to pass to the model,
    if the model supports it.
    """


SingletonPrompt = Union[str, TextPrompt, TokensPrompt, EmbedsPrompt]
"""
Set of possible schemas for a single prompt:

- A text prompt (:class:`str` or :class:`TextPrompt`)
- A tokenized prompt (:class:`TokensPrompt`)
- Embeddings of a prompt (:class:`EmbedsPrompt`)

Note that "singleton" is as opposed to a data structure
which encapsulates multiple prompts, i.e. of the sort
which may be utilized for encoder/decoder models when
the user desires to express both the encoder & decoder
prompts explicitly, i.e. :class:`ExplicitEncoderDecoderPrompt`

A prompt of type :class:`SingletonPrompt` may be employed
as (1) input to a decoder-only model, (2) input to
the encoder of an encoder/decoder model, in the scenario
where the decoder-prompt is not specified explicitly, or
(3) as a member of a larger data structure encapsulating
more than one prompt, i.e. :class:`ExplicitEncoderDecoderPrompt`
"""

_T1_co = TypeVar("_T1_co",
                 bound=SingletonPrompt,
                 default=SingletonPrompt,
                 covariant=True)
_T2_co = TypeVar("_T2_co",
                 bound=SingletonPrompt,
                 default=SingletonPrompt,
                 covariant=True)


# TODO: Make fields ReadOnly once mypy supports it
class ExplicitEncoderDecoderPrompt(TypedDict, Generic[_T1_co, _T2_co]):
    """
    Represents an encoder/decoder model input prompt,
    comprising an explicit encoder prompt and a decoder prompt.

    The encoder and decoder prompts, respectively, may be formatted
    according to any of the :class:`SingletonPrompt` schemas,
    and are not required to have the same schema.

    Only the encoder prompt may have multi-modal data. mm_processor_kwargs
    should be at the top-level, and should not be set in the encoder/decoder
    prompts, since they are agnostic to the encoder/decoder.

    Note that an :class:`ExplicitEncoderDecoderPrompt` may not
    be used as an input to a decoder-only model,
    and that the :code:`encoder_prompt` and :code:`decoder_prompt`
    fields of this data structure themselves must be
    :class:`SingletonPrompt` instances.
    """

    encoder_prompt: _T1_co

    decoder_prompt: Optional[_T2_co]

    mm_processor_kwargs: NotRequired[Dict[str, Any]]


PromptType = Union[SingletonPrompt, ExplicitEncoderDecoderPrompt]
"""
Set of possible schemas for an LLM input, including
both decoder-only and encoder/decoder input types:

- A text prompt (:class:`str` or :class:`TextPrompt`)
- A tokenized prompt (:class:`TokensPrompt`)
- A single data structure containing both an encoder and a decoder prompt
  (:class:`ExplicitEncoderDecoderPrompt`)
"""


class TokenInputs(TypedDict):
    """Represents token-based inputs."""

    type: Literal["token"]
    """The type of inputs."""

    prompt_token_ids: List[int]
    """The token IDs of the prompt."""

    prompt: NotRequired[str]
    """
    The original prompt text corresponding to the token IDs, if available.
    """

    multi_modal_data: NotRequired["MultiModalDataDict"]
    """
    Optional multi-modal data to pass to the model,
    if the model supports it.
    """

    mm_processor_kwargs: NotRequired[Dict[str, Any]]
    """
    Optional multi-modal processor kwargs to be forwarded to the
    multimodal input mapper & processor. Note that if multiple modalities
    have registered mappers etc for the model being considered, we attempt
    to pass the mm_processor_kwargs to each of them.
    """


def token_inputs(
    prompt_token_ids: List[int],
    prompt: Optional[str] = None,
    multi_modal_data: Optional["MultiModalDataDict"] = None,
    mm_processor_kwargs: Optional[Dict[str, Any]] = None,
) -> TokenInputs:
    """Construct :class:`TokenInputs` from optional values."""
    inputs = TokenInputs(type="token", prompt_token_ids=prompt_token_ids)

    if prompt is not None:
        inputs["prompt"] = prompt
    if multi_modal_data is not None:
        inputs["multi_modal_data"] = multi_modal_data
    if mm_processor_kwargs is not None:
        inputs["mm_processor_kwargs"] = mm_processor_kwargs

    return inputs


<<<<<<< HEAD
class EmbedInputs(TypedDict):
    """Represents embedding-based inputs."""

    type: Literal["embed"]
    """The type of inputs."""

    prompt_embeds: torch.Tensor
    """The embeddings of the prompt."""

    multi_modal_data: NotRequired["MultiModalDataDict"]
    """
    Optional multi-modal data to pass to the model,
    if the model supports it.
    """


def embed_inputs(
    prompt_embeds: torch.Tensor,
    multi_modal_data: Optional["MultiModalDataDict"] = None,
) -> EmbedInputs:
    """Construct :class:`EmbedInputs` from optional values."""
    inputs = EmbedInputs(type="embed", prompt_embeds=prompt_embeds)

    if multi_modal_data is not None:
        inputs["multi_modal_data"] = multi_modal_data

    return inputs


class EmptyInputs(TypedDict):
    """Represents empty inputs."""

    type: Literal["empty"]
    """The type of inputs."""


def empty_inputs() -> EmptyInputs:
    """Construct :class:`EmptyInputs` from optional values."""
    return EmptyInputs(type="empty")


DecoderOnlyInputs = Union[TokenInputs, EmbedInputs]
=======
DecoderOnlyInputs = TokenInputs
>>>>>>> 9287a1b6
"""
The inputs in :class:`~vllm.LLMEngine` before they are
passed to the model executor.

This specifies the data required for decoder-only models.
"""


class EncoderDecoderInputs(TypedDict):
    """
    The inputs in :class:`~vllm.LLMEngine` before they are
    passed to the model executor.

    This specifies the required data for encoder-decoder models.
    """
<<<<<<< HEAD

    encoder: TokenInputs
    """The inputs for the encoder portion."""

    decoder: Union[EmptyInputs, TokenInputs]
    """The inputs for the decoder portion."""


SingletonInputs = Union[TokenInputs, EmbedInputs, EmptyInputs]
=======
    encoder: TokenInputs
    """The inputs for the encoder portion."""

    decoder: TokenInputs
    """The inputs for the decoder portion."""


SingletonInputs = TokenInputs
>>>>>>> 9287a1b6
"""
A processed :class:`SingletonPrompt` which can be passed to
:class:`vllm.sequence.Sequence`.
"""

ProcessorInputs = Union[DecoderOnlyInputs, EncoderDecoderInputs]
"""
The inputs to :data:`vllm.inputs.InputProcessor`.
"""

_T1 = TypeVar("_T1", bound=SingletonPrompt, default=SingletonPrompt)
_T2 = TypeVar("_T2", bound=SingletonPrompt, default=SingletonPrompt)


def build_explicit_enc_dec_prompt(
    encoder_prompt: _T1,
    decoder_prompt: Optional[_T2],
    mm_processor_kwargs: Optional[Dict[str, Any]] = None,
) -> ExplicitEncoderDecoderPrompt[_T1, _T2]:
    if mm_processor_kwargs is None:
        mm_processor_kwargs = {}
    return ExplicitEncoderDecoderPrompt(
        encoder_prompt=encoder_prompt,
        decoder_prompt=decoder_prompt,
        mm_processor_kwargs=mm_processor_kwargs)


def zip_enc_dec_prompts(
    enc_prompts: Iterable[_T1],
    dec_prompts: Iterable[Optional[_T2]],
    mm_processor_kwargs: Optional[Union[Iterable[Dict[str, Any]],
                                        Dict[str, Any]]] = None,
) -> List[ExplicitEncoderDecoderPrompt[_T1, _T2]]:
    """
    Zip encoder and decoder prompts together into a list of
    :class:`ExplicitEncoderDecoderPrompt` instances. mm_processor_kwargs
    may also be provided; if a dict is passed, the same dictionary will be
    used for every encoder/decoder prompt. If an iterable is provided, it will
    be zipped with the encoder/decoder prompts.
    """
    if mm_processor_kwargs is None:
        mm_processor_kwargs = cast(Dict[str, Any], {})
    if isinstance(mm_processor_kwargs, dict):
        return [
            build_explicit_enc_dec_prompt(
                encoder_prompt, decoder_prompt,
                cast(Dict[str, Any], mm_processor_kwargs))
            for (encoder_prompt,
                 decoder_prompt) in zip(enc_prompts, dec_prompts)
        ]
    return [
        build_explicit_enc_dec_prompt(encoder_prompt, decoder_prompt,
                                      mm_proc_kwargs)
        for (encoder_prompt, decoder_prompt, mm_proc_kwargs
             ) in zip(enc_prompts, dec_prompts, mm_processor_kwargs)
    ]


def to_enc_dec_tuple_list(
    enc_dec_prompts: Iterable[ExplicitEncoderDecoderPrompt[_T1, _T2]],
) -> List[Tuple[_T1, Optional[_T2]]]:
    return [(enc_dec_prompt["encoder_prompt"],
             enc_dec_prompt["decoder_prompt"])
            for enc_dec_prompt in enc_dec_prompts]


def __getattr__(name: str):
    import warnings

    if name == "PromptInput":
        msg = ("PromptInput has been renamed to PromptType. "
               "The original name will be removed in an upcoming version.")

        warnings.warn(DeprecationWarning(msg), stacklevel=2)

        return PromptType

    if name == "LLMInputs":
        msg = ("LLMInputs has been renamed to DecoderOnlyInputs. "
               "The original name will be removed in an upcoming version.")

        warnings.warn(DeprecationWarning(msg), stacklevel=2)

        return DecoderOnlyInputs

    if name == "EncoderDecoderLLMInputs":
        msg = (
            "EncoderDecoderLLMInputs has been renamed to EncoderDecoderInputs. "
            "The original name will be removed in an upcoming version.")

        warnings.warn(DeprecationWarning(msg), stacklevel=2)

        return EncoderDecoderInputs

    raise AttributeError(f"module {__name__!r} has no attribute {name!r}")<|MERGE_RESOLUTION|>--- conflicted
+++ resolved
@@ -183,7 +183,6 @@
     return inputs
 
 
-<<<<<<< HEAD
 class EmbedInputs(TypedDict):
     """Represents embedding-based inputs."""
 
@@ -213,22 +212,7 @@
     return inputs
 
 
-class EmptyInputs(TypedDict):
-    """Represents empty inputs."""
-
-    type: Literal["empty"]
-    """The type of inputs."""
-
-
-def empty_inputs() -> EmptyInputs:
-    """Construct :class:`EmptyInputs` from optional values."""
-    return EmptyInputs(type="empty")
-
-
 DecoderOnlyInputs = Union[TokenInputs, EmbedInputs]
-=======
-DecoderOnlyInputs = TokenInputs
->>>>>>> 9287a1b6
 """
 The inputs in :class:`~vllm.LLMEngine` before they are
 passed to the model executor.
@@ -244,26 +228,14 @@
 
     This specifies the required data for encoder-decoder models.
     """
-<<<<<<< HEAD
-
     encoder: TokenInputs
     """The inputs for the encoder portion."""
 
-    decoder: Union[EmptyInputs, TokenInputs]
-    """The inputs for the decoder portion."""
-
-
-SingletonInputs = Union[TokenInputs, EmbedInputs, EmptyInputs]
-=======
-    encoder: TokenInputs
-    """The inputs for the encoder portion."""
-
     decoder: TokenInputs
     """The inputs for the decoder portion."""
 
 
-SingletonInputs = TokenInputs
->>>>>>> 9287a1b6
+SingletonInputs = Union[TokenInputs, EmbedInputs]
 """
 A processed :class:`SingletonPrompt` which can be passed to
 :class:`vllm.sequence.Sequence`.

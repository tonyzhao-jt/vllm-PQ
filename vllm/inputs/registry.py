--- conflicted
+++ resolved
@@ -190,12 +190,6 @@
         mm_processor_kwargs = get_allowed_kwarg_only_overrides(
             dummy_factory, overrides=model_config.mm_processor_kwargs)
 
-<<<<<<< HEAD
-        mm_processor_kwargs = get_allowed_kwarg_only_overrides(
-            callable=dummy_factory, overrides=model_config.mm_processor_kwargs)
-
-=======
->>>>>>> e551ca15
         seq_data, mm_data = dummy_factory(InputContext(model_config), seq_len,
                                           _MultiModalCounts(mm_counts),
                                           **mm_processor_kwargs)
@@ -245,28 +239,29 @@
 
         return wrapper
 
-<<<<<<< HEAD
-    def _process_input(self, inputs: LLMInputs, model_config: "ModelConfig",
-                       processor: InputProcessor,
-                       **mm_processor_kwargs: Any) -> LLMInputs:
-=======
     def _get_model_input_processor(self, model_cls: Type[nn.Module]):
         return self._input_processors_by_model_type \
             .get(model_cls, self._default_input_processor)
 
     def process_input(self, model_config: "ModelConfig",
                       inputs: LLMInputs) -> LLMInputs:
->>>>>>> e551ca15
-        """
-        Apply an input processor to an instance of model inputs. This will
-        usually not be invoked be directly, and instead will be wrapped in
-        a functools partial once the processor is created.
+        """
+        Apply an input processor to an instance of model inputs.
 
         The model is identified by ``model_config``.
 
         See also:
             :ref:`input_processing_pipeline`
         """
+        # Avoid circular import
+        from vllm.model_executor.model_loader import get_model_architecture
+
+        model_cls, _ = get_model_architecture(model_config)
+        processor = self._get_model_input_processor(model_cls)
+
+        mm_processor_kwargs = get_allowed_kwarg_only_overrides(
+            processor, overrides=model_config.mm_processor_kwargs)
+
         return processor(InputContext(model_config), inputs,
                          **mm_processor_kwargs)
 
@@ -275,50 +270,4 @@
         Create an input processor (see :meth:`_process_input`) for a
         specific model.
         """
-        # Determine which kwargs can be leveraged for the input processor
-        # and drop + warn for kwargs that are unimplemented.
-        # NOTE: we don't allow override values for ctx/inputs, since doing
-        # so can lead to value collisions etc.
-        processor = self._get_model_input_processor(model_config)
-        mm_processor_kwargs = get_allowed_kwarg_only_overrides(
-            callable=processor, overrides=model_config.mm_processor_kwargs)
-        return functools.partial(self._process_input,
-                                 model_config=model_config,
-                                 processor=processor,
-                                 **mm_processor_kwargs)
-
-    def _get_model_input_processor(self, model_config: "ModelConfig"):
-        """
-        Grabs the input processor for the provided model.
-        
-        Args:
-            model_config: Config whose model architecture we can leverage to
-            grab the callable input processor.
-        
-        Returns:
-            Callable input processor for this model.
-        """
-        # Avoid circular import
-        from vllm.model_executor.model_loader import get_model_architecture
-
-        model_cls, _ = get_model_architecture(model_config)
-        processor = self._get_model_input_processor(model_cls)
-
-<<<<<<< HEAD
-        processor = self._input_processors_by_model_type \
-            .get(model_cls, self._default_input_processor)
-        return processor
-=======
-        mm_processor_kwargs = get_allowed_kwarg_only_overrides(
-            processor, overrides=model_config.mm_processor_kwargs)
-
-        return processor(InputContext(model_config), inputs,
-                         **mm_processor_kwargs)
-
-    def create_input_processor(self, model_config: "ModelConfig"):
-        """
-        Create an input processor (see :meth:`_process_input`) for a
-        specific model.
-        """
-        return functools.partial(self.process_input, model_config)
->>>>>>> e551ca15
+        return functools.partial(self.process_input, model_config)
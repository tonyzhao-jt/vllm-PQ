--- conflicted
+++ resolved
@@ -1,13 +1,8 @@
 import functools
 from collections import UserDict
 from dataclasses import dataclass
-<<<<<<< HEAD
-from typing import (TYPE_CHECKING, Any, Callable, Dict, Mapping, Optional,
-                    Protocol, Tuple, Type, cast)
-=======
 from typing import (TYPE_CHECKING, Any, Callable, Dict, Mapping, NamedTuple,
-                    Optional, Protocol, Type)
->>>>>>> 74b529ce
+                    Optional, Protocol, Type, cast)
 
 from torch import nn
 from transformers import PretrainedConfig

# SPDX-License-Identifier: Apache-2.0

import asyncio
from typing import List, Mapping, Optional, Tuple, Union, cast

from typing_extensions import assert_never

from vllm.config import ModelConfig
from vllm.logger import init_logger
from vllm.lora.request import LoRARequest
from vllm.multimodal import MULTIMODAL_REGISTRY, MultiModalRegistry
<<<<<<< HEAD
from vllm.multimodal.processing import (MultiModalDataDict,
                                        MultiModalEncDecInputs,
                                        MultiModalInputsV2)
=======
from vllm.multimodal.inputs import MultiModalDataDict, MultiModalInputs
>>>>>>> d1ca7df8
from vllm.prompt_adapter.request import PromptAdapterRequest
from vllm.transformers_utils.tokenizer_group import BaseTokenizerGroup

from .data import (DecoderOnlyInputs, EncoderDecoderInputs, ProcessorInputs,
                   PromptType, SingletonInputs, SingletonPrompt, token_inputs)
from .parse import is_explicit_encoder_decoder_prompt, parse_singleton_prompt

logger = init_logger(__name__)


class InputPreprocessor:

    def __init__(
        self,
        model_config: ModelConfig,
        tokenizer: Optional[BaseTokenizerGroup],
        mm_registry: MultiModalRegistry = MULTIMODAL_REGISTRY,
    ) -> None:
        super().__init__()

        self.model_config = model_config
        self.tokenizer = tokenizer
        self.mm_registry = mm_registry

    def get_tokenizer_group(self) -> BaseTokenizerGroup:
        if self.tokenizer is None:
            raise ValueError("You cannot pass text prompts when "
                             "`skip_tokenizer_init` is True")

        return self.tokenizer

    def get_bos_token_id(self,
                         lora_request: Optional[LoRARequest] = None
                         ) -> Optional[int]:
        if self.tokenizer is None:
            logger.warning("Using None for BOS token id because tokenizer "
                           "is not initialized")
            return None

        return self.tokenizer.get_lora_tokenizer(lora_request).bos_token_id

    def get_eos_token_id(self,
                         lora_request: Optional[LoRARequest] = None
                         ) -> Optional[int]:
        if self.tokenizer is None:
            logger.warning("Using None for EOS token id because tokenizer "
                           "is not initialized")
            return None

        return self.tokenizer.get_lora_tokenizer(lora_request).eos_token_id

    def get_decoder_start_token_id(self) -> Optional[int]:
        '''
        Obtain the decoder start token id employed by an encoder/decoder
        model. Returns None for non-encoder/decoder models or if the
        model config is unavailable.
        '''

        if not self.model_config.is_encoder_decoder:
            logger.warning_once(
                "Using None for decoder start token id because "
                "this is not an encoder/decoder model.")
            return None

        if (self.model_config is None or self.model_config.hf_config is None):
            logger.warning_once(
                "Using None for decoder start token id because "
                "model config is not available.")
            return None

        dec_start_token_id = getattr(self.model_config.hf_config,
                                     'decoder_start_token_id', None)
        if dec_start_token_id is None:
            logger.warning_once(
                "Falling back on <BOS> for decoder start token "
                "id because decoder start token id is not "
                "available.")
            dec_start_token_id = self.get_bos_token_id()

        return dec_start_token_id

    def _get_default_enc_dec_decoder_prompt(self) -> List[int]:
        '''
        Specifically for encoder/decoder models:
        generate a default decoder prompt for when
        the user specifies only the encoder prompt.

        Encoder/decoder models utilize the decoder
        prompt in different ways; as new models are
        added, it is intended that this function
        will be extended to produce differing
        default decoder prompts, depending on the
        model variety.

        Absent a special case, the default behavior
        of this method is to mirror the behavior of
        the HuggingFace (HF) GenerationMixin for a None
        decoder prompt, which is to employ a logit processor
        setting to force the first decoded token to be <BOS>.
        Here, this behavior is approximated by having the
        "default" decoder prompt be <BOS>.

        However, it is possible that in the future
        other models may have different or more
        complex logic for the default decoder prompt.
        This motivates having a special helper method
        for default decoder prompts.

        Returns:

        * prompt_token_ids
        '''

        bos_token_id = self.get_bos_token_id()
        assert bos_token_id is not None
        return [bos_token_id]

    def _prepare_decoder_input_ids_for_generation(
        self,
        decoder_input_ids: Optional[List[int]],
    ) -> List[int]:
        """
        Prepares `decoder_input_ids` for generation with encoder-decoder models.

        Based on

        https://github.com/huggingface/transformers/blob/
        4037a2b5b1278736e566aec12e169100275545ea/
        src/transformers/generation/utils.py

        specifically GenerationMixin._prepare_decoder_input_ids_for_generation()

        Arguments:

        * decoder_input_ids: input token ids to preprocess

        Returns:

        * Processed token list
        """

        decoder_start_token_id = self.get_decoder_start_token_id()
        assert decoder_start_token_id is not None

        if decoder_input_ids is None:
            # no decoder prompt input ->
            # use decoder_start_token_id as decoder_input_ids
            decoder_input_ids = self._get_default_enc_dec_decoder_prompt()

        if (len(decoder_input_ids) == 0
                or decoder_input_ids[0] != decoder_start_token_id):
            decoder_input_ids = [decoder_start_token_id] + decoder_input_ids

        return decoder_input_ids

    def _apply_prompt_adapter(
        self,
        prompt_token_ids: List[int],
        prompt_adapter_request: Optional[PromptAdapterRequest],
    ) -> List[int]:
        if prompt_adapter_request:
            prompt_token_ids = (
                [0] * prompt_adapter_request.prompt_adapter_num_virtual_tokens
                + prompt_token_ids)

        return prompt_token_ids

    def _tokenize_prompt(
        self,
        prompt: str,
        request_id: str,
        lora_request: Optional[LoRARequest],
    ) -> List[int]:
        """
        Apply the model's tokenizer to a text prompt, returning the
        corresponding token IDs.
        """
        tokenizer = self.get_tokenizer_group()
        add_special_tokens = None
        if self.model_config.hf_config.model_type == "whisper":
            # For Whisper, special tokens should be provided by the user based
            # on the task and language of their request. Also needed to avoid
            # appending an EOS token to the prompt which disrupts generation.
            add_special_tokens = False

        if (self.model_config.encoder_config is not None
                and self.model_config.encoder_config.get(
                    "do_lower_case", False)):
            prompt = prompt.lower()

        return tokenizer.encode(request_id=request_id,
                                prompt=prompt,
                                lora_request=lora_request,
                                add_special_tokens=add_special_tokens)

    async def _tokenize_prompt_async(
        self,
        prompt: str,
        request_id: str,
        lora_request: Optional[LoRARequest],
    ) -> List[int]:
        """Async version of :meth:`_tokenize_prompt`."""
        tokenizer = self.get_tokenizer_group()
        add_special_tokens = None
        if self.model_config.hf_config.model_type == "whisper":
            # For Whisper, special tokens should be provided by the user based
            # on the task and language of their request. Also needed to avoid
            # appending an EOS token to the prompt which disrupts generation.
            add_special_tokens = False
        return await tokenizer.encode_async(
            request_id=request_id,
            prompt=prompt,
            lora_request=lora_request,
            add_special_tokens=add_special_tokens)

    def _can_process_multimodal(self) -> bool:
        model_config = self.model_config

        if not model_config.is_multimodal_model:
            raise ValueError("Your model does not support multi-modal inputs")

        # Interim measure so we can handle models that have yet to be
        # updated to use the new multi-modal processor
        can_process_multimodal = self.mm_registry.has_processor(model_config)
        if not can_process_multimodal:
            logger.info_once(
                "Your model uses the legacy input pipeline instead of the new "
                "multi-modal processor. Please note that the legacy pipeline "
                "will be removed in a future release. For more details, see: "
                "https://github.com/vllm-project/vllm/issues/10114")

        return can_process_multimodal

    def _process_multimodal(
        self,
        prompt: Union[str, List[int]],
        mm_data: MultiModalDataDict,
        mm_processor_kwargs: Optional[Mapping[str, object]],
        lora_request: Optional[LoRARequest],
    ) -> MultiModalInputs:
        """
        Apply the model's multi-modal processor to a multi-modal prompt,
        returning the corresponding token IDs and metadata.
        """
        tokenizer_group = self.get_tokenizer_group()
        tokenizer = tokenizer_group.get_lora_tokenizer(lora_request)

        mm_processor = self.mm_registry.create_processor(
            self.model_config, tokenizer)

        if isinstance(prompt, list):
            prompt = tokenizer.decode(prompt)
        if mm_processor_kwargs is None:
            mm_processor_kwargs = {}

        return mm_processor.apply(prompt, mm_data, mm_processor_kwargs)

    async def _process_multimodal_async(
        self,
        prompt: Union[str, List[int]],
        mm_data: MultiModalDataDict,
        mm_processor_kwargs: Optional[Mapping[str, object]],
        lora_request: Optional[LoRARequest],
    ) -> MultiModalInputs:
        """Async version of :meth:`_process_multimodal`."""
        tokenizer_group = self.get_tokenizer_group()
        tokenizer = await tokenizer_group.get_lora_tokenizer_async(lora_request
                                                                   )

        mm_processor = self.mm_registry.create_processor(
            self.model_config, tokenizer)
        if mm_processor_kwargs is None:
            mm_processor_kwargs = {}

        return mm_processor.apply(prompt, mm_data, mm_processor_kwargs)

    def _prompt_to_llm_inputs(
        self,
        prompt: SingletonPrompt,
        request_id: str,
        lora_request: Optional[LoRARequest] = None,
    ) -> SingletonInputs:
        """
        Extract the singleton inputs from a prompt.

        Arguments:

        * request_id
        * prompt: single encoder or decoder input prompt
        * lora_request: this is only valid for decoder prompts

        Returns:

        * :class:`SingletonInputs` instance
        """
        parsed = parse_singleton_prompt(prompt)

        if parsed["type"] == "str":
            prompt_text = parsed["content"]
            prompt_token_ids = self._tokenize_prompt(
                prompt_text,
                request_id=request_id,
                lora_request=lora_request,
            )

            return token_inputs(
                prompt=prompt_text,
                prompt_token_ids=prompt_token_ids,
            )

        if parsed["type"] == "tokens":
            tokens_content = parsed["content"]

            prompt_token_ids = tokens_content["prompt_token_ids"]
            token_type_ids = tokens_content.get("token_type_ids")
            multi_modal_data = tokens_content.get("multi_modal_data")
            mm_processor_kwargs = tokens_content.get("mm_processor_kwargs")

            if multi_modal_data is not None and self._can_process_multimodal():
                return self._process_multimodal(
                    prompt_token_ids,
                    multi_modal_data,
                    mm_processor_kwargs,
                    lora_request=lora_request,
                )

            return token_inputs(
                prompt_token_ids=prompt_token_ids,
                token_type_ids=token_type_ids,
                multi_modal_data=multi_modal_data,
                mm_processor_kwargs=mm_processor_kwargs,
            )

        if parsed["type"] == "text":
            text_content = parsed["content"]

            prompt_text = text_content["prompt"]
            multi_modal_data = text_content.get("multi_modal_data")
            mm_processor_kwargs = text_content.get("mm_processor_kwargs")

            if multi_modal_data is not None and self._can_process_multimodal():
                return self._process_multimodal(
                    prompt_text,
                    multi_modal_data,
                    mm_processor_kwargs,
                    lora_request=lora_request,
                )

            prompt_token_ids = self._tokenize_prompt(
                prompt_text,
                request_id=request_id,
                lora_request=lora_request,
            )

            return token_inputs(
                prompt=prompt_text,
                prompt_token_ids=prompt_token_ids,
                multi_modal_data=multi_modal_data,
                mm_processor_kwargs=mm_processor_kwargs,
            )

        assert_never(parsed)

    async def _prompt_to_llm_inputs_async(
        self,
        prompt: SingletonPrompt,
        request_id: str,
        lora_request: Optional[LoRARequest] = None,
    ) -> SingletonInputs:
        """Async version of :meth:`_extract_prompt_components`."""
        parsed = parse_singleton_prompt(prompt)

        if parsed["type"] == "str":
            prompt_text = parsed["content"]
            prompt_token_ids = await self._tokenize_prompt_async(
                prompt_text,
                request_id=request_id,
                lora_request=lora_request,
            )

            return token_inputs(
                prompt=prompt_text,
                prompt_token_ids=prompt_token_ids,
            )

        if parsed["type"] == "tokens":
            tokens_content = parsed["content"]

            prompt_token_ids = tokens_content["prompt_token_ids"]
            multi_modal_data = tokens_content.get("multi_modal_data")
            mm_processor_kwargs = tokens_content.get("mm_processor_kwargs")

            if multi_modal_data is not None and self._can_process_multimodal():
                return await self._process_multimodal_async(
                    prompt_token_ids,
                    multi_modal_data,
                    mm_processor_kwargs,
                    lora_request=lora_request,
                )

            return token_inputs(
                prompt_token_ids=prompt_token_ids,
                multi_modal_data=multi_modal_data,
                mm_processor_kwargs=mm_processor_kwargs,
            )

        if parsed["type"] == "text":
            text_content = parsed["content"]

            prompt_text = text_content["prompt"]
            multi_modal_data = text_content.get("multi_modal_data")
            mm_processor_kwargs = text_content.get("mm_processor_kwargs")

            if multi_modal_data is not None and self._can_process_multimodal():
                return await self._process_multimodal_async(
                    prompt_text,
                    multi_modal_data,
                    mm_processor_kwargs,
                    lora_request=lora_request,
                )

            prompt_token_ids = await self._tokenize_prompt_async(
                prompt_text,
                request_id=request_id,
                lora_request=lora_request,
            )

            return token_inputs(
                prompt=prompt_text,
                prompt_token_ids=prompt_token_ids,
                multi_modal_data=multi_modal_data,
                mm_processor_kwargs=mm_processor_kwargs,
            )

        assert_never(parsed)

    def _build_enc_dec_llm_inputs(
        self,
        encoder_inputs: SingletonInputs,
        decoder_inputs: Optional[SingletonInputs],
    ) -> EncoderDecoderInputs:
        if (encoder_inputs["type"] == "token"
                or encoder_inputs["type"] == "multimodal"):
            pass
        else:
            assert_never(encoder_inputs)  # type: ignore[arg-type]

        if decoder_inputs is None:
            if self.model_config.hf_config.model_type == "whisper":
                # For Whisper models, the text prompt should go to the decoder.
                # If no explicit encoder/decoder inputs, then copy the prompt
                # from the encoder to the decoder. The encoder tokens are later
                # overridden by the audio features.
                dec_token_ids = encoder_inputs["prompt_token_ids"].copy()
            else:
                dec_token_ids = self._prepare_decoder_input_ids_for_generation(
                    None)
            decoder_inputs = token_inputs(dec_token_ids)
        elif (decoder_inputs["type"] == "token"
              or decoder_inputs["type"] == "multimodal"):
            dec_token_ids = self._prepare_decoder_input_ids_for_generation(
                decoder_inputs["prompt_token_ids"])
            decoder_inputs["prompt_token_ids"] = dec_token_ids

            if "multi_modal_data" in decoder_inputs:
                raise ValueError("Multi-modal decoder inputs of encoder-"
                                 "decoder models are not supported yet")
        else:
            assert_never(encoder_inputs)  # type: ignore[arg-type]

        return EncoderDecoderInputs(
            encoder=encoder_inputs,
            decoder=decoder_inputs,
        )

    def _handle_multimodal_enc_dec_inputs(
        self,
        inputs: SingletonInputs,
    ) -> Tuple[SingletonInputs, SingletonInputs]:
        """
        For encoder/decoder models only:
        Separate Encoder/Decoder inputs from a MultiModalEncDecInputs
        """
        encoder_inputs: SingletonInputs
        decoder_inputs: SingletonInputs
        if inputs["type"] == "multimodal":
            # Multimodal data inputs
            assert ("encoder_prompt" in inputs
                    and "encoder_prompt_token_ids" in inputs)
            inputs = cast(MultiModalEncDecInputs, inputs)
            encoder_inputs = token_inputs(
                prompt=inputs["encoder_prompt"],
                prompt_token_ids=inputs["encoder_prompt_token_ids"],
            )
            decoder_inputs = MultiModalInputsV2(
                type="multimodal",
                prompt=inputs["prompt"],
                prompt_token_ids=inputs["prompt_token_ids"],
                mm_kwargs=inputs["mm_kwargs"],
                mm_placeholders=inputs["mm_placeholders"],
            )
        elif inputs["type"] == "token":
            # Text-only inputs
            encoder_inputs = token_inputs(prompt="", prompt_token_ids=[])
            decoder_inputs = inputs
        else:
            raise AssertionError("This line should be unreachable.")
        return encoder_inputs, decoder_inputs

    def _process_encoder_decoder_prompt(
        self,
        prompt: PromptType,
        request_id: str,
    ) -> EncoderDecoderInputs:
        """
        For encoder/decoder models only:
        Process an input prompt into an :class:`EncoderDecoderInputs` instance.

        There are two types of input prompts:
        singleton prompts which carry only the
        encoder prompt, and explicit encoder/decoder
        prompts which carry both the encoder and the
        decoder prompts as member variables.

        This function handles the following scenarios:
        * Singleton encoder prompt: extract encoder prompt
          token ids & infer default decoder prompt token ids
        * Explicit encoder/decoder prompt: extract encoder
          and decoder prompt token ids

        Note that for Explicit encoder/decoder prompts,
        each sub-prompt (encoder or decoder prompt) can
        have any possible singleton type; thus this
        method relies on helper functions to obtain
        token ids for the sub-prompts.

        Arguments:

        * prompt: an input prompt
        * request_id

        Returns:

        * :class:`EncoderDecoderInputs` instance
        """
        encoder_inputs: SingletonInputs
        decoder_inputs: Optional[SingletonInputs]

        if is_explicit_encoder_decoder_prompt(prompt):
            encoder_inputs = self._prompt_to_llm_inputs(
                prompt["encoder_prompt"],
                request_id=request_id,
            )

            if (decoder_input := prompt["decoder_prompt"]) is None:
                decoder_inputs = None
            else:
                decoder_inputs = self._prompt_to_llm_inputs(
                    decoder_input,
                    request_id=request_id,
                )
        else:
            inputs = self._prompt_to_llm_inputs(
                prompt,
                request_id=request_id,
            )
            if self.model_config.is_multimodal_model:
                # Encoder-Decoder Multimodal model
                encoder_inputs, decoder_inputs = (
                    self._handle_multimodal_enc_dec_inputs(inputs))
            else:
                encoder_inputs = inputs

                decoder_inputs = None

        return self._build_enc_dec_llm_inputs(encoder_inputs, decoder_inputs)

    async def _process_encoder_decoder_prompt_async(
        self,
        prompt: PromptType,
        request_id: str,
    ) -> EncoderDecoderInputs:
        """Async version of :meth:`_process_encoder_decoder_prompt`."""
        encoder_inputs: SingletonInputs
        decoder_inputs: Optional[SingletonInputs]

        if is_explicit_encoder_decoder_prompt(prompt):
            encoder_task = self._prompt_to_llm_inputs_async(
                prompt["encoder_prompt"],
                request_id=request_id,
            )

            if (decoder_input := prompt["decoder_prompt"]) is None:
                encoder_inputs = await encoder_task
                decoder_inputs = None
            else:
                decoder_task = self._prompt_to_llm_inputs_async(
                    decoder_input,
                    request_id=request_id,
                )

                encoder_inputs, decoder_inputs = await asyncio.gather(
                    encoder_task, decoder_task)
        else:
            inputs = await self._prompt_to_llm_inputs_async(
                prompt,
                request_id=request_id,
            )
            if self._can_process_multimodal():
                # Encoder-Decoder Multimodal model
                encoder_inputs, decoder_inputs = (
                    self._handle_multimodal_enc_dec_inputs(inputs))
            else:
                encoder_inputs = inputs

                decoder_inputs = None

        return self._build_enc_dec_llm_inputs(encoder_inputs, decoder_inputs)

    def _build_decoder_only_llm_inputs(
        self,
        prompt_inputs: DecoderOnlyInputs,
        prompt_adapter_request: Optional[PromptAdapterRequest],
    ) -> DecoderOnlyInputs:
        if (prompt_inputs["type"] == "token"
                or prompt_inputs["type"] == "multimodal"):
            prompt_inputs["prompt_token_ids"] = self._apply_prompt_adapter(
                prompt_inputs["prompt_token_ids"],
                prompt_adapter_request=prompt_adapter_request,
            )
        else:
            assert_never(prompt_inputs)  # type: ignore[arg-type]

        return prompt_inputs

    def _process_decoder_only_prompt(
        self,
        prompt: SingletonPrompt,
        request_id: str,
        lora_request: Optional[LoRARequest] = None,
        prompt_adapter_request: Optional[PromptAdapterRequest] = None,
    ) -> DecoderOnlyInputs:
        """
        For decoder-only models:
        Process an input prompt into an :class:`DecoderOnlyInputs` instance.

        Arguments:

        * prompt: input prompt
        * request_id
        * lora_request
        * prompt_adapter_request

        Returns:

        * :class:`DecoderOnlyInputs` instance
        """

        prompt_comps = self._prompt_to_llm_inputs(
            prompt,
            request_id=request_id,
            lora_request=lora_request,
        )

        return self._build_decoder_only_llm_inputs(
            prompt_comps,
            prompt_adapter_request=prompt_adapter_request,
        )

    async def _process_decoder_only_prompt_async(
        self,
        prompt: SingletonPrompt,
        request_id: str,
        lora_request: Optional[LoRARequest] = None,
        prompt_adapter_request: Optional[PromptAdapterRequest] = None,
    ) -> DecoderOnlyInputs:
        """Async version of :meth:`_process_decoder_only_prompt`."""
        prompt_comps = await self._prompt_to_llm_inputs_async(
            prompt,
            request_id=request_id,
            lora_request=lora_request,
        )

        return self._build_decoder_only_llm_inputs(
            prompt_comps,
            prompt_adapter_request=prompt_adapter_request,
        )

    def preprocess(
        self,
        prompt: PromptType,
        request_id: str,
        lora_request: Optional[LoRARequest] = None,
        prompt_adapter_request: Optional[PromptAdapterRequest] = None,
    ) -> ProcessorInputs:
        """Preprocess the input prompt."""
        if self.model_config.is_encoder_decoder:
            # Encoder-decoder model requires special mapping of
            # input prompts to encoder & decoder
            return self._process_encoder_decoder_prompt(
                prompt,
                request_id=request_id,
            )

        if is_explicit_encoder_decoder_prompt(prompt):
            raise ValueError("Cannot pass encoder-decoder prompt "
                             "to decoder-only models")

        # Decoder-only operation
        return self._process_decoder_only_prompt(
            prompt,
            request_id=request_id,
            lora_request=lora_request,
            prompt_adapter_request=prompt_adapter_request,
        )

    async def preprocess_async(
        self,
        prompt: PromptType,
        request_id: str,
        lora_request: Optional[LoRARequest] = None,
        prompt_adapter_request: Optional[PromptAdapterRequest] = None,
    ) -> ProcessorInputs:
        """Async version of :meth:`preprocess`."""
        if self.model_config.is_encoder_decoder:
            # Encoder-decoder model requires special mapping of
            # input prompts to encoder & decoder
            return await self._process_encoder_decoder_prompt_async(
                prompt,
                request_id=request_id,
            )

        if is_explicit_encoder_decoder_prompt(prompt):
            raise ValueError("Cannot pass encoder-decoder prompt "
                             "to decoder-only models")

        # Decoder-only operation
        return await self._process_decoder_only_prompt_async(
            prompt,
            request_id=request_id,
            lora_request=lora_request,
            prompt_adapter_request=prompt_adapter_request,
        )<|MERGE_RESOLUTION|>--- conflicted
+++ resolved
@@ -9,13 +9,7 @@
 from vllm.logger import init_logger
 from vllm.lora.request import LoRARequest
 from vllm.multimodal import MULTIMODAL_REGISTRY, MultiModalRegistry
-<<<<<<< HEAD
-from vllm.multimodal.processing import (MultiModalDataDict,
-                                        MultiModalEncDecInputs,
-                                        MultiModalInputsV2)
-=======
 from vllm.multimodal.inputs import MultiModalDataDict, MultiModalInputs
->>>>>>> d1ca7df8
 from vllm.prompt_adapter.request import PromptAdapterRequest
 from vllm.transformers_utils.tokenizer_group import BaseTokenizerGroup
 

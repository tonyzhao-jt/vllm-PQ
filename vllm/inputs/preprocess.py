--- conflicted
+++ resolved
@@ -91,16 +91,10 @@
         dec_start_token_id = getattr(self.model_config.hf_config,
                                      'decoder_start_token_id', None)
         if dec_start_token_id is None:
-<<<<<<< HEAD
             if not self.model_config.is_encoder_model:
                 logger.warning(
                     "Falling back on <BOS> for decoder start token id "
                     "because decoder start token id is not available.")
-=======
-            print_warning_once("Falling back on <BOS> for decoder start token "
-                               "id because decoder start token id is not "
-                               "available.")
->>>>>>> 7f60520d
             dec_start_token_id = self.get_bos_token_id()
 
         return dec_start_token_id

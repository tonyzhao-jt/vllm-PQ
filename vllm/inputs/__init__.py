from .data import (DecoderOnlyInputs, EmbedInputs, EmbedsPrompt,
                   EncoderDecoderInputs, ExplicitEncoderDecoderPrompt,
                   ProcessorInputs, PromptType, SingletonInputs,
                   SingletonPrompt, TextPrompt, TokenInputs, TokensPrompt,
                   build_explicit_enc_dec_prompt, embed_inputs,
                   to_enc_dec_tuple_list, token_inputs, zip_enc_dec_prompts)
from .registry import DummyData, InputContext, InputRegistry

INPUT_REGISTRY = InputRegistry()
"""
The global :class:`~InputRegistry` which is used by :class:`~vllm.LLMEngine`
to dispatch data processing according to the target model.

See also:
    :ref:`input_processing_pipeline`
"""

__all__ = [
    "TextPrompt",
    "TokensPrompt",
    "EmbedsPrompt",
    "PromptType",
    "SingletonPrompt",
    "ExplicitEncoderDecoderPrompt",
    "TokenInputs",
    "token_inputs",
<<<<<<< HEAD
    "EmbedInputs",
    "embed_inputs",
=======
>>>>>>> cd231fa7
    "DecoderOnlyInputs",
    "EncoderDecoderInputs",
    "ProcessorInputs",
    "SingletonInputs",
    "build_explicit_enc_dec_prompt",
    "to_enc_dec_tuple_list",
    "zip_enc_dec_prompts",
    "INPUT_REGISTRY",
    "DummyData",
    "InputContext",
    "InputRegistry",
]


def __getattr__(name: str):
    import warnings

    if name == "PromptInput":
        msg = ("PromptInput has been renamed to PromptType. "
               "The original name will be removed in an upcoming version.")

        warnings.warn(DeprecationWarning(msg), stacklevel=2)

        return PromptType

    if name == "LLMInputs":
        msg = ("LLMInputs has been renamed to DecoderOnlyInputs. "
               "The original name will be removed in an upcoming version.")

        warnings.warn(DeprecationWarning(msg), stacklevel=2)

        return DecoderOnlyInputs

    if name == "EncoderDecoderLLMInputs":
        msg = (
            "EncoderDecoderLLMInputs has been renamed to EncoderDecoderInputs. "
            "The original name will be removed in an upcoming version.")

        warnings.warn(DeprecationWarning(msg), stacklevel=2)

        return EncoderDecoderInputs

    raise AttributeError(f"module {__name__!r} has no attribute {name!r}")<|MERGE_RESOLUTION|>--- conflicted
+++ resolved
@@ -24,11 +24,8 @@
     "ExplicitEncoderDecoderPrompt",
     "TokenInputs",
     "token_inputs",
-<<<<<<< HEAD
     "EmbedInputs",
     "embed_inputs",
-=======
->>>>>>> cd231fa7
     "DecoderOnlyInputs",
     "EncoderDecoderInputs",
     "ProcessorInputs",

"""A layer that samples the next tokens from the model's outputs."""
from typing import Tuple

import torch
import torch.nn as nn

from vllm.v1.outputs import SamplerOutput
from vllm.v1.sample.metadata import SamplingMetadata
from vllm.v1.sample.ops.penalties import (apply_all_penalties,
                                          apply_min_token_penalties)
from vllm.v1.sample.ops.topk_topp_sampler import TopKTopPSampler
from vllm.v1.sample.rejection_sampler import RejectionSampler

_SAMPLING_EPS = 1e-5


class Sampler(nn.Module):

    def __init__(self):
        super().__init__()
        self.topk_topp_sampler = TopKTopPSampler()
        self.rejection_sampler = RejectionSampler()

    def forward(
        self,
        logits: torch.Tensor,
        sampling_metadata: SamplingMetadata,
    ) -> SamplerOutput:
        if sampling_metadata.rejection_sampling:
            return self.rejection_sampler.sample(
                logits,
                sampling_metadata,
            )

        needs_logprobs = sampling_metadata.max_num_logprobs > 0
        if needs_logprobs:
            # NOTE(woosuk): Use the original logits (before any penalties or
            # temperature scaling) for the top-k logprobs.
            # This is different from the V0 sampler, which uses the logits that
            # is used for sampling (after penalties and temperature scaling).
            # NOTE: We compute logprobs first because the below ops may
            # modify the logits tensor in-place (and we don't want to clone
            # the logits tensor for memory efficiency).
            topk_logprobs, topk_indices = self.get_topk_logprobs(
                logits, sampling_metadata)
        else:
            topk_logprobs = None
            topk_indices = None

        # Use float32 for the logits.
        logits = logits.to(torch.float32)
        # Apply penalties (e.g., min_tokens, freq_penalties).
        logits = self.apply_penalties(logits, sampling_metadata)
        # Apply temperature.
        logits = self.apply_temperature(logits, sampling_metadata.temperature)
        # Sample the next token.
        sampled = self.sample(logits, sampling_metadata)
        # Use int32 to reduce the tensor size.
        sampled = sampled.to(torch.int32)

        sampler_output = SamplerOutput(
<<<<<<< HEAD
            sampled_token_ids=[[x] for x in sampled.tolist()],
=======
            sampled_token_ids=sampled,
>>>>>>> cabaf4ef
            logprob_token_ids=topk_indices,
            logprobs=topk_logprobs,
            prompt_logprob_token_ids=None,
            prompt_logprobs=None,
        )
        return sampler_output

    def apply_temperature(
        self,
        logits: torch.Tensor,
        temp: torch.Tensor,
    ) -> torch.Tensor:
        # Avoid division by zero.
        temp = torch.where(temp < _SAMPLING_EPS, 1.0, temp)
        # Use in-place division to avoid creating a new tensor.
        logits.div_(temp.unsqueeze(dim=1))
        return logits

    def greedy_sample(self, logits: torch.Tensor) -> torch.Tensor:
        return logits.argmax(dim=-1).view(-1)

    def sample(
        self,
        logits: torch.Tensor,
        sampling_metadata: SamplingMetadata,
    ) -> torch.Tensor:
        assert not (sampling_metadata.all_greedy
                    and sampling_metadata.all_random)
        if sampling_metadata.all_greedy:
            return self.greedy_sample(logits)

        random_sampled = self.topk_topp_sampler(
            logits,
            sampling_metadata.generators,
            sampling_metadata.no_top_k,
            sampling_metadata.top_k,
            sampling_metadata.no_top_p,
            sampling_metadata.top_p,
        )
        if sampling_metadata.all_random:
            return random_sampled

        greedy_sampled = self.greedy_sample(logits)
        sampled = torch.where(
            sampling_metadata.temperature < _SAMPLING_EPS,
            greedy_sampled,
            random_sampled,
        )
        return sampled

    def get_topk_logprobs(
        self,
        logits: torch.Tensor,
        sampling_metadata: SamplingMetadata,
    ) -> Tuple[torch.Tensor, torch.Tensor]:
        logprobs = logits.log_softmax(dim=-1, dtype=torch.float32)
        # FIXME: Mask the sampled token_id, get topk logprobs,
        # and concatenate the topk with the sampled token_id.
        topk_logprobs, topk_indices = torch.topk(
            logprobs, sampling_metadata.max_num_logprobs, dim=-1)
        # Use int32 to reduce the tensor size.
        topk_indices = topk_indices.to(torch.int32)
        return topk_logprobs, topk_indices

    def apply_penalties(
        self,
        logits: torch.Tensor,
        sampling_metadata: SamplingMetadata,
    ) -> torch.Tensor:
        apply_min_token_penalties(logits, sampling_metadata.output_token_ids,
                                  sampling_metadata.stop_token_ids,
                                  sampling_metadata.min_tokens)
        if not sampling_metadata.no_penalties:
            assert sampling_metadata.prompt_token_ids is not None
            logits = apply_all_penalties(
                logits, sampling_metadata.prompt_token_ids,
                sampling_metadata.presence_penalties,
                sampling_metadata.frequency_penalties,
                sampling_metadata.repetition_penalties,
                sampling_metadata.output_token_ids)
        return logits<|MERGE_RESOLUTION|>--- conflicted
+++ resolved
@@ -59,11 +59,7 @@
         sampled = sampled.to(torch.int32)
 
         sampler_output = SamplerOutput(
-<<<<<<< HEAD
             sampled_token_ids=[[x] for x in sampled.tolist()],
-=======
-            sampled_token_ids=sampled,
->>>>>>> cabaf4ef
             logprob_token_ids=topk_indices,
             logprobs=topk_logprobs,
             prompt_logprob_token_ids=None,

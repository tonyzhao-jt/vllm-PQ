<<<<<<< HEAD
from typing import Dict, Type
=======
# SPDX-License-Identifier: Apache-2.0

from typing import Type
>>>>>>> 73b35cca

from vllm.config import VllmConfig
from vllm.executor.executor_base import ExecutorBase
from vllm.executor.ray_distributed_executor import (  # noqa
    RayDistributedExecutor as RayDistributedExecutorV0)
from vllm.executor.uniproc_executor import (  # noqa
    ExecutorWithExternalLauncher as ExecutorWithExternalLauncherV0)
from vllm.executor.uniproc_executor import (  # noqa
    UniProcExecutor as UniProcExecutorV0)
from vllm.v1.kv_cache_interface import KVCacheConfig, KVCacheSpec
from vllm.v1.outputs import ModelRunnerOutput


class Executor(ExecutorBase):
    """
    Abstract class for v1 executors, mainly define some methods for v1.
    For methods shared by v0 and v1, define them in ExecutorBase"""

    @staticmethod
    def get_class(vllm_config: VllmConfig) -> Type["Executor"]:
        executor_class: Type[Executor]
        parallel_config = vllm_config.parallel_config
        distributed_executor_backend = (
            parallel_config.distributed_executor_backend)
        if distributed_executor_backend is None:
            # If the user does not specify the distributed executor backend,
            # we will choose the backend based on the world size.
            if parallel_config.world_size > 1:
                distributed_executor_backend = "mp"
            else:
                distributed_executor_backend = "uni"

        if distributed_executor_backend == "ray":
            executor_class = RayDistributedExecutor
        elif distributed_executor_backend == "mp":
            from vllm.v1.executor.multiproc_executor import MultiprocExecutor
            executor_class = MultiprocExecutor
        elif distributed_executor_backend == "uni":
            executor_class = UniProcExecutor
        elif distributed_executor_backend == "external_launcher":
            # TODO: make v1 scheduling deterministic
            # to support external launcher
            executor_class = ExecutorWithExternalLauncher
        else:
            raise ValueError("Unknown distributed executor backend: "
                             f"{distributed_executor_backend}")
        return executor_class

    def initialize(self, kv_cache_config: KVCacheConfig) -> None:
        """
        Initialize the KV caches and begin the model execution loop of the
        underlying workers.
        """
        self.collective_rpc("initialize_cache", args=(kv_cache_config, ))
        self.collective_rpc("compile_or_warm_up_model")

    def determine_available_memory(self) -> int:  # in bytes
        output = self.collective_rpc("determine_available_memory")
        # Since we use a shared centralized controller, we take the minimum
        # memory size across all workers to make sure all the memory
        # operators can be applied to all workers.
        return min(output)

    def get_kv_cache_spec(self) -> Dict[str, KVCacheSpec]:
        output = self.collective_rpc("get_kv_cache_spec")
        for x in output:
            assert x == output[0]
        return output[0]

    def execute_model(
        self,
        scheduler_output,
    ) -> ModelRunnerOutput:
        output = self.collective_rpc("execute_model",
                                     args=(scheduler_output, ))
        return output[0]

    def profile(self, is_start: bool = True):
        self.collective_rpc("profile", args=(is_start, ))


class UniProcExecutor(UniProcExecutorV0, Executor):
    pass


class ExecutorWithExternalLauncher(ExecutorWithExternalLauncherV0, Executor):
    pass


class RayDistributedExecutor(RayDistributedExecutorV0, Executor):
    pass<|MERGE_RESOLUTION|>--- conflicted
+++ resolved
@@ -1,10 +1,6 @@
-<<<<<<< HEAD
-from typing import Dict, Type
-=======
 # SPDX-License-Identifier: Apache-2.0
 
-from typing import Type
->>>>>>> 73b35cca
+from typing import Dict, Type
 
 from vllm.config import VllmConfig
 from vllm.executor.executor_base import ExecutorBase

import os
import pickle
import signal
import sys
import time
import weakref
from dataclasses import dataclass
from enum import Enum, auto
from functools import partial
from multiprocessing.process import BaseProcess
from typing import Any, Callable, Dict, List, Optional, Tuple, Union

import cloudpickle
import psutil
import torch.nn as nn
import zmq

from vllm.config import VllmConfig
from vllm.distributed import (destroy_distributed_environment,
                              destroy_model_parallel)
from vllm.distributed.device_communicators.shm_broadcast import (Handle,
                                                                 MessageQueue)
from vllm.executor.multiproc_worker_utils import (
    _add_prefix, set_multiprocessing_worker_envs)
from vllm.logger import init_logger
from vllm.utils import (get_distributed_init_method, get_mp_context,
                        get_open_port, get_open_zmq_ipc_path, zmq_socket_ctx)
from vllm.v1.executor.abstract import Executor
from vllm.worker.worker_base import WorkerWrapperBase

logger = init_logger(__name__)

POLLING_TIMEOUT_MS = 5000
POLLING_TIMEOUT_S = POLLING_TIMEOUT_MS // 1000


class MultiprocExecutor(Executor):

    def _init_executor(self) -> None:
        # Call self.shutdown at exit to clean up
        # and ensure workers will be terminated.
        self._finalizer = weakref.finalize(self, self.shutdown)

        # The child processes will send SIGUSR1 when unrecoverable
        # errors happen.
        def sigusr1_handler(signum, frame):
            logger.fatal(
                "MulitprocExecutor got fatal signal from worker processes, "
                "shutting down. See stack trace above for root cause issue.")
            # Propagate error up to parent process.
            parent_process = psutil.Process().parent()
            parent_process.send_signal(signal.SIGUSR1)
            self.shutdown()

        signal.signal(signal.SIGUSR1, sigusr1_handler)

        self.world_size = self.parallel_config.world_size
        tensor_parallel_size = self.parallel_config.tensor_parallel_size
        assert self.world_size == tensor_parallel_size, (
            f"world_size ({self.world_size}) must be equal to the "
            f"tensor_parallel_size ({tensor_parallel_size}). "
            f"Pipeline parallelism is not yet implemented in v1")

        # Set multiprocessing envs that are common to V0 and V1
        set_multiprocessing_worker_envs(self.parallel_config)

        # Multiprocessing-based executor does not support multi-node setting.
        # Since it only works for single node, we can use the loopback address
        # 127.0.0.1 for communication.
        distributed_init_method = get_distributed_init_method(
            "127.0.0.1", get_open_port())

        # Initialize worker and set up message queues for SchedulerOutputs
        # and ModelRunnerOutputs
        self.rpc_broadcast_mq = MessageQueue(self.world_size, self.world_size)
        scheduler_output_handle = self.rpc_broadcast_mq.export_handle()

        # Create workers
        self.workers: List[WorkerProcHandle] = []
        for rank in range(self.world_size):
            worker = WorkerProc.make_worker_process(self.vllm_config, rank,
                                                    rank,
                                                    distributed_init_method,
                                                    scheduler_output_handle)
            self.workers.append(worker)

        # Ensure message queues are ready. Will deadlock if re-ordered
        # Must be kept consistent with the WorkerProc
        self.rpc_broadcast_mq.wait_until_ready()
        for w in self.workers:
            w.worker_response_mq.wait_until_ready()

    def collective_rpc(self,
                       method: Union[str, Callable],
                       timeout: Optional[float] = None,
                       args: Tuple = (),
                       kwargs: Optional[Dict] = None) -> List[Any]:
        """
        Execute an RPC call on workers.
        
        Args:
            method: Name of the worker method to execute
            timeout: Maximum time in seconds to wait for execution. Rases a
                     TimeoutError on timeout. None means wait indefinitely.
            args: Positional arguments to pass to the worker method
            kwargs: Keyword arguments to pass to the worker method

        Returns:
            List of results from each worker
        """
        start_time = time.monotonic()
        kwargs = kwargs or {}

        try:
            if isinstance(method, str):
                send_method = method
            else:
                send_method = cloudpickle.dumps(
                    method, protocol=pickle.HIGHEST_PROTOCOL)
            self.rpc_broadcast_mq.enqueue((send_method, args, kwargs))

            responses = [None] * self.world_size
            for w in self.workers:
                dequeue_timeout = timeout - (time.monotonic() - start_time
                                             ) if timeout is not None else None
                status, result = w.worker_response_mq.dequeue(
                    timeout=dequeue_timeout)

                if status != WorkerProc.ResponseStatus.SUCCESS:
                    if isinstance(result, Exception):
                        raise result
                    else:
                        raise RuntimeError("Worker failed")

                responses[w.rank] = result

            return responses
        except TimeoutError as e:
            raise TimeoutError(f"RPC call to {method} timed out.") from e
        except Exception as e:
            # Re-raise any other exceptions
            raise e

<<<<<<< HEAD
    def get_model(self) -> nn.Module:
        return self.collective_rpc("get_model")[0]

    def execute_model(
        self,
        scheduler_output,
    ) -> ModelRunnerOutput:
        model_output = self.collective_rpc("execute_model",
                                           args=(scheduler_output, ))[0]
        return model_output

    def profile(self, is_start: bool = True):
        self.collective_rpc("profile", args=(is_start, ))
        return

=======
>>>>>>> 630eb5b5
    def _ensure_worker_termination(self):
        """Ensure that all worker processes are terminated. Assumes workers have
        received termination requests. Waits for processing, then sends
        termination and kill signals if needed."""

        def wait_for_termination(procs, timeout):
            if not time:
                # If we are in late stage shutdown, the interpreter may replace
                # `time` with `None`.
                return all(not proc.is_alive() for proc in procs)
            start_time = time.time()
            while time.time() - start_time < timeout:
                if all(not proc.is_alive() for proc in procs):
                    return True
                time.sleep(0.1)
            return False

        # Send SIGTERM if still running
        active_procs = [w.proc for w in self.workers if w.proc.is_alive()]
        for p in active_procs:
            p.terminate()
        if not wait_for_termination(active_procs, 4):
            # Send SIGKILL if still running
            active_procs = [p for p in active_procs if p.is_alive()]
            for p in active_procs:
                p.kill()

        self._cleanup_sockets()

    def _cleanup_sockets(self):
        for w in self.workers:
            # Remove the zmq ipc socket file
            socket_path = w.ready_path.replace("ipc://", "")
            if os and os.path.exists(socket_path):
                os.remove(socket_path)

    def shutdown(self):
        """Properly shut down the executor and its workers"""
        if getattr(self, 'shutting_down', False):
            self.shutting_down = True
            for w in self.workers:
                w.worker_response_mq = None
            self._ensure_worker_termination()

        self.rpc_broadcast_mq = None

    def check_health(self) -> None:
        self.collective_rpc("check_health", timeout=10)
        return


@dataclass
class WorkerProcHandle:
    proc: BaseProcess
    rank: int
    ready_path: str
    worker_response_mq: MessageQueue  # The worker process writes to this MQ


class WorkerProc:
    """Wrapper that runs one Worker in a separate process."""

    READY_STR = "READY"

    def __init__(
        self,
        vllm_config: VllmConfig,
        local_rank: int,
        rank: int,
        distributed_init_method: str,
        input_shm_handle: Handle,
        ready_path: str,
    ):
        self.rank = rank
        wrapper = WorkerWrapperBase(vllm_config=vllm_config, rpc_rank=rank)
        # TODO: move `init_worker` to executor level as a collective rpc call
        all_kwargs: List[Dict] = [
            {} for _ in range(vllm_config.parallel_config.world_size)
        ]
        all_kwargs[rank] = {
            "vllm_config": vllm_config,
            "local_rank": local_rank,
            "rank": rank,
            "distributed_init_method": distributed_init_method,
        }
        wrapper.init_worker(all_kwargs)
        self.worker = wrapper.worker

        pid = os.getpid()
        _add_prefix(sys.stdout, f"VllmWorker rank={rank}", pid)
        _add_prefix(sys.stderr, f"VllmWorker rank={rank}", pid)

        # Initialize MessageQueue for receiving SchedulerOutput
        self.rpc_broadcast_mq = MessageQueue.create_from_handle(
            input_shm_handle, self.worker.rank)

        # Initializes a message queue for sending the model output
        self.worker_response_mq = MessageQueue(1, 1)
        worker_response_mq_handle = self.worker_response_mq.export_handle()

        # Send Readiness signal to EngineCore process.
        with zmq_socket_ctx(ready_path, zmq.constants.PUSH) as ready_socket:
            payload = pickle.dumps(worker_response_mq_handle,
                                   protocol=pickle.HIGHEST_PROTOCOL)
            ready_socket.send_string(WorkerProc.READY_STR)
            ready_socket.send(payload)

        self.worker.init_device()
        self.worker.load_model()

    @staticmethod
    def make_worker_process(
            vllm_config: VllmConfig,
            local_rank: int,
            rank: int,
            distributed_init_method: str,
            input_shm_handle,  # Receive SchedulerOutput
    ) -> WorkerProcHandle:
        context = get_mp_context()

        # ZMQ path for worker to send ready message and shm_broadcast handle
        # back to core process.
        ready_path = get_open_zmq_ipc_path()

        process_kwargs = {
            "vllm_config": vllm_config,
            "local_rank": local_rank,
            "rank": rank,
            "distributed_init_method": distributed_init_method,
            "input_shm_handle": input_shm_handle,
            "ready_path": ready_path,
        }
        # Run EngineCore busy loop in background process.
        proc = context.Process(target=WorkerProc.worker_main,
                               kwargs=process_kwargs,
                               daemon=True)
        proc.start()

        # Wait for startup
        worker_response_mq_handle = WorkerProc.wait_for_startup(
            proc, ready_path)

        worker_response_mq = MessageQueue.create_from_handle(
            worker_response_mq_handle, 0)

        return WorkerProcHandle(proc, rank, ready_path, worker_response_mq)

    def shutdown(self):
        self.rpc_broadcast_mq = None
        self.worker_response_mq = None
        destroy_model_parallel()
        destroy_distributed_environment()

    @staticmethod
    def worker_main(*args, **kwargs):
        """ Worker initialization and execution loops.
        This runs a background process """

        # Signal handler used for graceful termination.
        # SystemExit exception is only raised once to allow this and worker
        # processes to terminate without error
        shutdown_requested = False

        def signal_handler(signum, frame):
            nonlocal shutdown_requested
            if not shutdown_requested:
                shutdown_requested = True
                raise SystemExit()

        # Either SIGTERM or SIGINT will terminate the worker
        signal.signal(signal.SIGTERM, signal_handler)
        signal.signal(signal.SIGINT, signal_handler)

        worker = None
        try:
            worker = WorkerProc(*args, **kwargs)

            # Ensure message queues are ready. Will deadlock if re-ordered.
            # Must be kept consistent with the Executor
            worker.rpc_broadcast_mq.wait_until_ready()
            worker.worker_response_mq.wait_until_ready()

            worker.worker_busy_loop()

        except SystemExit:
            logger.debug("Worker interrupted.")

        except Exception:
            # worker_busy_loop sends exceptions exceptons to Executor
            # for shutdown, but if there is an error in startup or an
            # error with IPC itself, we need to alert the parent.
            psutil.Process().parent().send_signal(signal.SIGUSR1)
            raise

        finally:
            # Clean up once worker exits busy loop
            if worker is not None:
                worker.shutdown()
                worker = None

    @staticmethod
    def wait_for_startup(
        proc: BaseProcess,
        ready_path: str,
    ) -> Optional[Handle]:
        """Wait until the Worker is ready."""
        with zmq_socket_ctx(ready_path, zmq.constants.PULL) as socket:

            # Wait for Worker to send READY.
            while socket.poll(timeout=POLLING_TIMEOUT_MS) == 0:
                logger.debug("Waiting for WorkerProc to startup.")

                if not proc.is_alive():
                    raise RuntimeError("WorkerProc failed to start.")

            message = socket.recv_string()
            assert message == WorkerProc.READY_STR
            handle_frame = socket.recv(copy=False)
            handle = pickle.loads(handle_frame.buffer)
            return handle

    class ResponseStatus(Enum):
        SUCCESS = auto()
        FAILURE = auto()

    def worker_busy_loop(self):
        """Main busy loop for Multiprocessing Workers"""
        while True:
            method, args, kwargs = self.rpc_broadcast_mq.dequeue()

            try:
                if isinstance(method, str):
                    func = getattr(self.worker, method)
                elif isinstance(method, bytes):
                    func = partial(cloudpickle.loads(method), self.worker)
                output = func(*args, **kwargs)
            except Exception as e:
                self.worker_response_mq.enqueue(
                    (WorkerProc.ResponseStatus.FAILURE, e))
                logger.exception("WorkerProc hit an exception: %s", exc_info=e)
                continue

            self.worker_response_mq.enqueue(
                (WorkerProc.ResponseStatus.SUCCESS, output))<|MERGE_RESOLUTION|>--- conflicted
+++ resolved
@@ -12,7 +12,6 @@
 
 import cloudpickle
 import psutil
-import torch.nn as nn
 import zmq
 
 from vllm.config import VllmConfig
@@ -141,24 +140,6 @@
             # Re-raise any other exceptions
             raise e
 
-<<<<<<< HEAD
-    def get_model(self) -> nn.Module:
-        return self.collective_rpc("get_model")[0]
-
-    def execute_model(
-        self,
-        scheduler_output,
-    ) -> ModelRunnerOutput:
-        model_output = self.collective_rpc("execute_model",
-                                           args=(scheduler_output, ))[0]
-        return model_output
-
-    def profile(self, is_start: bool = True):
-        self.collective_rpc("profile", args=(is_start, ))
-        return
-
-=======
->>>>>>> 630eb5b5
     def _ensure_worker_termination(self):
         """Ensure that all worker processes are terminated. Assumes workers have
         received termination requests. Waits for processing, then sends

--- conflicted
+++ resolved
@@ -7,14 +7,8 @@
 @dataclass
 class SamplerOutput:
 
-<<<<<<< HEAD
-    # num_reqs x [num_generated_tokens]
-    # num_generated_tokens might be different for each request.
-    sampled_token_ids: List[List[int]]
-=======
-    # [num_reqs]
+    # num_reqs x [max_num_generated_tokens]
     sampled_token_ids: torch.Tensor
->>>>>>> cabaf4ef
 
     # [num_reqs, max_num_logprobs + 1]
     logprob_token_ids: Optional[torch.Tensor]

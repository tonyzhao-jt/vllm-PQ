--- conflicted
+++ resolved
@@ -65,17 +65,9 @@
 
         # Cache the computed kv block hashes of the request to avoid
         # recomputing.
-<<<<<<< HEAD
-        # Different KV cache groups may have different block_size, so save their
-        # hash separately. Each element of the outer list represents a group,
-        # and each inner list contains the hashes of blocks with that group's
-        # block_size.
-        # See KVCacheConfig class for the meaning of "KV cache group".
         self._kv_block_hashes: List[List[BlockHashType]] = []
-=======
-        self._kv_block_hashes: List[BlockHashType] = []
-        self.kv_block_hashes = ConstantList(self._kv_block_hashes)
->>>>>>> 73b35cca
+        self.kv_block_hashes = ConstantList(
+            [ConstantList(x) for x in self._kv_block_hashes])
 
         # Read-only views
         # Prevent directly appending to the these lists since
@@ -133,21 +125,13 @@
         num_tokens = self.mm_positions[input_id]["length"]
         return num_tokens
 
-<<<<<<< HEAD
-    @property
-    def kv_block_hashes(self) -> ConstantList[ConstantList["BlockHashType"]]:
-        # Prevent directly appending to the kv_block_hashes.
-        return ConstantList([
-            ConstantList(kv_block_hashes_one_group)
-            for kv_block_hashes_one_group in self._kv_block_hashes
-        ])
-
-    def set_kv_block_hashes(self, value: List[List["BlockHashType"]]) -> None:
-=======
     def set_kv_block_hashes(self, value: List["BlockHashType"]) -> None:
->>>>>>> 73b35cca
         self._kv_block_hashes = value
-        self.kv_block_hashes = ConstantList(self._kv_block_hashes)
+        # NOTE: self.kv_block_hashes._x is not self._kv_block_hashes, but
+        # self.kv_block_hashes[0]._x is self._kv_block_hashes[0]. This is
+        # correct because we never need to update the outer list.
+        self.kv_block_hashes = ConstantList(
+            [ConstantList(x) for x in self._kv_block_hashes])
 
     def append_kv_block_hashes(self, group_id: int,
                                block_hash: "BlockHashType") -> None:

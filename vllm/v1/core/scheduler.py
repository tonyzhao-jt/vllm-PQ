from collections import deque
from dataclasses import dataclass
from typing import (TYPE_CHECKING, Deque, Dict, Iterable, List, Optional, Set,
                    Tuple, Union)

<<<<<<< HEAD
import torch

from vllm.config import CacheConfig, LoRAConfig, SchedulerConfig
=======
from vllm.config import CacheConfig, LoRAConfig, ModelConfig, SchedulerConfig
>>>>>>> ebd8c669
from vllm.logger import init_logger
from vllm.sampling_params import SamplingParams
from vllm.v1.core.encoder_cache_manager import (EncoderCacheManager,
                                                compute_encoder_budget)
from vllm.v1.core.kv_cache_manager import KVCacheManager
from vllm.v1.engine import EngineCoreOutput, EngineCoreOutputs
from vllm.v1.metrics.stats import SchedulerStats
from vllm.v1.outputs import ModelRunnerOutput
from vllm.v1.request import Request, RequestStatus

if TYPE_CHECKING:
    from vllm.multimodal import MultiModalKwargs
    from vllm.multimodal.base import PlaceholderRange

logger = init_logger(__name__)


class Scheduler:

    def __init__(
        self,
        scheduler_config: SchedulerConfig,
        model_config: ModelConfig,
        cache_config: CacheConfig,
        lora_config: Optional[LoRAConfig],
    ) -> None:
        self.scheduler_config = scheduler_config
        self.cache_config = cache_config
        self.lora_config = lora_config
        # TODO: Support LoRA.
        assert lora_config is None, "V1 does not support LoRA yet."

        # Scheduling constraints.
        self.max_num_running_reqs = self.scheduler_config.max_num_seqs
        self.max_num_scheduled_tokens = \
            self.scheduler_config.max_num_batched_tokens
        self.max_model_len = self.scheduler_config.max_model_len

        num_gpu_blocks = cache_config.num_gpu_blocks
        assert isinstance(num_gpu_blocks, int) and num_gpu_blocks > 0
        # Create the KV cache manager.
        self.kv_cache_manager = KVCacheManager(
            block_size=self.cache_config.block_size,
            num_gpu_blocks=num_gpu_blocks,
            max_model_len=self.max_model_len,
            sliding_window=self.cache_config.sliding_window,
            enable_caching=self.cache_config.enable_prefix_caching)
        self.block_size = self.cache_config.block_size

        # req_id -> Request
        self.requests: Dict[str, Request] = {}
        # Priority queues for requests.
        self.waiting: Deque[Request] = deque()
        self.running: List[Request] = []

        # The request IDs that are finished in between the previous and the
        # current steps. This is used to notify the workers about the finished
        # requests so that they can free the cached states for those requests.
        # This is flushed at the end of each scheduling step.
        self.finished_req_ids: Set[str] = set()

        # OPTIMIZATION: Cache the RunningRequestData objects to avoid creating
        # them at each scheduling step.
        # Request id -> RunningRequestData
        self.running_reqs_data: Dict[str, RunningRequestData] = {}

        # Encoder-related.
        # Calculate encoder cache size if applicable
        # NOTE: For now we use the same budget for both compute and space.
        # This can be changed when we make encoder cache for embedding caching
        # across requests.
        encoder_compute_budget, encoder_cache_size = compute_encoder_budget(
            model_config=model_config,
            scheduler_config=scheduler_config,
        )

        # NOTE(woosuk): Here, "encoder" includes the vision encoder (and
        # projector if needed). Currently, we assume that the encoder also
        # has the Transformer architecture (e.g., ViT).
        self.max_num_encoder_input_tokens = encoder_compute_budget
        # NOTE: For the models without encoder (e.g., text-only models),
        # the encoder cache will not be initialized because cache size is 0
        # for these models.
        self.encoder_cache_manager = EncoderCacheManager(
            cache_size=encoder_cache_size)

    def schedule(self) -> "SchedulerOutput":
        # NOTE(woosuk) on the scheduling algorithm:
        # There's no "decoding phase" nor "prefill phase" in the scheduler.
        # Each request just has the num_computed_tokens and num_tokens,
        # which is equal to len(prompt_token_ids) + len(output_token_ids).
        # At each step, the scheduler tries to assign tokens to the requests
        # so that each request's num_computed_tokens can catch up its
        # num_tokens. This is general enough to cover chunked prefills,
        # prefix caching, and the "jump decoding" optimization in the future.

        scheduled_new_reqs: List[Request] = []
        scheduled_resumed_reqs: List[Request] = []
        scheduled_running_reqs: List[Request] = []
        preempted_reqs: List[Request] = []

        req_to_new_block_ids: Dict[str, List[int]] = {}
        num_scheduled_tokens: Dict[str, int] = {}
        token_budget = self.max_num_scheduled_tokens
        # Encoder-related.
        scheduled_encoder_inputs: Dict[str, List[int]] = {}
        encoder_budget = self.max_num_encoder_input_tokens

        # First, schedule the RUNNING requests.
        # NOTE(woosuk): At most 1 request in the RUNNING queue is allowed to be
        # in the "partial" state, where the request has some tokens computed
        # but not all. The constraint is due to the persistent batch in the
        # V1 model runner.
        # TODO(woosuk): Remove this constraint after refactoring model runner.
        partial_req_ids: List[str] = []
        req_index = 0
        while req_index < len(self.running):
            # Only the last request in the RUNNING queue can be "partial".
            assert len(partial_req_ids) == 0
            assert token_budget > 0
            request = self.running[req_index]
            num_new_tokens = request.num_tokens - request.num_computed_tokens
            num_new_tokens = min(num_new_tokens, token_budget)
            assert num_new_tokens > 0

            # Schedule encoder inputs.
            encoder_inputs_to_schedule, num_new_tokens, new_encoder_budget = (
                self._try_schedule_encoder_inputs(request,
                                                  request.num_computed_tokens,
                                                  num_new_tokens,
                                                  encoder_budget))
            assert num_new_tokens > 0

            while True:
                new_blocks = self.kv_cache_manager.append_slots(
                    request, num_new_tokens)
                if new_blocks is None:
                    # The request cannot be scheduled.
                    # Preempt the lowest-priority request.
                    preempted_req = self.running.pop()
                    self.kv_cache_manager.free(preempted_req)
                    preempted_req.status = RequestStatus.PREEMPTED
                    preempted_req.num_computed_tokens = 0

                    self.waiting.appendleft(preempted_req)
                    preempted_reqs.append(preempted_req)
                    if preempted_req == request:
                        # No more request to preempt.
                        can_schedule = False
                        break
                else:
                    # The request can be scheduled.
                    can_schedule = True
                    break
            if not can_schedule:
                break
            assert new_blocks is not None

            # Schedule the request.
            scheduled_running_reqs.append(request)
            req_to_new_block_ids[request.request_id] = [
                b.block_id for b in new_blocks
            ]
            num_scheduled_tokens[request.request_id] = num_new_tokens
            token_budget -= num_new_tokens
            if (request.num_computed_tokens + num_new_tokens <
                    request.num_tokens):
                assert len(partial_req_ids) == 0
                partial_req_ids.append(request.request_id)
            req_index += 1

            # Encoder-related.
            if encoder_inputs_to_schedule:
                scheduled_encoder_inputs[request.request_id] = (
                    encoder_inputs_to_schedule)
                # Allocate the encoder cache.
                for i in encoder_inputs_to_schedule:
                    self.encoder_cache_manager.allocate(request, i)
                encoder_budget = new_encoder_budget

        # Next, schedule the WAITING requests.
        if not preempted_reqs:
            while self.waiting:
                if len(partial_req_ids) > 0:
                    break
                if len(self.running) == self.max_num_running_reqs:
                    break
                if token_budget == 0:
                    break

                request = self.waiting[0]
                # Get already-cached tokens.
                computed_blocks, num_computed_tokens = \
                    self.kv_cache_manager.get_computed_blocks(request)
                # Number of tokens to be scheduled.
                # We use `request.num_tokens` instead of
                # `request.num_prompt_tokens` to consider the resumed requests,
                # which have output tokens.
                num_new_tokens = request.num_tokens - num_computed_tokens
                if num_new_tokens == 0:
                    # The happens when prompt length is divisible by the block
                    # size and all blocks are cached. Now we force to recompute
                    # the last block. Note that we have to re-compute an entire
                    # block because allocate_slots() assumes num_computed_tokens
                    # is always a multiple of the block size. This limitation
                    # can potentially be removed in the future to slightly
                    # improve the performance.
                    num_computed_tokens -= self.block_size
                    num_new_tokens = self.block_size
                    computed_blocks.pop()
                num_new_tokens = min(num_new_tokens, token_budget)
                assert num_new_tokens > 0

                # Schedule encoder inputs.
                (encoder_inputs_to_schedule, num_new_tokens,
                 new_encoder_budget) = self._try_schedule_encoder_inputs(
                     request, num_computed_tokens, num_new_tokens,
                     encoder_budget)
                if num_new_tokens == 0:
                    # The request cannot be scheduled.
                    break

                new_blocks = self.kv_cache_manager.allocate_slots(
                    request, num_new_tokens, computed_blocks)
                if new_blocks is None:
                    # The request cannot be scheduled.
                    break

                self.waiting.popleft()
                self.running.append(request)
                if request.status == RequestStatus.WAITING:
                    scheduled_new_reqs.append(request)
                elif request.status == RequestStatus.PREEMPTED:
                    scheduled_resumed_reqs.append(request)
                else:
                    raise RuntimeError(
                        f"Invalid request status: {request.status}")

                req_to_new_block_ids[request.request_id] = [
                    b.block_id for b in computed_blocks + new_blocks
                ]
                num_scheduled_tokens[request.request_id] = num_new_tokens
                token_budget -= num_new_tokens
                request.status = RequestStatus.RUNNING
                request.num_computed_tokens = num_computed_tokens
                if (num_computed_tokens + num_new_tokens < request.num_tokens):
                    assert len(partial_req_ids) == 0
                    partial_req_ids.append(request.request_id)

                # Encoder-related.
                if encoder_inputs_to_schedule:
                    scheduled_encoder_inputs[request.request_id] = (
                        encoder_inputs_to_schedule)
                    # Allocate the encoder cache.
                    for i in encoder_inputs_to_schedule:
                        self.encoder_cache_manager.allocate(request, i)
                    encoder_budget = new_encoder_budget

        # Check if the scheduling constraints are satisfied.
        total_num_scheduled_tokens = sum(num_scheduled_tokens.values())
        assert total_num_scheduled_tokens <= self.max_num_scheduled_tokens
        assert token_budget >= 0
        assert len(self.running) <= self.max_num_running_reqs
        assert (len(scheduled_new_reqs) + len(scheduled_resumed_reqs) +
                len(scheduled_running_reqs) == len(self.running))

        # Get the longest common prefix among all requests in the running queue.
        # This can be potentially used for cascade attention.
        if self.running:
            any_request = self.running[0]
            num_common_prefix_blocks = (
                self.kv_cache_manager.get_num_common_prefix_blocks(
                    any_request, len(self.running)))

        # Construct the scheduler output.
        new_reqs_data = [
            NewRequestData.from_request(req,
                                        req_to_new_block_ids[req.request_id],
                                        req.num_computed_tokens)
            for req in scheduled_new_reqs
        ]
        resumed_reqs_data = [
            ResumedRequestData.from_request(
                req, req_to_new_block_ids[req.request_id],
                req.num_computed_tokens) for req in scheduled_resumed_reqs
        ]
        running_reqs_data = [
            self._make_running_request_data(
                req, req_to_new_block_ids[req.request_id],
                req.num_computed_tokens) for req in scheduled_running_reqs
        ]
        preempted_req_ids = {req.request_id for req in preempted_reqs}
        scheduler_output = SchedulerOutput(
            scheduled_new_reqs=new_reqs_data,
            scheduled_resumed_reqs=resumed_reqs_data,
            scheduled_running_reqs=running_reqs_data,
            partial_req_ids=partial_req_ids,
            num_scheduled_tokens=num_scheduled_tokens,
            total_num_scheduled_tokens=total_num_scheduled_tokens,
            scheduled_encoder_inputs=scheduled_encoder_inputs,
            num_common_prefix_blocks=num_common_prefix_blocks,
            preempted_req_ids=preempted_req_ids,
            # finished_req_ids is an existing state in the scheduler,
            # instead of being newly scheduled in this step.
            # It contains the request IDs that are finished in between
            # the previous and the current steps.
            finished_req_ids=self.finished_req_ids,
            free_encoder_input_ids=self.encoder_cache_manager.get_freed_ids(),
        )

        self.finished_req_ids = set()
        return scheduler_output

    def _make_running_request_data(
        self,
        request: Request,
        new_block_ids: List[int],
        num_computed_tokens: int,
    ) -> "RunningRequestData":
        # OPTIMIZATION: Cache the RunningRequestData objects to avoid creating
        # them at each scheduling step.
        if request.request_id in self.running_reqs_data:
            req_data = self.running_reqs_data[request.request_id]
            req_data.new_block_ids = new_block_ids
            req_data.num_computed_tokens = num_computed_tokens
        else:
            req_data = RunningRequestData.from_request(request, new_block_ids,
                                                       num_computed_tokens)
            self.running_reqs_data[request.request_id] = req_data
        return req_data

    def _try_schedule_encoder_inputs(
        self,
        request: Request,
        num_computed_tokens: int,
        num_new_tokens: int,
        encoder_budget: int,
    ) -> Tuple[List[int], int, int]:
        """
        Determine which encoder inputs need to be scheduled in the current step,
        and update `num_new_tokens` and encoder token budget accordingly.

        An encoder input will be scheduled if:
        - Its output tokens overlap with the range of tokens being computed
        in this step, i.e.,
        [num_computed_tokens, num_computed_tokens + num_new_tokens).
        - It is not already computed and stored in the encoder cache.
        - There is sufficient encoder token budget to process it.
        - The encoder cache has space to store it.

        If an encoder input cannot be scheduled due to cache or budget
        limitations, the method adjusts `num_new_tokens` to schedule only the
        decoder tokens up to just before the unschedulable encoder input.
        """
        if not request.has_encoder_inputs():
            return [], num_new_tokens, encoder_budget

        encoder_inputs_to_schedule: List[int] = []
        mm_positions = request.mm_positions
        assert mm_positions is not None
        assert len(mm_positions) > 0
        for i, pos_info in enumerate(mm_positions):
            start_pos = pos_info["offset"]
            num_encoder_tokens = pos_info["length"]

            # The encoder output is needed if the two ranges overlap:
            # [num_computed_tokens, num_computed_tokens + num_new_tokens) and
            # [start_pos, start_pos + num_encoder_tokens)
            if start_pos >= num_computed_tokens + num_new_tokens:
                # The encoder input is not needed in this step.
                break
            if start_pos + num_encoder_tokens <= num_computed_tokens:
                # The encoder input is already computed and stored
                # in the decoder's KV cache.
                continue

            if self.encoder_cache_manager.has_cache(request, i):
                # The encoder input is already computed and cached.
                continue
            if (not self.encoder_cache_manager.can_allocate(request, i)
                    or num_encoder_tokens > encoder_budget):
                # The encoder cache is full or the encoder budget is exhausted.
                # NOTE(woosuk): We assume that the encoder input tokens should
                # be processed altogether, as the encoder usually uses
                # bidirectional attention.
                if num_computed_tokens < start_pos:
                    # We only schedule the decoder tokens just before the
                    # encoder input.
                    num_new_tokens = start_pos - num_computed_tokens
                else:
                    # Because of prefix caching, num_computed_tokens is greater
                    # than start_pos even though its encoder input is not
                    # available. In this case, we can't schedule any token for
                    # the request in this step.
                    num_new_tokens = 0
                break

            encoder_budget -= num_encoder_tokens
            encoder_inputs_to_schedule.append(i)
        return encoder_inputs_to_schedule, num_new_tokens, encoder_budget

    def update_from_output(
        self,
        scheduler_output: "SchedulerOutput",
        model_runner_output: "ModelRunnerOutput",
    ) -> EngineCoreOutputs:
        # NOTE(woosuk): This method doesn't consider speculative decoding.
        sampled_token_ids = model_runner_output.sampled_token_ids
        logprobs_token_ids_cpu = model_runner_output.logprob_token_ids_cpu
        logprobs_cpu = model_runner_output.logprobs_cpu
        prompt_logprobs_dict = model_runner_output.prompt_logprobs_dict
        num_scheduled_tokens = scheduler_output.num_scheduled_tokens
        new_running: List[Request] = []
        outputs: List[EngineCoreOutput] = []
        for request in self.running:
            req_id = request.request_id
            request.num_computed_tokens += num_scheduled_tokens[req_id]
            # When the request's num_computed_tokens catches up its num_tokens,
            # the request generates output tokens. Otherwise, we ignore the
            # sampler output for the request.
            assert request.num_computed_tokens <= request.num_tokens

            cached_encoder_input_ids = (
                self.encoder_cache_manager.get_cached_input_ids(request))
            for input_id in list(cached_encoder_input_ids):
                start_pos = request.mm_positions[input_id]["offset"]
                num_tokens = request.mm_positions[input_id]["length"]
                if start_pos + num_tokens <= request.num_computed_tokens:
                    # The encoder output is already processed and stored
                    # in the decoder's KV cache.
                    self.encoder_cache_manager.free(request, input_id)

            # Extract prompt logprobs for this req if needed.
            prompt_logprobs, prompt_logprobs_token_ids = (
                prompt_logprobs_dict.get(req_id, (None, None)))

            if request.num_computed_tokens == request.num_tokens:
                req_index = model_runner_output.req_id_to_index[req_id]
                # NOTE(woosuk): Currently, we assume that each request
                # generates at most one token at each step.
                token_id = sampled_token_ids[req_index]
                request.append_output_token_ids(token_id)
                num_new_tokens = 1
                # TODO: Update the KV cache manager for prefix caching.

                # Check for stop and update request state.
                # This must be called before me make the EngineCoreOutput.
                stopped = self._check_stop(request)

                # Extract sample logprobs if needed.
                logprobs_token_ids: List[torch.Tensor] = []
                logprobs: List[torch.Tensor] = []
                if request.sampling_params.logprobs:
                    assert logprobs_token_ids_cpu is not None
                    assert logprobs_cpu is not None
                    # Here we assume there is 1 generated token per step.
                    logprobs_token_ids = [logprobs_token_ids_cpu[req_index]]
                    logprobs = [logprobs_cpu[req_index]]

                # Add EngineCoreOutput for this Request.
                output = EngineCoreOutput(
                    request_id=req_id,
                    new_token_ids=request.output_token_ids[-num_new_tokens:],
                    finished=request.is_finished(),
                    finish_reason=request.get_finished_reason(),
                    new_logprobs_token_ids=logprobs_token_ids,
                    new_logprobs=logprobs,
                    new_prompt_logprobs_token_ids=prompt_logprobs_token_ids,
                    new_prompt_logprobs=prompt_logprobs,
                    stop_reason=request.stop_reason)
                outputs.append(output)

                # Breakout of the loop.
                if stopped:
                    continue

            elif prompt_logprobs is not None:
                # Chunked prefill & prompt logprobs is enabled; transmit partial
                # logprobs via EngineCoreOutput
                # Add EngineCoreOutput for this Request.
                output = EngineCoreOutput(
                    request_id=req_id,
                    new_token_ids=[],
                    finished=request.is_finished(),
                    finish_reason=request.get_finished_reason(),
                    new_logprobs_token_ids=[],
                    new_logprobs=[],
                    new_prompt_logprobs_token_ids=prompt_logprobs_token_ids,
                    new_prompt_logprobs=prompt_logprobs,
                    stop_reason=request.stop_reason)
                outputs.append(output)

            new_running.append(request)
        self.running = new_running
        return EngineCoreOutputs(
            outputs=outputs,
            scheduler_stats=self.make_stats(),
        )

    def _check_stop(self, request: Request) -> bool:
        if (request.num_tokens >= self.max_model_len
                or request.num_output_tokens >= request.max_tokens):
            request.status = RequestStatus.FINISHED_LENGTH_CAPPED
            self._free_request(request)
            return True

        sampling_params = request.sampling_params
        last_token_id = request.output_token_ids[-1]
        if (not sampling_params.ignore_eos
                and last_token_id == request.eos_token_id):
            request.status = RequestStatus.FINISHED_STOPPED
            self._free_request(request)
            return True

        if last_token_id in (sampling_params.stop_token_ids or ()):
            request.status = RequestStatus.FINISHED_STOPPED
            request.stop_reason = last_token_id
            self._free_request(request)
            return True
        return False

    def add_request(self, request: Request) -> None:
        self.waiting.append(request)
        self.requests[request.request_id] = request

    def finish_requests(
        self,
        request_ids: Union[str, Iterable[str]],
        finished_status: RequestStatus,
    ) -> None:
        """Handles the finish signal from outside the scheduler.

        For example, the API server can abort a request when the client
        disconnects.
        """
        assert RequestStatus.is_finished(finished_status)
        if isinstance(request_ids, str):
            request_ids = (request_ids, )
        request_ids = set(request_ids)

        for req_id in request_ids:
            request = self.requests.get(req_id)
            if request is None:
                # Invalid request ID.
                continue

            if request.status == RequestStatus.RUNNING:
                self.running.remove(request)
            else:
                self.waiting.remove(request)
            request.status = finished_status
            self._free_request(request)

    def _free_request(self, request: Request) -> None:
        assert request.is_finished()
        self.kv_cache_manager.free(request)
        self.running_reqs_data.pop(request.request_id, None)
        del self.requests[request.request_id]
        self.finished_req_ids.add(request.request_id)

    def get_num_unfinished_requests(self) -> int:
        return len(self.waiting) + len(self.running)

    def has_unfinished_requests(self) -> bool:
        return self.get_num_unfinished_requests() > 0

    def make_stats(self) -> SchedulerStats:
        return SchedulerStats(
            num_running_reqs=len(self.running),
            num_waiting_reqs=len(self.waiting),
        )


@dataclass
class NewRequestData:

    req_id: str
    prompt_token_ids: List[int]
    prompt: Optional[str]
    mm_inputs: List["MultiModalKwargs"]
    mm_hashes: List[str]
    mm_positions: List["PlaceholderRange"]
    sampling_params: SamplingParams
    block_ids: List[int]
    num_computed_tokens: int

    @classmethod
    def from_request(
        cls,
        request: Request,
        block_ids: List[int],
        num_computed_tokens: int,
    ) -> "NewRequestData":
        return cls(
            req_id=request.request_id,
            prompt_token_ids=request.prompt_token_ids,
            prompt=request.prompt,
            mm_inputs=request.mm_inputs,
            mm_hashes=request.mm_hashes,
            mm_positions=request.mm_positions,
            sampling_params=request.sampling_params,
            block_ids=block_ids,
            num_computed_tokens=num_computed_tokens,
        )


@dataclass
class ResumedRequestData:

    req_id: str
    block_ids: List[int]
    num_computed_tokens: int

    @classmethod
    def from_request(
        cls,
        request: Request,
        block_ids: List[int],
        num_computed_tokens: int,
    ) -> "ResumedRequestData":
        return cls(
            req_id=request.request_id,
            block_ids=block_ids,
            num_computed_tokens=num_computed_tokens,
        )


@dataclass
class RunningRequestData:

    req_id: str
    new_block_ids: List[int]
    num_computed_tokens: int

    @classmethod
    def from_request(
        cls,
        request: Request,
        new_block_ids: List[int],
        num_computed_tokens: int,
    ) -> "RunningRequestData":
        return cls(
            req_id=request.request_id,
            new_block_ids=new_block_ids,
            num_computed_tokens=num_computed_tokens,
        )


@dataclass
class SchedulerOutput:

    scheduled_new_reqs: List[NewRequestData]
    scheduled_resumed_reqs: List[ResumedRequestData]
    scheduled_running_reqs: List[RunningRequestData]
    partial_req_ids: List[str]

    num_scheduled_tokens: Dict[str, int]
    total_num_scheduled_tokens: int
    scheduled_encoder_inputs: Dict[str, List[int]]
    num_common_prefix_blocks: int

    preempted_req_ids: Set[str]
    finished_req_ids: Set[str]
    free_encoder_input_ids: List[Tuple[str, int]]<|MERGE_RESOLUTION|>--- conflicted
+++ resolved
@@ -3,13 +3,9 @@
 from typing import (TYPE_CHECKING, Deque, Dict, Iterable, List, Optional, Set,
                     Tuple, Union)
 
-<<<<<<< HEAD
 import torch
 
-from vllm.config import CacheConfig, LoRAConfig, SchedulerConfig
-=======
 from vllm.config import CacheConfig, LoRAConfig, ModelConfig, SchedulerConfig
->>>>>>> ebd8c669
 from vllm.logger import init_logger
 from vllm.sampling_params import SamplingParams
 from vllm.v1.core.encoder_cache_manager import (EncoderCacheManager,

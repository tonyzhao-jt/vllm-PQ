# SPDX-License-Identifier: Apache-2.0

from collections import deque
from dataclasses import dataclass
from typing import (TYPE_CHECKING, Deque, Dict, Iterable, List, Optional, Set,
                    Tuple, Union)

from vllm.config import CacheConfig, LoRAConfig, ModelConfig, SchedulerConfig
from vllm.logger import init_logger
from vllm.sampling_params import SamplingParams
from vllm.v1.core.encoder_cache_manager import (EncoderCacheManager,
                                                compute_encoder_budget)
from vllm.v1.core.kv_cache_manager import KVCacheManager
from vllm.v1.engine import EngineCoreOutput, EngineCoreOutputs
from vllm.v1.metrics.stats import SchedulerStats
from vllm.v1.outputs import ModelRunnerOutput
from vllm.v1.request import Request, RequestStatus

if TYPE_CHECKING:
    from vllm.multimodal import MultiModalKwargs
    from vllm.multimodal.base import PlaceholderRange

logger = init_logger(__name__)


class Scheduler:

    def __init__(
        self,
        scheduler_config: SchedulerConfig,
        model_config: ModelConfig,
        cache_config: CacheConfig,
        lora_config: Optional[LoRAConfig],
    ) -> None:
        self.scheduler_config = scheduler_config
        self.cache_config = cache_config
        self.lora_config = lora_config
        # TODO: Support LoRA.
        assert lora_config is None, "V1 does not support LoRA yet."

        # Scheduling constraints.
        self.max_num_running_reqs = self.scheduler_config.max_num_seqs
        self.max_num_scheduled_tokens = \
            self.scheduler_config.max_num_batched_tokens
        self.max_model_len = self.scheduler_config.max_model_len

        num_gpu_blocks = cache_config.num_gpu_blocks
        assert isinstance(num_gpu_blocks, int) and num_gpu_blocks > 0
        # Create the KV cache manager.
        self.kv_cache_manager = KVCacheManager(
            block_size=self.cache_config.block_size,
            num_gpu_blocks=num_gpu_blocks,
            max_model_len=self.max_model_len,
            sliding_window=self.cache_config.sliding_window,
            enable_caching=self.cache_config.enable_prefix_caching)
        self.block_size = self.cache_config.block_size

        # req_id -> Request
        self.requests: Dict[str, Request] = {}
        # Priority queues for requests.
        self.waiting: Deque[Request] = deque()
        self.running: List[Request] = []

        # The request IDs that are finished in between the previous and the
        # current steps. This is used to notify the workers about the finished
        # requests so that they can free the cached states for those requests.
        # This is flushed at the end of each scheduling step.
        self.finished_req_ids: Set[str] = set()

        # OPTIMIZATION: Cache the CachedRequestData objects to avoid creating
        # them at each scheduling step.
        # Request id -> CachedRequestData
        self._cached_reqs_data: Dict[str, CachedRequestData] = {}

        # Encoder-related.
        # Calculate encoder cache size if applicable
        # NOTE: For now we use the same budget for both compute and space.
        # This can be changed when we make encoder cache for embedding caching
        # across requests.
        encoder_compute_budget, encoder_cache_size = compute_encoder_budget(
            model_config=model_config,
            scheduler_config=scheduler_config,
        )

        # NOTE(woosuk): Here, "encoder" includes the vision encoder (and
        # projector if needed). Currently, we assume that the encoder also
        # has the Transformer architecture (e.g., ViT).
        self.max_num_encoder_input_tokens = encoder_compute_budget
        # NOTE: For the models without encoder (e.g., text-only models),
        # the encoder cache will not be initialized because cache size is 0
        # for these models.
        self.encoder_cache_manager = EncoderCacheManager(
            cache_size=encoder_cache_size)

    def schedule(self) -> "SchedulerOutput":
        # NOTE(woosuk) on the scheduling algorithm:
        # There's no "decoding phase" nor "prefill phase" in the scheduler.
        # Each request just has the num_computed_tokens and num_tokens,
        # which is equal to len(prompt_token_ids) + len(output_token_ids).
        # At each step, the scheduler tries to assign tokens to the requests
        # so that each request's num_computed_tokens can catch up its
        # num_tokens. This is general enough to cover chunked prefills,
        # prefix caching, and the "jump decoding" optimization in the future.

        scheduled_new_reqs: List[Request] = []
        scheduled_resumed_reqs: List[Request] = []
        scheduled_running_reqs: List[Request] = []
        preempted_reqs: List[Request] = []

        # Request id -> List of block IDs for each kv cache group.
        req_to_new_block_ids: Dict[str, List[List[int]]] = {}
        num_scheduled_tokens: Dict[str, int] = {}
        token_budget = self.max_num_scheduled_tokens
        # Encoder-related.
        scheduled_encoder_inputs: Dict[str, List[int]] = {}
        encoder_budget = self.max_num_encoder_input_tokens

        # First, schedule the RUNNING requests.
        req_index = 0
        while req_index < len(self.running) and token_budget > 0:
            request = self.running[req_index]
            num_new_tokens = request.num_tokens - request.num_computed_tokens
            num_new_tokens = min(num_new_tokens, token_budget)
            assert num_new_tokens > 0

            # Schedule encoder inputs.
            encoder_inputs_to_schedule, num_new_tokens, new_encoder_budget = (
                self._try_schedule_encoder_inputs(request,
                                                  request.num_computed_tokens,
                                                  num_new_tokens,
                                                  encoder_budget))
            if num_new_tokens == 0:
                # The request cannot be scheduled because the encoder budget
                # or the encoder cache is exhausted.
                # NOTE(woosuk): Here, by doing `continue` instead of `break`,
                # we do not strictly follow the FCFS scheduling policy and
                # allow the lower-priority requests to be scheduled.
                req_index += 1
                continue

            while True:
                new_blocks = self.kv_cache_manager.allocate_slots(
                    request, num_new_tokens)
                if new_blocks is None:
                    # The request cannot be scheduled.
                    # Preempt the lowest-priority request.
                    preempted_req = self.running.pop()
                    self.kv_cache_manager.free(preempted_req)
                    preempted_req.status = RequestStatus.PREEMPTED
                    preempted_req.num_computed_tokens = 0

                    self.waiting.appendleft(preempted_req)
                    preempted_reqs.append(preempted_req)
                    if preempted_req == request:
                        # No more request to preempt.
                        can_schedule = False
                        break
                else:
                    # The request can be scheduled.
                    can_schedule = True
                    break
            if not can_schedule:
                break
            assert new_blocks is not None

            # Schedule the request.
            scheduled_running_reqs.append(request)
            req_to_new_block_ids[request.request_id] = [[
                b.block_id for b in new_blocks_of_group
            ] for new_blocks_of_group in new_blocks]
            num_scheduled_tokens[request.request_id] = num_new_tokens
            token_budget -= num_new_tokens
            req_index += 1

            # Encoder-related.
            if encoder_inputs_to_schedule:
                scheduled_encoder_inputs[request.request_id] = (
                    encoder_inputs_to_schedule)
                # Allocate the encoder cache.
                for i in encoder_inputs_to_schedule:
                    self.encoder_cache_manager.allocate(request, i)
                encoder_budget = new_encoder_budget

        # Next, schedule the WAITING requests.
        if not preempted_reqs:
            while self.waiting and token_budget > 0:
                if len(self.running) == self.max_num_running_reqs:
                    break

                request = self.waiting[0]
                # Get already-cached tokens.
                computed_blocks, num_computed_tokens = \
                    self.kv_cache_manager.get_computed_blocks(request)
                # Number of tokens to be scheduled.
                # We use `request.num_tokens` instead of
                # `request.num_prompt_tokens` to consider the resumed requests,
                # which have output tokens.
                num_new_tokens = request.num_tokens - num_computed_tokens
                if num_new_tokens == 0:
                    # This happens when prompt length is divisible by the block
                    # size and all blocks are cached. Now we force to recompute
                    # the last block. Note that we have to re-compute an entire
                    # block because allocate_slots() assumes num_computed_tokens
                    # is always a multiple of the block size. This limitation
                    # can potentially be removed in the future to slightly
                    # improve the performance.
                    num_computed_tokens -= self.block_size
                    num_new_tokens = self.block_size
                    computed_blocks[0].pop()
                num_new_tokens = min(num_new_tokens, token_budget)
                assert num_new_tokens > 0

                # Schedule encoder inputs.
                (encoder_inputs_to_schedule, num_new_tokens,
                 new_encoder_budget) = self._try_schedule_encoder_inputs(
                     request, num_computed_tokens, num_new_tokens,
                     encoder_budget)
                if num_new_tokens == 0:
                    # The request cannot be scheduled.
                    break

                new_blocks = self.kv_cache_manager.allocate_slots(
                    request, num_new_tokens, computed_blocks)
                if new_blocks is None:
                    # The request cannot be scheduled.
                    break

                self.waiting.popleft()
                self.running.append(request)
                if request.status == RequestStatus.WAITING:
                    scheduled_new_reqs.append(request)
                elif request.status == RequestStatus.PREEMPTED:
                    scheduled_resumed_reqs.append(request)
                else:
                    raise RuntimeError(
                        f"Invalid request status: {request.status}")

                req_to_new_block_ids[request.request_id] = [[
                    b.block_id
                    for b in computed_blocks_of_group + new_blocks_of_group
                ] for computed_blocks_of_group, new_blocks_of_group in zip(
                    computed_blocks, new_blocks)]
                num_scheduled_tokens[request.request_id] = num_new_tokens
                token_budget -= num_new_tokens
                request.status = RequestStatus.RUNNING
                request.num_computed_tokens = num_computed_tokens

                # Encoder-related.
                if encoder_inputs_to_schedule:
                    scheduled_encoder_inputs[request.request_id] = (
                        encoder_inputs_to_schedule)
                    # Allocate the encoder cache.
                    for i in encoder_inputs_to_schedule:
                        self.encoder_cache_manager.allocate(request, i)
                    encoder_budget = new_encoder_budget

        # Check if the scheduling constraints are satisfied.
        total_num_scheduled_tokens = sum(num_scheduled_tokens.values())
        assert total_num_scheduled_tokens <= self.max_num_scheduled_tokens
        assert token_budget >= 0
        assert len(self.running) <= self.max_num_running_reqs
        # Since some requests in the RUNNING queue may not be scheduled in
        # this step, the total number of scheduled requests can be smaller than
        # len(self.running).
        assert (len(scheduled_new_reqs) + len(scheduled_resumed_reqs) +
                len(scheduled_running_reqs) <= len(self.running))

        # Get the longest common prefix among all requests in the running queue.
        # This can be potentially used for cascade attention.
        num_common_prefix_blocks = [0]
        if self.running:
            any_request = self.running[0]
            num_common_prefix_blocks = (
                self.kv_cache_manager.get_num_common_prefix_blocks(
                    any_request, len(self.running)))

        # Construct the scheduler output.
        new_reqs_data = [
            NewRequestData.from_request(req,
                                        req_to_new_block_ids[req.request_id],
                                        req.num_computed_tokens)
            for req in scheduled_new_reqs
        ]
        resumed_reqs_data = [
            self._make_cached_request_data(
                req,
                req_to_new_block_ids[req.request_id],
                req.num_computed_tokens,
                resumed_from_preemption=True,
            ) for req in scheduled_resumed_reqs
        ]
        running_reqs_data = [
            self._make_cached_request_data(
                req,
                req_to_new_block_ids[req.request_id],
                req.num_computed_tokens,
                resumed_from_preemption=False,
            ) for req in scheduled_running_reqs
        ]
        scheduler_output = SchedulerOutput(
            scheduled_new_reqs=new_reqs_data,
            scheduled_cached_reqs=resumed_reqs_data + running_reqs_data,
            num_scheduled_tokens=num_scheduled_tokens,
            total_num_scheduled_tokens=total_num_scheduled_tokens,
            scheduled_encoder_inputs=scheduled_encoder_inputs,
            num_common_prefix_blocks=num_common_prefix_blocks,
            # finished_req_ids is an existing state in the scheduler,
            # instead of being newly scheduled in this step.
            # It contains the request IDs that are finished in between
            # the previous and the current steps.
            finished_req_ids=self.finished_req_ids,
            free_encoder_input_ids=self.encoder_cache_manager.get_freed_ids(),
        )

        self.finished_req_ids = set()
        return scheduler_output

    def _make_cached_request_data(
        self,
        request: Request,
        new_block_ids: List[List[int]],
        num_computed_tokens: int,
        resumed_from_preemption: bool,
    ) -> "CachedRequestData":
        # OPTIMIZATION: Cache the CachedRequestData objects to avoid creating
        # them at each scheduling step.
        if request.request_id in self._cached_reqs_data:
            req_data = self._cached_reqs_data[request.request_id]
            req_data.resumed_from_preemption = resumed_from_preemption
            req_data.new_block_ids = new_block_ids
            req_data.num_computed_tokens = num_computed_tokens
        else:
            req_data = CachedRequestData.from_request(request,
                                                      resumed_from_preemption,
                                                      new_block_ids,
                                                      num_computed_tokens)
            self._cached_reqs_data[request.request_id] = req_data
        return req_data

    def _try_schedule_encoder_inputs(
        self,
        request: Request,
        num_computed_tokens: int,
        num_new_tokens: int,
        encoder_budget: int,
    ) -> Tuple[List[int], int, int]:
        """
        Determine which encoder inputs need to be scheduled in the current step,
        and update `num_new_tokens` and encoder token budget accordingly.

        An encoder input will be scheduled if:
        - Its output tokens overlap with the range of tokens being computed
        in this step, i.e.,
        [num_computed_tokens, num_computed_tokens + num_new_tokens).
        - It is not already computed and stored in the encoder cache.
        - There is sufficient encoder token budget to process it.
        - The encoder cache has space to store it.

        If an encoder input cannot be scheduled due to cache or budget
        limitations, the method adjusts `num_new_tokens` to schedule only the
        decoder tokens up to just before the unschedulable encoder input.
        """
        if not request.has_encoder_inputs():
            return [], num_new_tokens, encoder_budget

        encoder_inputs_to_schedule: List[int] = []
        mm_positions = request.mm_positions
        assert mm_positions is not None
        assert len(mm_positions) > 0
        for i, pos_info in enumerate(mm_positions):
            start_pos = pos_info["offset"]
            num_encoder_tokens = pos_info["length"]

            # The encoder output is needed if the two ranges overlap:
            # [num_computed_tokens, num_computed_tokens + num_new_tokens) and
            # [start_pos, start_pos + num_encoder_tokens)
            if start_pos >= num_computed_tokens + num_new_tokens:
                # The encoder input is not needed in this step.
                break
            if start_pos + num_encoder_tokens <= num_computed_tokens:
                # The encoder input is already computed and stored
                # in the decoder's KV cache.
                continue

            if self.encoder_cache_manager.has_cache(request, i):
                # The encoder input is already computed and cached.
                continue
            if (not self.encoder_cache_manager.can_allocate(request, i)
                    or num_encoder_tokens > encoder_budget):
                # The encoder cache is full or the encoder budget is exhausted.
                # NOTE(woosuk): We assume that the encoder input tokens should
                # be processed altogether, as the encoder usually uses
                # bidirectional attention.
                if num_computed_tokens < start_pos:
                    # We only schedule the decoder tokens just before the
                    # encoder input.
                    num_new_tokens = start_pos - num_computed_tokens
                else:
                    # Because of prefix caching, num_computed_tokens is greater
                    # than start_pos even though its encoder input is not
                    # available. In this case, we can't schedule any token for
                    # the request in this step.
                    num_new_tokens = 0
                break

            encoder_budget -= num_encoder_tokens
            encoder_inputs_to_schedule.append(i)
        return encoder_inputs_to_schedule, num_new_tokens, encoder_budget

    def update_from_output(
        self,
        scheduler_output: "SchedulerOutput",
        model_runner_output: "ModelRunnerOutput",
    ) -> EngineCoreOutputs:
        # NOTE(woosuk): This method doesn't consider speculative decoding.
        sampled_token_ids = model_runner_output.sampled_token_ids
        num_scheduled_tokens = scheduler_output.num_scheduled_tokens
        new_running: List[Request] = []
        outputs: List[EngineCoreOutput] = []

        # NOTE(woosuk): As len(self.running) can be up to 1K or more, the below
        # loop can be a performance bottleneck. We should do our best to avoid
        # expensive operations inside the loop.
        for request in self.running:
            req_id = request.request_id
            num_tokens_scheduled = num_scheduled_tokens.get(req_id, 0)
            if num_tokens_scheduled == 0:
                # The request was not scheduled in this step.
                new_running.append(request)
                continue

            request.num_computed_tokens += num_tokens_scheduled
            # When the request's num_computed_tokens catches up its num_tokens,
            # the request generates output tokens. Otherwise, we ignore the
            # sampler output for the request.
            assert request.num_computed_tokens <= request.num_tokens

            cached_encoder_input_ids = (
                self.encoder_cache_manager.get_cached_input_ids(request))
            # OPTIMIZATION: Avoid list(set) if the set is empty.
            if cached_encoder_input_ids:
                for input_id in list(cached_encoder_input_ids):
                    start_pos = request.mm_positions[input_id]["offset"]
                    num_tokens = request.mm_positions[input_id]["length"]
                    if start_pos + num_tokens <= request.num_computed_tokens:
                        # The encoder output is already processed and stored
                        # in the decoder's KV cache.
                        self.encoder_cache_manager.free_encoder_input(
                            request, input_id)

            if request.num_computed_tokens == request.num_tokens:
                req_index = model_runner_output.req_id_to_index[req_id]
                # NOTE(woosuk): Currently, we assume that each request
                # generates at most one token at each step.
                token_id = sampled_token_ids[req_index]
                request.append_output_token_ids(token_id)
                num_new_tokens = 1
                # TODO: Update the KV cache manager for prefix caching.

                # Check for stop and update request state.
                # This must be called before we make the EngineCoreOutput.
                stopped = self._check_stop(request)
                if stopped:
                    self._free_request(request)

                # Add EngineCoreOutput for this Request.
                output = EngineCoreOutput(
                    request_id=req_id,
                    new_token_ids=request.output_token_ids[-num_new_tokens:],
                    finished=request.is_finished(),
                    finish_reason=request.get_finished_reason(),
                    stop_reason=request.stop_reason)
                outputs.append(output)

                # Breakout of the loop.
                if stopped:
                    continue

            new_running.append(request)
        self.running = new_running
        return EngineCoreOutputs(
            outputs=outputs,
            scheduler_stats=self.make_stats(),
        )

    def _check_stop(self, request: Request) -> bool:
        if (request.num_tokens >= self.max_model_len
                or request.num_output_tokens >= request.max_tokens):
            request.status = RequestStatus.FINISHED_LENGTH_CAPPED
            return True

        sampling_params = request.sampling_params
        last_token_id = request.output_token_ids[-1]
        if (not sampling_params.ignore_eos
                and last_token_id == request.eos_token_id):
            request.status = RequestStatus.FINISHED_STOPPED
            return True

        if last_token_id in (sampling_params.stop_token_ids or ()):
            request.status = RequestStatus.FINISHED_STOPPED
            request.stop_reason = last_token_id
            return True
        return False

    def add_request(self, request: Request) -> None:
        self.waiting.append(request)
        self.requests[request.request_id] = request

    def finish_requests(
        self,
        request_ids: Union[str, Iterable[str]],
        finished_status: RequestStatus,
    ) -> None:
        """Handles the finish signal from outside the scheduler.

        For example, the API server can abort a request when the client
        disconnects.
        """
        assert RequestStatus.is_finished(finished_status)
        if isinstance(request_ids, str):
            request_ids = (request_ids, )
        request_ids = set(request_ids)

        for req_id in request_ids:
            request = self.requests.get(req_id)
            if request is None:
                # Invalid request ID.
                continue

            if request.status == RequestStatus.RUNNING:
                self.running.remove(request)
            else:
                self.waiting.remove(request)
            request.status = finished_status
            self._free_request(request)

    def _free_request(self, request: Request) -> None:
        assert request.is_finished()
        self.kv_cache_manager.free(request)
        self.encoder_cache_manager.free(request)
        self._cached_reqs_data.pop(request.request_id, None)
        del self.requests[request.request_id]
        self.finished_req_ids.add(request.request_id)

    def get_num_unfinished_requests(self) -> int:
        return len(self.waiting) + len(self.running)

    def has_unfinished_requests(self) -> bool:
        return self.get_num_unfinished_requests() > 0

    def reset_prefix_cache(self) -> bool:
        return self.kv_cache_manager.reset_prefix_cache()

    def make_stats(self) -> SchedulerStats:
        return SchedulerStats(
            num_running_reqs=len(self.running),
            num_waiting_reqs=len(self.waiting),
            gpu_cache_usage=self.kv_cache_manager.usage,
        )


@dataclass
class NewRequestData:

    req_id: str
    prompt_token_ids: List[int]
    prompt: Optional[str]
    mm_inputs: List["MultiModalKwargs"]
    mm_hashes: List[str]
    mm_positions: List["PlaceholderRange"]
    sampling_params: SamplingParams
    # List of block IDs for each KV cache group.
    # See KVCacheConfig class for the meaning of "KV cache group".
    block_ids: List[List[int]]
    num_computed_tokens: int

    @classmethod
    def from_request(
        cls,
        request: Request,
        block_ids: List[List[int]],
        num_computed_tokens: int,
    ) -> "NewRequestData":
        return cls(
            req_id=request.request_id,
            prompt_token_ids=request.prompt_token_ids,
            prompt=request.prompt,
            mm_inputs=request.mm_inputs,
            mm_hashes=request.mm_hashes,
            mm_positions=request.mm_positions,
            sampling_params=request.sampling_params,
            block_ids=block_ids,
            num_computed_tokens=num_computed_tokens,
        )


@dataclass
<<<<<<< HEAD
class ResumedRequestData:

    req_id: str
    # List of block IDs for each kv cache group.
    # See KVCacheConfig class for the meaning of "KV cache group".
    block_ids: List[List[int]]
    num_computed_tokens: int

    @classmethod
    def from_request(
        cls,
        request: Request,
        block_ids: List[List[int]],
        num_computed_tokens: int,
    ) -> "ResumedRequestData":
        return cls(
            req_id=request.request_id,
            block_ids=block_ids,
            num_computed_tokens=num_computed_tokens,
        )


@dataclass
class RunningRequestData:

    req_id: str
    # List of block IDs for each kv cache group.
    # See KVCacheConfig class for the meaning of "KV cache group".
    new_block_ids: List[List[int]]
=======
class CachedRequestData:

    req_id: str
    # If resumed_from_preemption is False, new_block_ids will be appended to
    # the request's block IDs. If True, new_block_ids will be used as the
    # request's block IDs instead of appending to the existing block IDs.
    resumed_from_preemption: bool
    new_block_ids: List[int]
>>>>>>> 649550f2
    num_computed_tokens: int

    @classmethod
    def from_request(
        cls,
        request: Request,
<<<<<<< HEAD
        new_block_ids: List[List[int]],
=======
        resumed_from_preemption: bool,
        new_block_ids: List[int],
>>>>>>> 649550f2
        num_computed_tokens: int,
    ) -> "CachedRequestData":
        return cls(
            req_id=request.request_id,
            resumed_from_preemption=resumed_from_preemption,
            new_block_ids=new_block_ids,
            num_computed_tokens=num_computed_tokens,
        )


@dataclass
class SchedulerOutput:

    scheduled_new_reqs: List[NewRequestData]
    scheduled_cached_reqs: List[CachedRequestData]

    num_scheduled_tokens: Dict[str, int]
    total_num_scheduled_tokens: int
    scheduled_encoder_inputs: Dict[str, List[int]]
    # Number of common prefix blocks per kv cache group
    # See KVCacheConfig class for the meaning of "group"
    num_common_prefix_blocks: List[int]

    finished_req_ids: Set[str]
    free_encoder_input_ids: List[Tuple[str, int]]<|MERGE_RESOLUTION|>--- conflicted
+++ resolved
@@ -595,37 +595,6 @@
 
 
 @dataclass
-<<<<<<< HEAD
-class ResumedRequestData:
-
-    req_id: str
-    # List of block IDs for each kv cache group.
-    # See KVCacheConfig class for the meaning of "KV cache group".
-    block_ids: List[List[int]]
-    num_computed_tokens: int
-
-    @classmethod
-    def from_request(
-        cls,
-        request: Request,
-        block_ids: List[List[int]],
-        num_computed_tokens: int,
-    ) -> "ResumedRequestData":
-        return cls(
-            req_id=request.request_id,
-            block_ids=block_ids,
-            num_computed_tokens=num_computed_tokens,
-        )
-
-
-@dataclass
-class RunningRequestData:
-
-    req_id: str
-    # List of block IDs for each kv cache group.
-    # See KVCacheConfig class for the meaning of "KV cache group".
-    new_block_ids: List[List[int]]
-=======
 class CachedRequestData:
 
     req_id: str
@@ -633,20 +602,17 @@
     # the request's block IDs. If True, new_block_ids will be used as the
     # request's block IDs instead of appending to the existing block IDs.
     resumed_from_preemption: bool
-    new_block_ids: List[int]
->>>>>>> 649550f2
+    # List of block IDs for each kv cache group.
+    # See KVCacheConfig class for the meaning of "KV cache group".
+    new_block_ids: List[List[int]]
     num_computed_tokens: int
 
     @classmethod
     def from_request(
         cls,
         request: Request,
-<<<<<<< HEAD
+        resumed_from_preemption: bool,
         new_block_ids: List[List[int]],
-=======
-        resumed_from_preemption: bool,
-        new_block_ids: List[int],
->>>>>>> 649550f2
         num_computed_tokens: int,
     ) -> "CachedRequestData":
         return cls(

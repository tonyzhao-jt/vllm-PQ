--- conflicted
+++ resolved
@@ -316,65 +316,7 @@
     return _load_image_from_bytes(base64.b64decode(image))
 
 
-<<<<<<< HEAD
-def encode_video_base64(frames: npt.NDArray):
-=======
-def rescale_image_size(image: Image.Image,
-                       size_factor: float,
-                       transpose: int = -1) -> Image.Image:
-    """Rescale the dimensions of an image by a constant factor."""
-    new_width = int(image.width * size_factor)
-    new_height = int(image.height * size_factor)
-    image = image.resize((new_width, new_height))
-    if transpose >= 0:
-        image = image.transpose(Image.Transpose(transpose))
-    return image
-
-
-def try_import_video_packages():
-    try:
-        import cv2
-        import decord
-    except ImportError as exc:
-        raise ImportError(
-            "Please install vllm[video] for video support.") from exc
-    return cv2, decord
-
-
-def resize_video(frames: npt.NDArray, size: Tuple[int, int]) -> npt.NDArray:
-    cv2, _ = try_import_video_packages()
-
-    num_frames, _, _, channels = frames.shape
-    new_height, new_width = size
-    resized_frames = np.empty((num_frames, new_height, new_width, channels),
-                              dtype=frames.dtype)
-    for i, frame in enumerate(frames):
-        resized_frame = cv2.resize(frame, (new_width, new_height))
-        resized_frames[i] = resized_frame
-    return resized_frames
-
-
-def rescale_video_size(frames: npt.NDArray, size_factor: float) -> npt.NDArray:
-    _, height, width, _ = frames.shape
-    new_height = int(height * size_factor)
-    new_width = int(width * size_factor)
-
-    return resize_video(frames, (new_height, new_width))
-
-
-def sample_frames_from_video(frames: npt.NDArray,
-                             num_frames: int) -> npt.NDArray:
-    total_frames = frames.shape[0]
-    if num_frames == -1:
-        return frames
-    else:
-        frame_indices = np.linspace(0, total_frames - 1, num_frames, dtype=int)
-        sampled_frames = frames[frame_indices, ...]
-        return sampled_frames
-
-
 def encode_video_base64(frames: npt.NDArray) -> str:
->>>>>>> 6ad909fd
     base64_frames = []
     frames_list = [frames[i] for i in range(frames.shape[0])]
     for frame in frames_list:

import re
from abc import ABC, abstractmethod
from collections import UserDict
from collections.abc import Callable, ItemsView, Iterable, Mapping, Sequence
from dataclasses import dataclass, field
from functools import lru_cache
<<<<<<< HEAD
from typing import (Any, Dict, Generic, NamedTuple, Optional, Protocol, Tuple,
                    TypeVar, Union, cast)
=======
from typing import Any, NamedTuple, Optional, Protocol, TypeVar, Union
>>>>>>> a1c02058

import numpy as np
import torch
from PIL.Image import Image
from transformers import BatchFeature, ProcessorMixin
from typing_extensions import assert_never

from vllm.inputs import DummyData, InputProcessingContext
from vllm.logger import init_logger
from vllm.transformers_utils.tokenizer import AnyTokenizer, MistralTokenizer
from vllm.utils import flatten_2d_lists, full_groupby, is_list_of

from .inputs import (AudioItem, ImageItem, MultiModalDataDict,
                     MultiModalInputsV2, MultiModalKwargs, PlaceholderRange,
                     VideoItem)

logger = init_logger(__name__)

_S = TypeVar("_S", str, list[int])
_PromptSeq = Union[str, list[int]]


@dataclass
class PromptReplacement:
    modality: str
    """The modality for which the replacement is made"""

    target: _PromptSeq
    """The text or token sequence to find and replace."""

    replacement: Union[Callable[[int], _PromptSeq],
                       _PromptSeq] = field(repr=False)
    """
    Given the index of the processed item within :attr:`modality`, output the
    replacement text or token sequence.

    For convenience, you can pass in the replacement instead of a function
    if it does not depend on the input.
    """

    def bind(self, tokenizer: AnyTokenizer) -> "_BoundPromptReplacement":
        return _BoundPromptReplacement(
            tokenizer=tokenizer,
            modality=self.modality,
            _target=self.target,
            _replacement=self.replacement,
        )


def _encode(
    tokenizer: AnyTokenizer,
    text: str,
    *,
    add_special_tokens: bool = False,
) -> list[int]:
    """
    Backend-agnostic equivalent of HF's
    :code:`tokenizer.encode(text, add_special_tokens=...)`.
    """
    if isinstance(tokenizer, MistralTokenizer):
        return tokenizer.tokenizer.encode(text,
                                          bos=add_special_tokens,
                                          eos=add_special_tokens)

    return tokenizer.encode(text, add_special_tokens=add_special_tokens)


@lru_cache(maxsize=2048)
def _cached_encode(
    tokenizer: AnyTokenizer,
    text: str,
    *,
    add_special_tokens: bool = False,
) -> list[int]:
    return _encode(tokenizer, text, add_special_tokens=add_special_tokens)


def _decode(
    tokenizer: AnyTokenizer,
    token_ids: list[int],
    *,
    skip_special_tokens: bool = False,
) -> str:
    """
    Backend-agnostic equivalent of HF's
    :code:`tokenizer.decode(token_ids, skip_special_tokens=...)`.
    """
    return tokenizer.decode(token_ids, skip_special_tokens=skip_special_tokens)


@lru_cache(maxsize=2048)
def _cached_decode(
    tokenizer: AnyTokenizer,
    token_ids: tuple[int, ...],
    *,
    skip_special_tokens: bool = False,
) -> str:
    return _decode(tokenizer,
                   list(token_ids),
                   skip_special_tokens=skip_special_tokens)


class _HasModalityAttr(Protocol):
    modality: str


class _HasModalityProp(Protocol):

    @property
    def modality(self) -> str:
        ...


_M = TypeVar("_M", bound=Union[_HasModalityAttr, _HasModalityProp])


def full_groupby_modality(values: Iterable[_M]) -> ItemsView[str, list[_M]]:
    """Convenience function to apply :func:`full_groupby` based on modality."""
    return full_groupby(values, key=lambda x: x.modality)


@dataclass
class _BoundPromptSequence:
    tokenizer: AnyTokenizer = field(repr=False)

    _text: Optional[str]
    _token_ids: Optional[list[int]]

    def __post_init__(self) -> None:
        if self._text is None and self._token_ids is None:
            raise ValueError("At least one of 'text' and 'token_ids' must be "
                             "specified")

    @property
    def text(self) -> str:
        if self._text is None:
            assert self._token_ids is not None
            self._text = _cached_decode(self.tokenizer, tuple(self._token_ids))

        return self._text

    @property
    def token_ids(self) -> list[int]:
        if self._token_ids is None:
            assert self._text is not None
            self._token_ids = _cached_encode(self.tokenizer, self._text)

        return self._token_ids


@dataclass
class _BoundPromptReplacement:
    tokenizer: AnyTokenizer = field(repr=False)
    modality: str

    _target: _PromptSeq
    _replacement: Union[Callable[[int], _PromptSeq],
                        _PromptSeq] = field(repr=False)

    def __post_init__(self) -> None:
        self._replacement_cache = dict[int, _BoundPromptSequence]()

    @property
    def target(self) -> _BoundPromptSequence:
        target = self._target

        return _BoundPromptSequence(
            tokenizer=self.tokenizer,
            _text=target if isinstance(target, str) else None,
            _token_ids=target if isinstance(target, list) else None,
        )

    def get_replacement(self, item_idx: int) -> _BoundPromptSequence:
        replacement = self._replacement
        if callable(replacement):
            cache_key = item_idx
            if cache_key in self._replacement_cache:
                return self._replacement_cache[cache_key]

            replacement = replacement(item_idx)
        else:
            cache_key = None

        bound_replacement = _BoundPromptSequence(
            tokenizer=self.tokenizer,
            _text=replacement if isinstance(replacement, str) else None,
            _token_ids=replacement if isinstance(replacement, list) else None,
        )

        if cache_key is not None:
            self._replacement_cache[cache_key] = bound_replacement

        return bound_replacement


class ImageSize(NamedTuple):
    width: int
    height: int


class MultiModalDataItems(UserDict[str, list[Any]]):
    """
    As :class:`MultiModalDataDict`, but normalized such that each entry
    corresponds to a list.
    """

    @property
    def image(self) -> list[ImageItem]:
        return self["image"]

    @property
    def video(self) -> list[VideoItem]:
        return self["video"]

    @property
    def audio(self) -> list[AudioItem]:
        return self["audio"]

    def get_image_size(self, item_idx: int) -> ImageSize:
        image = self.image[item_idx]

        if isinstance(image, Image):
            return ImageSize(*image.size)
        if isinstance(image, (np.ndarray, torch.Tensor)):
            _, h, w = image.shape
            return ImageSize(w, h)

        assert_never(image)


def to_multi_format(data: MultiModalDataDict) -> MultiModalDataItems:
    """
    Normalize :class:`MultiModalDataDict` to :class:`MultiModalDataItems`.
    """
    multi_data = MultiModalDataItems()

    for k, v in data.items():
        # yapf: disable
        if k == "video":
            # Special case since even a single item can be a list
            multi_data[k] = v if is_list_of(v, list) else [v]  # type: ignore[index]
        elif k in ("image", "audio"):
            multi_data[k] = v if isinstance(v, list) else [v]  # type: ignore[index]
        else:
            multi_data[k] = v if isinstance(v, list) else [v]  # type: ignore[index]
        # yapf: enable

    return multi_data


class _TokenMatch(NamedTuple):
    start_idx: int
    end_idx: int


def iter_token_matches(
    token_ids: list[int],
    match_ids: list[int],
) -> Iterable[_TokenMatch]:
    """
    Yield each occurrence of :code:`match_ids` in :code:`token_ids`.

    Note that empty matches are ignored.
    """
    prompt_len = len(token_ids)
    match_len = len(match_ids)

    if match_len == 0:
        return

    start_idx = 0
    while start_idx < prompt_len - match_len + 1:
        end_idx = start_idx + match_len

        if token_ids[start_idx:end_idx] == match_ids:
            yield _TokenMatch(start_idx=start_idx, end_idx=end_idx)

            # Exclude overlapping matches
            start_idx = end_idx
        else:
            start_idx += 1


@dataclass(repr=False)
class _PromptReplacementMatch(ABC):
    prompt_repl: _BoundPromptReplacement

    @property
    def modality(self) -> str:
        return self.prompt_repl.modality

    @property
    @abstractmethod
    def start_idx(self) -> int:
        raise NotImplementedError

    @property
    @abstractmethod
    def end_idx(self) -> int:
        raise NotImplementedError

    def __repr__(self) -> str:
        return (f"{type(self).__name__}(modality={self.modality!r}, "
                f"start_idx={self.start_idx!r}, end_idx={self.end_idx!r})")


@dataclass(repr=False)
class _PromptReplacementTokenMatch(_PromptReplacementMatch):
    match: _TokenMatch

    @property
    def start_idx(self) -> int:
        return self.match.start_idx

    @property
    def end_idx(self) -> int:
        return self.match.end_idx


@dataclass(repr=False)
class _PromptReplacementTextMatch(_PromptReplacementMatch):
    match: re.Match[str]

    @property
    def start_idx(self) -> int:
        return self.match.start()

    @property
    def end_idx(self) -> int:
        return self.match.end()


class _PlaceholderInfo(NamedTuple):
    modality: str
    start_idx: int
    replacement: list[int]

    @property
    def length(self) -> int:
        return len(self.replacement)

    def to_range(self) -> PlaceholderRange:
        return PlaceholderRange(
            offset=self.start_idx,
            length=self.length,
        )


def find_token_matches(
    prompt: list[int],
    prompt_repls: Sequence[_BoundPromptReplacement],
) -> list[_PromptReplacementTokenMatch]:
    """Return each target of :code:`prompt_repls` found in :code:`prompt`."""
    return [
        _PromptReplacementTokenMatch(prompt_repl, match)
        for prompt_repl in prompt_repls
        for match in iter_token_matches(prompt, prompt_repl.target.token_ids)
    ]


def find_text_matches(
    prompt: str,
    prompt_repls: Sequence[_BoundPromptReplacement],
) -> list[_PromptReplacementTextMatch]:
    """Return each target of :code:`prompt_repls` found in :code:`prompt`."""
    return [
        _PromptReplacementTextMatch(prompt_repl, match)
        for prompt_repl in prompt_repls
        for match in re.finditer(re.escape(prompt_repl.target.text), prompt)
    ]


def _resolve_matches(
    prompt: _PromptSeq,
    matches: Sequence[_PromptReplacementMatch],
) -> list[_PromptReplacementMatch]:
    """
    Resolve :code:`matches` to ensure that there are no overlapping matches,
    and sort them such that earlier matches take priority over later ones.
    """
    seen_matches: list[Optional[_PromptReplacementMatch]] = [None
                                                             ] * len(prompt)

    for match in matches:
        for idx in range(match.start_idx, match.end_idx):
            if seen_matches[idx] is not None:
                raise ValueError("Found overlapping matches "
                                 f"({seen_matches[idx]} and {match}) "
                                 f"at index={idx} of prompt={prompt}")

            seen_matches[idx] = match

    return sorted(matches, key=lambda x: x.start_idx)


def _replace_matches(
    prompt: _S,
    matches: Sequence[_PromptReplacementMatch],
    mm_items: MultiModalDataItems,
) -> list[_S]:
    out_seqs = list[_S]()
    prev_end_idx = 0
    next_idx_by_modality = {modality: 0 for modality in mm_items}

    for match in _resolve_matches(prompt, matches):
        modality = match.modality
        modal_items = mm_items[modality]

        item_idx = next_idx_by_modality[modality]
        if item_idx >= len(modal_items):
            continue

        start_idx = match.start_idx
        end_idx = match.end_idx

        repl_info = match.prompt_repl
        replacement = repl_info.get_replacement(item_idx)

        if isinstance(prompt, str):
            repl_seq = replacement.text
            out_seqs.append(prompt[prev_end_idx:start_idx] + repl_seq)
        else:
            repl_seq = replacement.token_ids
            out_seqs.append(prompt[prev_end_idx:start_idx] + repl_seq)

        prev_end_idx = end_idx
        next_idx_by_modality[modality] += 1

    out_seqs.append(prompt[prev_end_idx:])

    return out_seqs


def replace_token_matches(
    prompt: list[int],
    matches: Sequence[_PromptReplacementTokenMatch],
    mm_items: MultiModalDataItems,
) -> list[int]:
    """Apply :code:`prompt_repls` to :code:`prompt`."""
    if not matches:
        return prompt

    token_id_seqs = _replace_matches(prompt, matches, mm_items)

    return flatten_2d_lists(token_id_seqs)


def replace_text_matches(
    prompt: str,
    matches: Sequence[_PromptReplacementTextMatch],
    mm_items: MultiModalDataItems,
) -> str:
    """Apply :code:`prompt_repls` to :code:`prompt`."""
    if not matches:
        return prompt

    texts = _replace_matches(prompt, matches, mm_items)

    return "".join(texts)


def _iter_modality_placeholders(
    prompt: list[int],
    modality: str,
    modality_repls: Sequence[_BoundPromptReplacement],
    modal_items: list[Any],
) -> Iterable[_PlaceholderInfo]:
    if len(modal_items) == 0:
        return

    prompt_len = len(prompt)
    item_index = 0

    start_idx = 0
    while start_idx < prompt_len:
        found = False

        for repl_info in modality_repls:
            replacement = repl_info.get_replacement(item_index)
            repl_tokens = replacement.token_ids
            repl_len = len(repl_tokens)
            end_idx = start_idx + repl_len

            if repl_len == 0 or end_idx > prompt_len:
                continue

            if prompt[start_idx:end_idx] == repl_tokens:
                yield _PlaceholderInfo(
                    modality=modality,
                    start_idx=start_idx,
                    replacement=repl_tokens,
                )

                item_index += 1
                if item_index >= len(modal_items):
                    return

                # Exclude overlapping matches
                start_idx = end_idx
                found = True
                break

        if not found:
            start_idx += 1


def iter_placeholders(
    prompt_repls: Sequence[_BoundPromptReplacement],
    prompt: list[int],
    mm_items: MultiModalDataItems,
) -> Iterable[_PlaceholderInfo]:
    """
    Yield each set of placeholder tokens found in :code:`prompt`.

    Note that empty matches are ignored.
    """
    repls_by_modality = dict(full_groupby_modality(prompt_repls))

    for modality, modal_items in mm_items.items():
        if modality in repls_by_modality:
            yield from _iter_modality_placeholders(
                prompt,
                modality,
                repls_by_modality[modality],
                modal_items,
            )


class ProcessorInputs(NamedTuple):
    """Keyword arguments to :meth:`BaseMultiModalProcessor`"""
    prompt_text: str
    mm_data: MultiModalDataDict
    mm_processor_kwargs: Mapping[str, object]


class BaseMultiModalProcessor(ABC):
    """
    Abstract base class to process multi-modal inputs to be used in vLLM.
    """

    def __init__(self, ctx: InputProcessingContext) -> None:
        super().__init__()

        self.ctx = ctx

    def __call__(
        self,
        prompt: str,
        mm_data: MultiModalDataDict,
        mm_processor_kwargs: Mapping[str, object],
    ) -> MultiModalInputsV2:
        return self.apply(prompt, mm_data, mm_processor_kwargs)

    def _get_hf_processor(self) -> ProcessorMixin:
        """
        Subclasses can add keyword arguments to this method to accept
        additional kwargs from model config or user inputs.
        """
        return self.ctx.get_hf_processor()

    def _get_tokenizer(self) -> AnyTokenizer:
        return self.ctx.tokenizer

    @abstractmethod
    def _get_prompt_replacements(
        self,
        mm_items: MultiModalDataItems,
        hf_inputs: BatchFeature,
        mm_processor_kwargs: Mapping[str, object],
    ) -> list[PromptReplacement]:
        """
        Given the original multi-modal items for this modality
        and HF-processed data, output the replacements to perform.

        Note:
            Even when the HF processor already performs replacement for us,
            we still use this replacement information to determine
            the placeholder token positions for each multi-modal item.
        """
        raise NotImplementedError

    def _find_placeholders(
        self,
        all_prompt_repls: Sequence[_BoundPromptReplacement],
        new_token_ids: list[int],
        mm_items: MultiModalDataItems,
    ) -> list[_PlaceholderInfo]:
        return list(
            iter_placeholders(all_prompt_repls, new_token_ids, mm_items))

    def _get_processor_data(
        self,
        mm_data: MultiModalDataDict,
<<<<<<< HEAD
    ) -> Tuple[Dict[str, Any], Dict[str, Any]]:
=======
        mm_processor_kwargs: Mapping[str, object],
    ) -> BatchFeature:
        hf_processor = self._get_hf_processor(**mm_processor_kwargs)

>>>>>>> a1c02058
        processor_data = dict[str, Any]()
        passthrough_data = dict[str, Any]()
        for k, v in mm_data.items():
            # TODO: Make a separate modality for embedding inputs
            # to avoid confusion
            if k in ("image", "video", "audio"):
                if isinstance(v, torch.Tensor) and v.ndim == 3:
                    # Pass through embedding inputs (single)
                    passthrough_data[f"{k}_embeds"] = [v]
                elif is_list_of(v, torch.Tensor) and v[0].ndim == 2:
                    # Pass through embedding inputs (multi)
                    passthrough_data[f"{k}_embeds"] = v
                else:
                    # Map keys to plural form, e.g.: image -> images
                    processor_data[f"{k}s"] = v
            else:
                processor_data[k] = v
        return processor_data, passthrough_data

    def _apply_hf_processor(
        self,
        prompt: str,
        mm_data: MultiModalDataDict,
        mm_processor_kwargs: Mapping[str, object],
    ) -> BatchFeature:
        # some mm_processor_kwargs may be used in processor initialization
        # instead of processor call
        processor_init_kwargs = {
            **self.init_mm_processor_kwargs,
            **mm_processor_kwargs,
        }
        hf_processor = self._get_hf_processor(**processor_init_kwargs)

        processor_data, passthrough_data = self._get_processor_data(mm_data)

        assert callable(hf_processor)
        mm_processor_kwargs = self.ctx.resolve_hf_processor_call_kwargs(
            hf_processor,
            mm_processor_kwargs,
        )

        try:
            hf_inputs = hf_processor(
                text=prompt,  # type: ignore
                **processor_data,
                **mm_processor_kwargs,
                return_tensors="pt",
            )
        except Exception as exc:
            data = dict(text=prompt, **processor_data)

            raise RuntimeError(
                f"Failed to apply {type(hf_processor).__name__} "
                f"on data={data} with kwargs={mm_processor_kwargs}") from exc

        hf_inputs.update(passthrough_data)

        return hf_inputs

    def _bind_prompt_replacements(
        self,
        prompt_repls: list[PromptReplacement],
    ) -> list[_BoundPromptReplacement]:
        tokenizer = self._get_tokenizer()

        return [prompt_repl.bind(tokenizer) for prompt_repl in prompt_repls]

    def _apply_prompt_replacements(
        self,
        mm_items: MultiModalDataItems,
        hf_inputs: BatchFeature,
        token_ids: list[int],
        prompt_repls: Sequence[_BoundPromptReplacement],
    ) -> tuple[list[int], str, list[_PlaceholderInfo]]:
        tokenizer = self._get_tokenizer()

        token_matches = find_token_matches(token_ids, prompt_repls)

        # If the search text does not represent a special token,
        # it may have different token IDs in the prompt, because
        # the tokens may go across the boundaries of the search text.
        # ----
        # e.g. when searching for "foo" in "food", if "food" itself makes
        # up a token, then the token ID of "foo" will not appear at all
        # ----
        # Since it is inefficient to search for all possible tokenizations
        # of the search text in the prompt, we instead perform string
        # replacement on the decoded token IDs, then encode them back.
        if all(
            len(matches) >= len(mm_items[modality])
            for modality, matches in full_groupby_modality(token_matches)
        ):  # yapf: disable
            token_ids = replace_token_matches(
                token_ids,
                token_matches,
                mm_items,
            )

            text = _decode(tokenizer, token_ids)
            matched_repls = [match.prompt_repl for match in token_matches]
        else:
            text = _decode(tokenizer, token_ids)

            text_matches = find_text_matches(text, prompt_repls)
            text = replace_text_matches(
                text,
                text_matches,
                mm_items,
            )

            token_ids = _encode(tokenizer, text)
            matched_repls = [match.prompt_repl for match in text_matches]

        placeholders = self._find_placeholders(matched_repls, token_ids,
                                               mm_items)

        return token_ids, text, placeholders

    def apply(
        self,
        prompt_text: str,
        mm_data: MultiModalDataDict,
        mm_processor_kwargs: Mapping[str, object],
    ) -> MultiModalInputsV2:
        """
        Process multi-modal inputs to be used in vLLM.

        The main steps are:

        1. Apply HF Processor on prompt text and multi-modal data together,
           outputting token IDs and processed tensors.
        2. Find and replace sequences in the token IDs with placeholder tokens.
           The number of placeholder tokens equals the feature size of the
           multi-modal data outputted by the multi-modal encoder.
        3. Extract information about the placeholder tokens from the
           processed token IDs.
        """
        tokenizer = self._get_tokenizer()

        hf_inputs = self._apply_hf_processor(prompt_text, mm_data,
                                             mm_processor_kwargs)
        prompt_ids, = hf_inputs.pop("input_ids").tolist()
        mm_kwargs = MultiModalKwargs(hf_inputs)

        mm_items = to_multi_format(mm_data)
        prompt_repls = self._get_prompt_replacements(mm_items, hf_inputs,
                                                     mm_processor_kwargs)
        all_prompt_repls = self._bind_prompt_replacements(prompt_repls)

        # If HF processor already inserts placeholder tokens,
        # there is no need for us to insert them
        all_placeholders = self._find_placeholders(all_prompt_repls,
                                                   prompt_ids, mm_items)

        if all_placeholders:
            prompt_text = _decode(tokenizer, prompt_ids)
        else:
            (
                prompt_ids,
                prompt_text,
                all_placeholders,
            ) = self._apply_prompt_replacements(
                mm_items,
                hf_inputs,
                prompt_ids,
                all_prompt_repls,
            )

        mm_placeholders = {
            modality: [item.to_range() for item in items]
            for modality, items in full_groupby_modality(all_placeholders)
        }

        return MultiModalInputsV2(
            type="multimodal",
            prompt=prompt_text,
            prompt_token_ids=prompt_ids,
            mm_kwargs=mm_kwargs,
            mm_placeholders=mm_placeholders,
        )

    @abstractmethod
    def _get_dummy_mm_inputs(
        self,
        mm_counts: Mapping[str, int],
    ) -> ProcessorInputs:
        """
        Build the multi-modal portion of the input which, after processing,
        results in `mm_max_tokens` in :meth:`get_dummy_data`.
        """
        raise NotImplementedError

    def get_dummy_data(
        self,
        seq_len: int,
        mm_counts: Mapping[str, int],
        mm_max_tokens: Mapping[str, int],
    ) -> DummyData:
        # Avoid circular import
        from vllm.sequence import SequenceData

        processor_inputs = self._get_dummy_mm_inputs(mm_counts)
        mm_inputs = self.apply(*processor_inputs)

        prompt_token_ids = mm_inputs["prompt_token_ids"]
        placeholders_by_modality = mm_inputs["mm_placeholders"]

        total_placeholders_by_modality = dict[str, int]()
        for modality, placeholders in placeholders_by_modality.items():
            num_placeholders = sum(item["length"] for item in placeholders)
            max_tokens = mm_max_tokens[modality]

            if num_placeholders != max_tokens:
                logger.warning(
                    "The processed dummy data has a total of %d placeholder "
                    "tokens for the '%s' modality, which is not the expected "
                    "%d tokens.", num_placeholders, modality, max_tokens)

            total_placeholders_by_modality[modality] = num_placeholders

        total_len = len(prompt_token_ids)
        if total_len > seq_len:
            logger.warning(
                "The context length (%d) of the model is too short "
                "to hold the multi-modal embeddings in the worst case "
                "(%d tokens in total, out of which %s are reserved for "
                "multi-modal embeddings). This may cause certain multi-modal "
                "inputs to fail during inference, even when the input text is "
                "short. To avoid this, you should increase `max_model_len`, "
                "reduce `max_num_seqs`, and/or reduce `mm_counts`.", seq_len,
                total_len, total_placeholders_by_modality)

        prompt_token_ids.extend([0] * (seq_len - len(prompt_token_ids)))

        return DummyData(
            seq_data=SequenceData.from_seqs(prompt_token_ids),
            multi_modal_data=mm_inputs["mm_kwargs"],
            multi_modal_placeholders=placeholders_by_modality,
        )<|MERGE_RESOLUTION|>--- conflicted
+++ resolved
@@ -4,12 +4,7 @@
 from collections.abc import Callable, ItemsView, Iterable, Mapping, Sequence
 from dataclasses import dataclass, field
 from functools import lru_cache
-<<<<<<< HEAD
-from typing import (Any, Dict, Generic, NamedTuple, Optional, Protocol, Tuple,
-                    TypeVar, Union, cast)
-=======
 from typing import Any, NamedTuple, Optional, Protocol, TypeVar, Union
->>>>>>> a1c02058
 
 import numpy as np
 import torch
@@ -603,14 +598,10 @@
     def _get_processor_data(
         self,
         mm_data: MultiModalDataDict,
-<<<<<<< HEAD
-    ) -> Tuple[Dict[str, Any], Dict[str, Any]]:
-=======
         mm_processor_kwargs: Mapping[str, object],
     ) -> BatchFeature:
         hf_processor = self._get_hf_processor(**mm_processor_kwargs)
 
->>>>>>> a1c02058
         processor_data = dict[str, Any]()
         passthrough_data = dict[str, Any]()
         for k, v in mm_data.items():

import re
from abc import ABC, abstractmethod
from collections.abc import Callable, ItemsView, Iterable, Mapping, Sequence
from dataclasses import dataclass
from functools import lru_cache
from typing import Any, Generic, NamedTuple, Optional, Protocol, TypeVar, Union

import torch
from transformers import BatchFeature, ProcessorMixin
from typing_extensions import TypeAlias, TypedDict

from vllm.inputs import DummyData, InputProcessingContext
from vllm.transformers_utils.tokenizer import AnyTokenizer, MistralTokenizer
from vllm.utils import flatten_2d_lists, full_groupby, is_list_of

from .inputs import (AudioItem, ImageItem, MultiModalDataDict,
                     MultiModalInputsV2, MultiModalKwargs, PlaceholderRange,
                     VideoItem)


def bind_prompt_sequence(
    seq: Union[str, list[int]],
    tokenizer: AnyTokenizer,
) -> "_BoundPromptSequence":
    """
    Bind a text or token sequence to a tokenizer so that it can be
    lazily converted into the other format on demand.
    """
    return _BoundPromptSequence(
        tokenizer=tokenizer,
        _text=seq if isinstance(seq, str) else None,
        _token_ids=seq if isinstance(seq, list) else None,
    )


_T = TypeVar("_T")
_S = TypeVar("_S", str, list[int])


@dataclass
class PromptReplacement(Generic[_S, _T]):
    target: _S
    """The text or token sequence to find and replace."""

    repl_unit: _S
    """
    The unit making up the replacement text or token sequence.
    
    See :code:`repl_count` for more details.
    """

    repl_count: Union[Callable[[list[_T], BatchFeature, int], int], int]
    """
    Given the original multi-modal items for this modality, HF-processed data,
    and index of the processed item, output the number of repetitions of
    :code:`repl_unit` to build up the replacement text or token sequence.

    For convenience, you can pass in an integer if the number of repetitions is
    a constant.
    """

    def __repr__(self) -> str:
        return (f"{type(self).__name__}(target={self.target!r}, "
                f"repl_unit={self.repl_unit!r})")

    def bind(
        self,
        modality: str,
        tokenizer: AnyTokenizer,
    ) -> "_BoundPromptReplacement[_T]":
        return _BoundPromptReplacement(
            modality=modality,
            target=bind_prompt_sequence(self.target, tokenizer),
            repl_unit=bind_prompt_sequence(self.repl_unit, tokenizer),
            repl_count=self.repl_count,
        )


@dataclass
class ModalityProcessingMetadata(Generic[_T]):
    prompt_repls: Sequence[Union[PromptReplacement[str, _T],
                                 PromptReplacement[list[int], _T]]]
    """
    Defines each text or token sequence to replace in the HF-processed prompt.

    This is skipped if the HF-processed prompt is found to already contain
    the replacement prompts.
    """


class MultiModalProcessingMetadataBuiltins(TypedDict, total=False):
    """Type annotations for modality types predefined by vLLM."""

    image: ModalityProcessingMetadata[ImageItem]
    video: ModalityProcessingMetadata[VideoItem]
    audio: ModalityProcessingMetadata[AudioItem]


MultiModalProcessingMetadata: TypeAlias = \
    Mapping[str, ModalityProcessingMetadata[Any]]
"""
A dictionary containing an entry for each modality type to process.

Note:
    This dictionary also accepts modality keys defined outside
    :class:`MultiModalProcessingMetadataBuiltins` as long as a customized plugin
    is registered through the :class:`~vllm.multimodal.MULTIMODAL_REGISTRY`.
    Read more on that :ref:`here <adding_multimodal_plugin>`.
"""


def _encode(
    tokenizer: AnyTokenizer,
    text: str,
    *,
    add_special_tokens: bool = False,
) -> list[int]:
    """
    Backend-agnostic equivalent of HF's
    :code:`tokenizer.encode(text, add_special_tokens=...)`.
    """
    if isinstance(tokenizer, MistralTokenizer):
        return tokenizer.tokenizer.encode(text,
                                          bos=add_special_tokens,
                                          eos=add_special_tokens)

    return tokenizer.encode(text, add_special_tokens=add_special_tokens)


@lru_cache(maxsize=2048)
def _cached_encode(
    tokenizer: AnyTokenizer,
    text: str,
    *,
    add_special_tokens: bool = False,
) -> list[int]:
    return _encode(tokenizer, text, add_special_tokens=add_special_tokens)


def _decode(
    tokenizer: AnyTokenizer,
    token_ids: list[int],
    *,
    skip_special_tokens: bool = False,
) -> str:
    """
    Backend-agnostic equivalent of HF's
    :code:`tokenizer.decode(token_ids, skip_special_tokens=...)`.
    """
    return tokenizer.decode(token_ids, skip_special_tokens=skip_special_tokens)


@lru_cache(maxsize=2048)
def _cached_decode(
    tokenizer: AnyTokenizer,
    token_ids: tuple[int, ...],
    *,
    skip_special_tokens: bool = False,
) -> str:
    return _decode(tokenizer,
                   list(token_ids),
                   skip_special_tokens=skip_special_tokens)


class _HasModalityAttr(Protocol):
    modality: str


class _HasModalityProp(Protocol):

    @property
    def modality(self) -> str:
        ...


_M = TypeVar("_M", bound=Union[_HasModalityAttr, _HasModalityProp])


def full_groupby_modality(values: Iterable[_M]) -> ItemsView[str, list[_M]]:
    """Convenience function to apply :func:`full_groupby` based on modality."""
    return full_groupby(values, key=lambda x: x.modality)


@dataclass
class _BoundPromptSequence:
    tokenizer: AnyTokenizer
    _text: Optional[str]
    _token_ids: Optional[list[int]]

    def __post_init__(self) -> None:
        if self._text is None and self._token_ids is None:
            raise ValueError("At least one of 'text' and 'token_ids' must be "
                             "specified")

    @property
    def text(self) -> str:
        if self._text is None:
            assert self._token_ids is not None
            self._text = _cached_decode(self.tokenizer, tuple(self._token_ids))

        return self._text

    @property
    def token_ids(self) -> list[int]:
        if self._token_ids is None:
            assert self._text is not None
            self._token_ids = _cached_encode(self.tokenizer, self._text)

        return self._token_ids

    def __repr__(self) -> str:
        return (f"{type(self).__name__}(_text={self._text!r}, "
                f"_token_ids={self._token_ids!r})")


@dataclass
class _BoundPromptReplacement(Generic[_T]):
    modality: str
    target: _BoundPromptSequence
    repl_unit: _BoundPromptSequence
    repl_count: Union[Callable[[list[_T], BatchFeature, int], int], int]

    def get_count(
        self,
        mm_items: list[_T],
        hf_inputs: BatchFeature,
        item_idx: int,
    ) -> int:
        repl_count = self.repl_count
        if isinstance(repl_count, int):
            return repl_count

        return repl_count(mm_items, hf_inputs, item_idx)


def to_multi_format(data: MultiModalDataDict) -> dict[str, list[Any]]:
    """
    Convert a :class:`MultiModalDataDict` containing single data items
    to a :class:`MultiModalMultiDataDict` containing multiple data items
    per entry.
    """
    multi_data = dict[str, list[Any]]()

    for k, v in data.items():
        # yapf: disable
        if k == "video":
            # Special case since even a single item can be a list
            multi_data[k] = v if is_list_of(v, list) else [v]  # type: ignore[index]
        elif k in ("image", "audio"):
            multi_data[k] = v if isinstance(v, list) else [v]  # type: ignore[index]
        else:
            multi_data[k] = v if isinstance(v, list) else [v]  # type: ignore[index]
        # yapf: enable

    return multi_data


class _TokenMatch(NamedTuple):
    start_idx: int
    end_idx: int


def iter_token_matches(
    token_ids: list[int],
    match_ids: list[int],
) -> Iterable[_TokenMatch]:
    """Yield each occurrence of :code:`match_ids` in :code:`token_ids`."""
    match_len = len(match_ids)

    last_end_idx = 0
    for start_idx in range(len(token_ids) - match_len + 1):
        if start_idx < last_end_idx:
            continue  # Exclude overlapping matches

        end_idx = start_idx + match_len
        if token_ids[start_idx:end_idx] == match_ids:
            yield _TokenMatch(start_idx=start_idx, end_idx=end_idx)
            last_end_idx = end_idx


class _PromptReplacementMatch(ABC, Generic[_T, _S]):
    prompt_repl: _BoundPromptReplacement[_T]

    @property
    def modality(self) -> str:
        return self.prompt_repl.modality

    @property
    @abstractmethod
    def start_idx(self) -> int:
        raise NotImplementedError

    @property
    @abstractmethod
    def end_idx(self) -> int:
        raise NotImplementedError

    @property
    @abstractmethod
    def repl_unit(self) -> _S:
        raise NotImplementedError

    def __repr__(self) -> str:
        return (f"{type(self).__name__}(modality={self.modality!r}, "
                f"start_idx={self.start_idx!r}, end_idx={self.end_idx!r})")


@dataclass(repr=False)
class _PromptReplacementTokenMatch(_PromptReplacementMatch[_T, list[int]]):
    prompt_repl: _BoundPromptReplacement[_T]
    match: _TokenMatch

    @property
    def start_idx(self) -> int:
        return self.match.start_idx

    @property
    def end_idx(self) -> int:
        return self.match.end_idx

    @property
    def repl_unit(self) -> list[int]:
        return self.prompt_repl.repl_unit.token_ids


@dataclass(repr=False)
class _PromptReplacementTextMatch(_PromptReplacementMatch[_T, str]):
    prompt_repl: _BoundPromptReplacement[_T]
    match: re.Match[str]

    @property
    def start_idx(self) -> int:
        return self.match.start()

    @property
    def end_idx(self) -> int:
        return self.match.end()

    @property
    def repl_unit(self) -> str:
        return self.prompt_repl.repl_unit.text


class _PlaceholderInfo(NamedTuple):
    modality: str
    start_idx: int
    unit: list[int]
    unit_count: int

    @property
    def length(self) -> int:
        return len(self.unit) * self.unit_count

    def to_range(self) -> PlaceholderRange:
        return PlaceholderRange(
            offset=self.start_idx,
            length=self.length,
        )


def find_token_matches(
    prompt: list[int],
    prompt_repls: Sequence[_BoundPromptReplacement[_T]],
) -> list[_PromptReplacementTokenMatch[_T]]:
    """Return each target of :code:`prompt_repls` found in :code:`prompt`."""
    return [
        _PromptReplacementTokenMatch(prompt_repl, match)
        for prompt_repl in prompt_repls
        for match in iter_token_matches(prompt, prompt_repl.target.token_ids)
    ]


def find_text_matches(
    prompt: str,
    prompt_repls: Sequence[_BoundPromptReplacement[_T]],
) -> list[_PromptReplacementTextMatch[_T]]:
    """Return each target of :code:`prompt_repls` found in :code:`prompt`."""
    return [
        _PromptReplacementTextMatch(prompt_repl, match)
        for prompt_repl in prompt_repls
        for match in re.finditer(re.escape(prompt_repl.target.text), prompt)
    ]


def _resolve_matches(
    prompt: _S,
    matches: Sequence[_PromptReplacementMatch[_T, _S]],
) -> list[_PromptReplacementMatch[_T, _S]]:
    """
    Resolve :code:`matches` to ensure that there are no overlapping matches,
    and sort them such that earlier matches take priority over later ones.
    """
    seen_matches: list[Optional[_PromptReplacementMatch[_T, _S]]] \
        = [None] * len(prompt)

    for match in matches:
        for idx in range(match.start_idx, match.end_idx):
            if seen_matches[idx] is not None:
                raise ValueError("Found overlapping matches "
                                 f"({seen_matches[idx]} and {match}) "
                                 f"at index={idx} of prompt={prompt}")

            seen_matches[idx] = match

    return sorted(matches, key=lambda x: x.start_idx)


def _replace_matches(
    prompt: _S,
    matches: Sequence[_PromptReplacementMatch[_T, _S]],
    mm_items_by_modality: Mapping[str, list[_T]],
    hf_inputs: BatchFeature,
) -> list[_S]:
    out_seqs = list[_S]()
    prev_end_idx = 0
    next_idx_by_modality = {modality: 0 for modality in mm_items_by_modality}

    for match in _resolve_matches(prompt, matches):
        modality = match.modality
        mm_items = mm_items_by_modality[modality]

        item_idx = next_idx_by_modality[modality]
        if item_idx >= len(mm_items):
            continue

        start_idx = match.start_idx
        end_idx = match.end_idx
        repl_unit = match.repl_unit
        repl_info = match.prompt_repl
        repl_count = repl_info.get_count(mm_items, hf_inputs, item_idx)

        out_seqs.append(prompt[prev_end_idx:start_idx] +
                        repl_unit * repl_count)
        prev_end_idx = end_idx
        next_idx_by_modality[modality] += 1

    out_seqs.append(prompt[prev_end_idx:])

    return out_seqs


def replace_token_matches(
    prompt: list[int],
    matches: Sequence[_PromptReplacementMatch[_T, list[int]]],
    mm_items_by_modality: Mapping[str, list[_T]],
    hf_inputs: BatchFeature,
) -> list[int]:
    """Apply :code:`prompt_repls` to :code:`prompt`."""
    if not matches:
        return prompt

    token_id_seqs = _replace_matches(
        prompt,
        matches,
        mm_items_by_modality,
        hf_inputs,
    )

    return flatten_2d_lists(token_id_seqs)


def replace_text_matches(
    prompt: str,
    matches: Sequence[_PromptReplacementMatch[_T, str]],
    mm_items_by_modality: Mapping[str, list[_T]],
    hf_inputs: BatchFeature,
) -> str:
    """Apply :code:`prompt_repls` to :code:`prompt`."""
    if not matches:
        return prompt

    texts = _replace_matches(
        prompt,
        matches,
        mm_items_by_modality,
        hf_inputs,
    )

    return "".join(texts)


def _merge_placeholder_matches(
    matches: Iterable[_PromptReplacementTokenMatch],
) -> Iterable[_PromptReplacementTokenMatch]:
    current_match = None

    for match in sorted(matches, key=lambda x: x.start_idx):
        if current_match is None:
            current_match = match
        elif (current_match.prompt_repl == match.prompt_repl
              and current_match.end_idx == match.start_idx):
            current_match = _PromptReplacementTokenMatch(
                current_match.prompt_repl,
                match=_TokenMatch(current_match.start_idx, match.end_idx),
            )
        else:
            yield current_match
            current_match = match

    if current_match is not None:
        yield current_match


def iter_placeholders(
    prompt_repls: Sequence[_BoundPromptReplacement[Any]],
    prompt: list[int],
    *,
    min_unit_count: int = 1,
) -> Iterable[_PlaceholderInfo]:
    """Yield each set of placeholder tokens found in :code:`token_ids`."""
    if min_unit_count <= 0:
        raise ValueError("`min_unit_count` must be a positive integer")

    matches = (_PromptReplacementTokenMatch(prompt_repl, match)
               for prompt_repl in prompt_repls
               if len(repl_unit := prompt_repl.repl_unit.token_ids) > 0
               for match in iter_token_matches(prompt, repl_unit))

    for match in _merge_placeholder_matches(matches):
        unit = match.repl_unit
        placeholder = _PlaceholderInfo(
            modality=match.modality,
            start_idx=match.start_idx,
            unit=unit,
            unit_count=(match.end_idx - match.start_idx) // len(unit),
        )

        if placeholder.unit_count >= min_unit_count:
            yield placeholder


<<<<<<< HEAD
class MultiModalProcessor:
=======
class MultiModalProcessor(ABC):
>>>>>>> f13cf9ad
    """
    Helper class to process multi-modal inputs to be used in vLLM.
    """

    def __init__(
        self,
        ctx: InputProcessingContext,
        metadata: MultiModalProcessingMetadata,
    ) -> None:
        super().__init__()

        self.ctx = ctx
        self.metadata = metadata

    def _get_hf_processor(self) -> ProcessorMixin:
        return self.ctx.get_hf_processor()

    def _get_tokenizer(self) -> AnyTokenizer:
        return self.ctx.tokenizer

    def __call__(
        self,
        prompt: str,
        mm_data: MultiModalDataDict,
        mm_processor_kwargs: Mapping[str, object],
    ) -> MultiModalInputsV2:
        return self.apply(prompt, mm_data, mm_processor_kwargs)

    def _find_placeholders(
        self,
        all_prompt_repls: Sequence[_BoundPromptReplacement[Any]],
        new_token_ids: list[int],
        *,
        # To avoid false positives from multi-input when detecting
        # whether placeholder tokens have been inserted, in case
        # the target sequence is a subset of the replacement tokens
        min_unit_count: int = 16,
    ) -> list[_PlaceholderInfo]:
        return list(
            iter_placeholders(
                all_prompt_repls,
                new_token_ids,
                min_unit_count=min_unit_count,
            ))

    def _apply_hf_processor(
        self,
        prompt: str,
        mm_data: MultiModalDataDict,
        mm_processor_kwargs: Mapping[str, object],
    ) -> BatchFeature:
        hf_processor = self._get_hf_processor()

        processor_data = dict[str, Any]()
        passthrough_data = dict[str, Any]()
        for k, v in mm_data.items():
            # TODO: Make a separate modality for embedding inputs
            # to avoid confusion
            if k in ("image", "video", "audio"):
                if isinstance(v, torch.Tensor) and v.ndim == 3:
                    # Pass through embedding inputs (single)
                    passthrough_data[f"{k}_embeds"] = [v]
                elif is_list_of(v, torch.Tensor) and v[0].ndim == 2:
                    # Pass through embedding inputs (multi)
                    passthrough_data[f"{k}_embeds"] = v
                else:
                    # Map keys to plural form, e.g.: image -> images
                    processor_data[f"{k}s"] = v
            else:
                processor_data[k] = v

        try:
            hf_inputs = hf_processor(
                text=prompt,  # type: ignore
                **processor_data,
                **mm_processor_kwargs,
                return_tensors="pt",
            )
        except Exception as exc:
            data = dict(text=prompt, **processor_data)

            raise RuntimeError(
                f"Failed to apply {type(hf_processor).__name__} "
                f"on data={data} with kwargs={mm_processor_kwargs}") from exc

        hf_inputs.update(passthrough_data)

        return hf_inputs

    def _bind_prompt_replacements(
        self,
        mm_data: MultiModalDataDict,
    ) -> list[_BoundPromptReplacement[Any]]:
        tokenizer = self._get_tokenizer()

        return [
            prompt_repl.bind(modality, tokenizer)
            for modality, metadata in self.metadata.items()
            if modality in mm_data for prompt_repl in metadata.prompt_repls
        ]

    def _apply_prompt_replacements(
        self,
        mm_data: MultiModalDataDict,
        hf_inputs: BatchFeature,
        token_ids: list[int],
        prompt_repls: Sequence[_BoundPromptReplacement[Any]],
    ) -> tuple[list[int], str, list[_PlaceholderInfo]]:
        tokenizer = self._get_tokenizer()

        mm_items = to_multi_format(mm_data)
        token_matches = find_token_matches(token_ids, prompt_repls)

        # If the search text does not represent a special token,
        # it may have different token IDs in the prompt, because
        # the tokens may go across the boundaries of the search text.
        # ----
        # e.g. when searching for "foo" in "food", if "food" itself makes
        # up a token, then the token ID of "foo" will not appear at all
        # ----
        # Since it is inefficient to search for all possible tokenizations
        # of the search text in the prompt, we instead perform string
        # replacement on the decoded token IDs, then encode them back.
        if all(
            len(matches) >= len(mm_items[modality])
            for modality, matches in full_groupby_modality(token_matches)
        ):  # yapf: disable
            token_ids = replace_token_matches(
                token_ids,
                token_matches,
                mm_items,
                hf_inputs,
            )

            text = _decode(tokenizer, token_ids)
            matched_repls = [match.prompt_repl for match in token_matches]
        else:
            text = _decode(tokenizer, token_ids)

            text_matches = find_text_matches(text, prompt_repls)
            text = replace_text_matches(
                text,
                text_matches,
                mm_items,
                hf_inputs,
            )

            token_ids = _encode(tokenizer, text)
            matched_repls = [match.prompt_repl for match in text_matches]

        placeholders = self._find_placeholders(matched_repls, token_ids)

        return token_ids, text, placeholders

    def apply(
        self,
        prompt_text: str,
        mm_data: MultiModalDataDict,
        mm_processor_kwargs: Mapping[str, object],
    ) -> MultiModalInputsV2:
        """
        Process multi-modal inputs to be used in vLLM.

        The main steps are:

        1. Apply HF Processor on prompt text and multi-modal data together,
           outputting token IDs and processed tensors.
        2. Find and replace sequences in the token IDs with placeholder tokens.
           The number of placeholder tokens equals the feature size of the
           multi-modal data outputted by the multi-modal encoder.
        3. Extract information about the placeholder tokens from the
           processed token IDs.
        """
        tokenizer = self._get_tokenizer()

        hf_inputs = self._apply_hf_processor(prompt_text, mm_data,
                                             mm_processor_kwargs)
        prompt_ids, = hf_inputs.pop("input_ids").tolist()
        mm_kwargs = MultiModalKwargs(hf_inputs)

        all_prompt_repls = self._bind_prompt_replacements(mm_data)

        # If HF processor already inserts placeholder tokens,
        # there is no need for us to insert them
        all_placeholders = self._find_placeholders(all_prompt_repls,
                                                   prompt_ids)
        if all_placeholders:
            prompt_text = _decode(tokenizer, prompt_ids)
        else:
            (
                prompt_ids,
                prompt_text,
                all_placeholders,
            ) = self._apply_prompt_replacements(
                mm_data,
                hf_inputs,
                prompt_ids,
                all_prompt_repls,
            )

        mm_placeholders = {
            modality: [item.to_range() for item in items]
            for modality, items in full_groupby_modality(all_placeholders)
        }

        return MultiModalInputsV2(
            type="multimodal",
            prompt=prompt_text,
            prompt_token_ids=prompt_ids,
            mm_kwargs=mm_kwargs,
            mm_placeholders=mm_placeholders,
        )

<<<<<<< HEAD
=======
    @abstractmethod
    def _get_dummy_mm_kwargs(
        self,
        mm_counts: Mapping[str, int],
    ) -> MultiModalKwargs:
        """
        Build the input that corresponds to `mm_max_tokens` in
        :meth:`get_dummy_data`.
        """
        raise NotImplementedError

>>>>>>> f13cf9ad
    def get_dummy_data(
        self,
        seq_len: int,
        mm_counts: Mapping[str, int],
        mm_max_tokens: Mapping[str, int],
    ) -> DummyData:
        # Avoid circular import
        from vllm.sequence import SequenceData

        tokenizer = self._get_tokenizer()

<<<<<<< HEAD
        mm_placeholders = dict[str, list[_PlaceholderInfo]]()
        offset = 0

        for modality, num_items in mm_counts.items():
            max_tokens = mm_max_tokens[modality]
=======
        mm_placeholders = dict[str, _PlaceholderInfo]()
        offset = 0

        for modality, max_tokens in mm_max_tokens.items():
>>>>>>> f13cf9ad
            if max_tokens == 0:
                continue

            metadata = self.metadata[modality]
            repl = metadata.prompt_repls[0].bind(modality, tokenizer)
            repl_token_ids = repl.repl_unit.token_ids

            placeholders = _PlaceholderInfo(
                modality=modality,
                start_idx=offset,
                unit=repl_token_ids,
                unit_count=max_tokens // len(repl_token_ids),
            )

<<<<<<< HEAD
            mm_placeholders[modality] = [placeholders] * num_items
            offset += placeholders.length

        prompt_token_ids = flatten_2d_lists([
            p.unit * p.unit_count for placeholders in mm_placeholders.values()
            for p in placeholders
        ])
=======
            mm_placeholders[modality] = placeholders
            offset += placeholders.length

        prompt_token_ids = flatten_2d_lists(
            [p.unit * p.unit_count for p in mm_placeholders.values()])
>>>>>>> f13cf9ad
        prompt_token_ids.extend([0] * (seq_len - len(prompt_token_ids)))

        return DummyData(
            seq_data=SequenceData.from_seqs(prompt_token_ids),
<<<<<<< HEAD
            multi_modal_data=None,
            multi_modal_placeholders={
                modality: [p.to_range() for p in placeholders]
                for modality, placeholders in mm_placeholders.items()
=======
            multi_modal_data=self._get_dummy_mm_kwargs(mm_counts),
            multi_modal_placeholders={
                modality: [p.to_range()]
                for modality, p in mm_placeholders.items()
>>>>>>> f13cf9ad
            },
        )<|MERGE_RESOLUTION|>--- conflicted
+++ resolved
@@ -529,11 +529,7 @@
             yield placeholder
 
 
-<<<<<<< HEAD
-class MultiModalProcessor:
-=======
 class MultiModalProcessor(ABC):
->>>>>>> f13cf9ad
     """
     Helper class to process multi-modal inputs to be used in vLLM.
     """
@@ -747,8 +743,6 @@
             mm_placeholders=mm_placeholders,
         )
 
-<<<<<<< HEAD
-=======
     @abstractmethod
     def _get_dummy_mm_kwargs(
         self,
@@ -760,7 +754,6 @@
         """
         raise NotImplementedError
 
->>>>>>> f13cf9ad
     def get_dummy_data(
         self,
         seq_len: int,
@@ -772,18 +765,10 @@
 
         tokenizer = self._get_tokenizer()
 
-<<<<<<< HEAD
-        mm_placeholders = dict[str, list[_PlaceholderInfo]]()
-        offset = 0
-
-        for modality, num_items in mm_counts.items():
-            max_tokens = mm_max_tokens[modality]
-=======
         mm_placeholders = dict[str, _PlaceholderInfo]()
         offset = 0
 
         for modality, max_tokens in mm_max_tokens.items():
->>>>>>> f13cf9ad
             if max_tokens == 0:
                 continue
 
@@ -798,35 +783,18 @@
                 unit_count=max_tokens // len(repl_token_ids),
             )
 
-<<<<<<< HEAD
-            mm_placeholders[modality] = [placeholders] * num_items
-            offset += placeholders.length
-
-        prompt_token_ids = flatten_2d_lists([
-            p.unit * p.unit_count for placeholders in mm_placeholders.values()
-            for p in placeholders
-        ])
-=======
             mm_placeholders[modality] = placeholders
             offset += placeholders.length
 
         prompt_token_ids = flatten_2d_lists(
             [p.unit * p.unit_count for p in mm_placeholders.values()])
->>>>>>> f13cf9ad
         prompt_token_ids.extend([0] * (seq_len - len(prompt_token_ids)))
 
         return DummyData(
             seq_data=SequenceData.from_seqs(prompt_token_ids),
-<<<<<<< HEAD
-            multi_modal_data=None,
-            multi_modal_placeholders={
-                modality: [p.to_range() for p in placeholders]
-                for modality, placeholders in mm_placeholders.items()
-=======
             multi_modal_data=self._get_dummy_mm_kwargs(mm_counts),
             multi_modal_placeholders={
                 modality: [p.to_range()]
                 for modality, p in mm_placeholders.items()
->>>>>>> f13cf9ad
             },
         )
import asyncio
import os
from collections import defaultdict
from itertools import islice, repeat
from typing import TYPE_CHECKING, Any, Dict, List, Optional, Tuple
import time
import msgspec
import pickle

import vllm.envs as envs
from vllm.executor.distributed_gpu_executor import (  # yapf: disable
    DistributedGPUExecutor, DistributedGPUExecutorAsync)
from vllm.executor.ray_utils import RayWorkerWrapper, ray
from vllm.logger import init_logger
from vllm.sequence import ExecuteModelRequest, SamplerOutput
from vllm.utils import (_run_task_with_lock,
                        error_on_invalid_device_count_status,
                        get_distributed_init_method, get_ip, get_open_port,
                        get_vllm_instance_id, make_async)

if ray is not None:
    from ray.util.scheduling_strategies import PlacementGroupSchedulingStrategy

if TYPE_CHECKING:
    from ray.util.placement_group import PlacementGroup

logger = init_logger(__name__)


class RayGPUExecutor(DistributedGPUExecutor):

    uses_ray: bool = True

    def _init_executor(self) -> None:
        self.forward_dag: Optional["ray.dag.CompiledDAG"] = None
        # If the env var is set, it uses the Ray's compiled DAG API
        # which optimizes the control plane overhead.
        # Run vLLM with VLLM_USE_RAY_COMPILED_DAG=1 to enable it.
        # Currently, this requires USE_RAY_SPMD_WORKER=True.
        self.use_ray_compiled_dag = envs.VLLM_USE_RAY_COMPILED_DAG
        self.i = 0
        # If the env var is set, then we do not distinguish between the
        # "driver worker" vs other workers. Also, the rank 0 worker will
        # be executed in a remote Ray worker. Currently this requires
        # USE_RAY_COMPILED_DAG=True.
        self.use_ray_spmd_worker = envs.VLLM_USE_RAY_SPMD_WORKER
        if self.use_ray_compiled_dag:
            assert self.use_ray_spmd_worker, (
                "VLLM_USE_RAY_COMPILED_DAG=1 requires "
                "VLLM_USE_RAY_SPMD_WORKER=1")
        if self.use_ray_spmd_worker:
            # TODO: Support SPMD worker for non-DAG Ray executor.
            assert self.use_ray_compiled_dag, (
                "VLLM_USE_RAY_SPMD_WORKER=1 requires "
                "VLLM_USE_RAY_COMPILED_DAG=1")

        assert self.uses_ray
        placement_group = self.parallel_config.placement_group

        # Disable Ray usage stats collection.
        ray_usage = os.environ.get("RAY_USAGE_STATS_ENABLED", "0")
        if ray_usage != "1":
            os.environ["RAY_USAGE_STATS_ENABLED"] = "0"

        # Create the parallel GPU workers.
        self._init_workers_ray(placement_group)

<<<<<<< HEAD
        self.forward_dag: Optional["ray.dag.CompiledDAG"] = None
        self.encoder = msgspec.msgpack.Encoder()

=======
>>>>>>> 7f8d612d
    def _configure_ray_workers_use_nsight(self,
                                          ray_remote_kwargs) -> Dict[str, Any]:
        # If nsight profiling is enabled, we need to set the profiling
        # configuration for the ray workers as runtime env.
        runtime_env = ray_remote_kwargs.setdefault("runtime_env", {})
        runtime_env.update({
            "nsight": {
                "t": "cuda,cudnn,cublas",
                "o": "'worker_process_%p'",
                "cuda-graph-trace": "node",
            }
        })

        return ray_remote_kwargs

    def _get_worker_wrapper_args(self) -> Dict[str, Any]:
        if self.speculative_config is not None:
            worker_module_name = "vllm.spec_decode.spec_decode_worker"
            worker_class_name = "create_spec_worker"
        else:
            worker_module_name = "vllm.worker.worker"
            worker_class_name = "Worker"

        return dict(
            worker_module_name=worker_module_name,
            worker_class_name=worker_class_name,
            trust_remote_code=self.model_config.trust_remote_code,
        )

    def _init_workers_ray(self, placement_group: "PlacementGroup",
                          **ray_remote_kwargs):
        if (self.parallel_config.tensor_parallel_size == 1
                and self.parallel_config.pipeline_parallel_size == 1):
            # For single GPU case, we use a ray worker with constrained memory.
            num_gpus = self.cache_config.gpu_memory_utilization
        else:
            # Otherwise, the ray workers are allocated with a full GPU.
            num_gpus = 1

        # The driver dummy worker does not actually use any resources.
        # It holds the resource for the driver worker.
        self.driver_dummy_worker: Optional[RayWorkerWrapper] = None
        # The remaining workers are the actual ray actors.
        self.workers: List[RayWorkerWrapper] = []

        if self.parallel_config.ray_workers_use_nsight:
            ray_remote_kwargs = self._configure_ray_workers_use_nsight(
                ray_remote_kwargs)

        # Create the workers.
        driver_ip = get_ip()
        worker_wrapper_kwargs = self._get_worker_wrapper_args()
        for bundle_id, bundle in enumerate(placement_group.bundle_specs):
            if not bundle.get("GPU", 0):
                continue
            scheduling_strategy = PlacementGroupSchedulingStrategy(
                placement_group=placement_group,
                placement_group_capture_child_tasks=True,
                placement_group_bundle_index=bundle_id,
            )

            worker = ray.remote(
                num_cpus=0,
                num_gpus=num_gpus,
                scheduling_strategy=scheduling_strategy,
                **ray_remote_kwargs,
            )(RayWorkerWrapper).remote(**worker_wrapper_kwargs)

            if self.use_ray_spmd_worker:
                self.workers.append(worker)
            else:
                worker_ip = ray.get(worker.get_node_ip.remote())
                if worker_ip == driver_ip and self.driver_dummy_worker is None:
                    # If the worker is on the same node as the driver, we use it
                    # as the resource holder for the driver process.
                    self.driver_dummy_worker = worker
                    self.driver_worker = RayWorkerWrapper(
                        **worker_wrapper_kwargs)
                else:
                    # Else, added to the list of workers.
                    self.workers.append(worker)

        if not self.use_ray_spmd_worker and self.driver_dummy_worker is None:
            raise ValueError(
                "Ray does not allocate any GPUs on the driver node. Consider "
                "adjusting the Ray placement group or running the driver on a "
                "GPU node.")

        # Get the set of GPU IDs used on each node.
        worker_node_and_gpu_ids = self._run_workers("get_node_and_gpu_ids",
                                                    use_dummy_driver=True)

        # the order in `worker_node_and_gpu_ids` does not necessarily match
        # the machine boundaries. We need to make sure that workers in the
        # same node are assigned consecutive ranks.
        # examples:
        # [('852a09a13c7503ef126d7c828454c741494b1be33a8627a5206604d9', [0]), ('dfaad7adfdae57a694cc74490db45bd112c9f31243523e43ddc2e7f0', [0]), ('dfaad7adfdae57a694cc74490db45bd112c9f31243523e43ddc2e7f0', [1]), ('dfaad7adfdae57a694cc74490db45bd112c9f31243523e43ddc2e7f0', [2]), ('dfaad7adfdae57a694cc74490db45bd112c9f31243523e43ddc2e7f0', [3]), ('852a09a13c7503ef126d7c828454c741494b1be33a8627a5206604d9', [1]), ('852a09a13c7503ef126d7c828454c741494b1be33a8627a5206604d9', [2]), ('852a09a13c7503ef126d7c828454c741494b1be33a8627a5206604d9', [3])] # noqa

        # initialize worker ranks with -1 (unassigned)
        worker_ranks = [-1 for x in worker_node_and_gpu_ids]
        current_rank = 0
        while -1 in worker_ranks:
            # whenever we find an unassigned worker, find the node
            index = worker_ranks.index(-1)
            current_node_id = worker_node_and_gpu_ids[index][0]
            # assign ranks to all workers in the same node
            for i, (node_id, _) in enumerate(worker_node_and_gpu_ids):
                if node_id == current_node_id:
                    worker_ranks[i] = current_rank
                    current_rank += 1
        # with the above example, worker_ranks will be [0, 4, 5, 6, 7, 1, 2, 3]

        node_workers = defaultdict(list)  # node id -> list of worker ranks
        node_gpus = defaultdict(list)  # node id -> list of gpu ids

        for worker_rank, (node_id, gpu_ids) in zip(worker_ranks,
                                                   worker_node_and_gpu_ids):
            node_workers[node_id].append(worker_rank)
            # `gpu_ids` can be a list of strings or integers.
            # convert them to integers for consistency.
            # NOTE: gpu_ids can be larger than 9 (e.g. 16 GPUs),
            # string sorting is not sufficient.
            # see https://github.com/vllm-project/vllm/issues/5590
            gpu_ids = [int(x) for x in gpu_ids]
            node_gpus[node_id].extend(gpu_ids)
        for node_id, gpu_ids in node_gpus.items():
            node_gpus[node_id] = sorted(gpu_ids)

        VLLM_INSTANCE_ID = get_vllm_instance_id()

        # Set environment variables for the driver and workers.
        all_args_to_update_environment_variables = [({
            "CUDA_VISIBLE_DEVICES":
            ",".join(map(str, node_gpus[node_id])),
            "VLLM_INSTANCE_ID":
            VLLM_INSTANCE_ID,
            "VLLM_TRACE_FUNCTION":
            str(envs.VLLM_TRACE_FUNCTION),
        }, ) for (node_id, _) in worker_node_and_gpu_ids]
        self._run_workers("update_environment_variables",
                          all_args=all_args_to_update_environment_variables)

        if len(node_gpus) == 1:
            # in single node case, we don't need to get the IP address.
            # the loopback address is sufficient
            # NOTE: a node may have several IP addresses, one for each
            # network interface. `get_ip()` might return any of them,
            # while they might not work for communication inside the node
            # if the network setup is complicated. Using the loopback address
            # solves this issue, as it always works for communication inside
            # the node.
            driver_ip = "127.0.0.1"
        distributed_init_method = get_distributed_init_method(
            driver_ip, get_open_port())

        error_on_invalid_device_count_status()

        # Initialize the actual workers inside worker wrapper.
        init_worker_all_kwargs = [
            self._get_worker_kwargs(
                local_rank=node_workers[node_id].index(rank),
                rank=rank,
                distributed_init_method=distributed_init_method,
            ) for rank, (node_id,
                         _) in zip(worker_ranks, worker_node_and_gpu_ids)
        ]
        self._run_workers("init_worker", all_kwargs=init_worker_all_kwargs)

        self._run_workers("init_device")
        self._run_workers("load_model",
                          max_concurrent_workers=self.parallel_config.
                          max_parallel_loading_workers)

        # This is the list of workers that are rank 0 of each TP group EXCEPT
        # global rank 0. These are the workers that will broadcast to the
        # rest of the workers.
        self.tp_driver_workers: List[RayWorkerWrapper] = []
        # This is the list of workers that are not drivers and not the first
        # worker in a TP group. These are the workers that will be
        # broadcasted to.
        self.non_driver_workers: List[RayWorkerWrapper] = []

        # Enforce rank order for correct rank to return final output.
        for rank, worker in sorted(zip(worker_ranks[1:], self.workers)):
            # We need to skip the driver worker, which we
            # do by skipping worker_ranks[0] which is always 0.
            if rank % self.parallel_config.tensor_parallel_size == 0:
                self.tp_driver_workers.append(worker)
            else:
                self.non_driver_workers.append(worker)

    def _driver_execute_model(
        self, execute_model_req: Optional[ExecuteModelRequest]
    ) -> Optional[List[SamplerOutput]]:
        """Run execute_model in the driver worker.

        Passing None will cause the driver to stop the model execution
        loop running in each of the remote workers.
        """
        assert not self.use_ray_spmd_worker, (
            "driver_worker does not exist for VLLM_USE_RAY_SPMD_WORKER=1")
        return self.driver_worker.execute_method("execute_model",
                                                 execute_model_req)

    def execute_model(
            self,
            execute_model_req: ExecuteModelRequest) -> List[SamplerOutput]:
        if not self.use_ray_spmd_worker:
            return super().execute_model(execute_model_req)

        if self.forward_dag is None:
            self.forward_dag = self._compiled_ray_dag(enable_asyncio=False)

        s = time.time()
        # serialized_data = pickle.dumps(execute_model_req)
        serialized_data = self.encoder.encode(execute_model_req)
        # print(f"SANG-TODO input serialization takes {(time.time() - s) * 1000} ms index: {self.i}")
        import sys
        # print("SANG-TODO size: ,", sys.getsizeof(serialized_data))

        outputs = ray.get(self.forward_dag.execute(serialized_data))
        output = pickle.loads(outputs[0])
        # print(f"SANG-TODO e2e takes {(time.time() - s) * 1000} ms index: {self.i}")
        self.i += 1
        return output

    def _run_workers(
        self,
        method: str,
        *args,
        async_run_tensor_parallel_workers_only: bool = False,
        all_args: Optional[List[Tuple[Any, ...]]] = None,
        all_kwargs: Optional[List[Dict[str, Any]]] = None,
        use_dummy_driver: bool = False,
        max_concurrent_workers: Optional[int] = None,
        **kwargs,
    ) -> Any:
        """Runs the given method on all workers. Can be used in the following
        ways:

        Args:
        - async_run_tensor_parallel_workers_only: If True the method will be
          run only in the remote TP workers, not the driver worker.
          It will also be run asynchronously and return a list of futures
          rather than blocking on the results.
        - args/kwargs: All workers share the same args/kwargs
        - all_args/all_kwargs: args/kwargs for each worker are specified
          individually
        """
        if self.use_ray_spmd_worker:
            assert not async_run_tensor_parallel_workers_only, (
                "async_run_tensor_parallel_workers_only is not supported for "
                "spmd mode.")

        if max_concurrent_workers:
            raise NotImplementedError(
                "max_concurrent_workers is not supported yet.")

        count = len(self.workers) if not \
            async_run_tensor_parallel_workers_only \
            else len(self.non_driver_workers)
        # If using SPMD worker, all workers are the same, so we should execute
        # the args on all workers. Otherwise, we skip the first worker's args
        # because those args will go to the driver worker.
        first_worker_args_index: int = 0 if self.use_ray_spmd_worker else 1
        all_worker_args = repeat(args, count) if all_args is None \
            else islice(all_args, first_worker_args_index, None)
        all_worker_kwargs = repeat(kwargs, count) if all_kwargs is None \
            else islice(all_kwargs, first_worker_args_index, None)

        # Start the ray workers first.
        ray_workers = self.workers
        if async_run_tensor_parallel_workers_only:
            ray_workers = self.non_driver_workers
        ray_worker_outputs = [
            worker.execute_method.remote(method, *worker_args, **worker_kwargs)
            for (worker, worker_args, worker_kwargs
                 ) in zip(ray_workers, all_worker_args, all_worker_kwargs)
        ]

        if async_run_tensor_parallel_workers_only:
            # Just return futures
            return ray_worker_outputs

        driver_worker_output = []
        # In SPMD mode, the driver worker is the same as any other worker,
        # so we only explicitly execute on the driver worker if using a
        # non-SPMD worker class.
        if not self.use_ray_spmd_worker:
            driver_args = args if all_args is None else all_args[0]
            driver_kwargs = kwargs if all_kwargs is None else all_kwargs[0]

            # Start the driver worker after all the ray workers.
            if not use_dummy_driver:
                driver_worker_output = [
                    self.driver_worker.execute_method(method, *driver_args,
                                                      **driver_kwargs)
                ]
            else:
                assert self.driver_dummy_worker is not None
                driver_worker_output = [
                    ray.get(
                        self.driver_dummy_worker.execute_method.remote(
                            method, *driver_args, **driver_kwargs))
                ]

        # Get the results of the ray workers.
        if self.workers:
            ray_worker_outputs = ray.get(ray_worker_outputs)

        return driver_worker_output + ray_worker_outputs

    def _wait_for_tasks_completion(self, parallel_worker_tasks: Any) -> None:
        """Wait for futures returned from _run_workers() with
        async_run_remote_workers_only to complete."""
        ray.get(parallel_worker_tasks)

    def _compiled_ray_dag(self, enable_asyncio: bool):
        import pkg_resources
        from packaging import version

        required_version = version.parse("2.32")
        current_version = version.parse(
            pkg_resources.get_distribution("ray").version)
        if current_version < required_version:
            raise ValueError(f"Ray version {required_version} or greater is "
                             f"required, but found {current_version}")

        from ray.dag import InputNode, MultiOutputNode
        assert self.parallel_config.use_ray

        # Right now, compiled DAG requires at least 1 arg. We send
        # a dummy value for now. It will be fixed soon.
        with InputNode() as input_data:
            forward_dag = MultiOutputNode([
                worker.execute_model_spmd.bind(  # type: ignore[attr-defined]
                    input_data) for worker in self.workers
            ])
        return forward_dag.experimental_compile(enable_asyncio=enable_asyncio)

    def __del__(self):
        if self.forward_dag is not None:
            self.forward_dag.teardown()
            import ray
            for worker in self.workers:
                ray.kill(worker)


class RayGPUExecutorAsync(RayGPUExecutor, DistributedGPUExecutorAsync):

    def __init__(self, *args, **kwargs):
        super().__init__(*args, **kwargs)
        self.pp_locks: Optional[List[asyncio.Lock]] = None
        self.use_ray_spmd_worker = envs.VLLM_USE_RAY_SPMD_WORKER
        if not self.use_ray_compiled_dag:
            self.driver_exec_method = make_async(
                self.driver_worker.execute_method)

    async def execute_model_async(
            self,
            execute_model_req: ExecuteModelRequest) -> List[SamplerOutput]:
        if not self.use_ray_spmd_worker:
            return await super().execute_model_async(execute_model_req)

        if self.forward_dag is None:
            self.forward_dag = self._compiled_ray_dag(enable_asyncio=True)

        dag_future = await self.forward_dag.execute_async(execute_model_req)
        outputs = await dag_future
        return outputs[0]

    async def _driver_execute_model_async(
        self,
        execute_model_req: Optional[ExecuteModelRequest] = None
    ) -> List[SamplerOutput]:
        assert not self.use_ray_spmd_worker, (
            "driver_worker does not exist for VLLM_USE_RAY_SPMD_WORKER=1")
        if not self.tp_driver_workers:
            return await self.driver_exec_method("execute_model",
                                                 execute_model_req)
        if self.pp_locks is None:
            # This locks each pipeline parallel stage so multiple virtual
            # engines can't execute on the same stage at the same time
            # We create the locks here to avoid creating them in the constructor
            # which uses a different asyncio loop.
            self.pp_locks = [
                asyncio.Lock()
                for _ in range(self.parallel_config.pipeline_parallel_size)
            ]

        tasks = [
            asyncio.create_task(
                _run_task_with_lock(self.driver_exec_method, self.pp_locks[0],
                                    "execute_model", execute_model_req))
        ]
        for pp_rank, driver_worker in enumerate(self.tp_driver_workers,
                                                start=1):
            tasks.append(
                asyncio.create_task(
                    _run_task_with_lock(driver_worker.execute_method.remote,
                                        self.pp_locks[pp_rank],
                                        "execute_model", execute_model_req)))

        results = await asyncio.gather(*tasks)

        # Only the last PP stage has the final results.
        return results[-1]

    async def _start_worker_execution_loop(self):
        assert not self.use_ray_spmd_worker, (
            "worker loop is disabled for VLLM_USE_RAY_SPMD_WORKER=1")
        coros = [
            worker.execute_method.remote("start_worker_execution_loop")
            for worker in self.non_driver_workers
        ]
        return await asyncio.gather(*coros)

    def __del__(self):
        if self.forward_dag is not None:
            self.forward_dag.teardown()
            import ray
            for worker in self.workers:
                ray.kill(worker)<|MERGE_RESOLUTION|>--- conflicted
+++ resolved
@@ -65,12 +65,9 @@
         # Create the parallel GPU workers.
         self._init_workers_ray(placement_group)
 
-<<<<<<< HEAD
         self.forward_dag: Optional["ray.dag.CompiledDAG"] = None
         self.encoder = msgspec.msgpack.Encoder()
 
-=======
->>>>>>> 7f8d612d
     def _configure_ray_workers_use_nsight(self,
                                           ray_remote_kwargs) -> Dict[str, Any]:
         # If nsight profiling is enabled, we need to set the profiling

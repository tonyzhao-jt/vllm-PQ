import asyncio
import os
from collections import defaultdict
from itertools import islice, repeat
from typing import TYPE_CHECKING, Any, Dict, List, Optional, Tuple

import msgspec

import vllm.envs as envs
from vllm.executor.distributed_gpu_executor import (  # yapf: disable
    DistributedGPUExecutor, DistributedGPUExecutorAsync)
from vllm.executor.msgspec_utils import encode_hook
from vllm.executor.ray_utils import RayWorkerWrapper, ray
from vllm.logger import init_logger
from vllm.sequence import ExecuteModelRequest, SamplerOutput
from vllm.utils import (_run_task_with_lock, get_distributed_init_method,
                        get_ip, get_open_port, get_vllm_instance_id,
                        make_async)

if ray is not None:
    from ray.util.scheduling_strategies import PlacementGroupSchedulingStrategy

if TYPE_CHECKING:
    from ray.util.placement_group import PlacementGroup

logger = init_logger(__name__)


class RayGPUExecutor(DistributedGPUExecutor):

    uses_ray: bool = True

    def _init_executor(self) -> None:
        self.forward_dag: Optional["ray.dag.CompiledDAG"] = None
        # If the env var is set, it uses the Ray's compiled DAG API
        # which optimizes the control plane overhead.
        # Run vLLM with VLLM_USE_RAY_COMPILED_DAG=1 to enable it.
        # Currently, this requires USE_RAY_SPMD_WORKER=True.
        self.use_ray_compiled_dag = envs.VLLM_USE_RAY_COMPILED_DAG
        # If the env var is set, then we do not distinguish between the
        # "driver worker" vs other workers. Also, the rank 0 worker will
        # be executed in a remote Ray worker. Currently this requires
        # USE_RAY_COMPILED_DAG=True.
        self.use_ray_spmd_worker = envs.VLLM_USE_RAY_SPMD_WORKER
        if self.use_ray_compiled_dag:
            assert self.use_ray_spmd_worker, (
                "VLLM_USE_RAY_COMPILED_DAG=1 requires "
                "VLLM_USE_RAY_SPMD_WORKER=1")
        if self.use_ray_spmd_worker:
            # TODO: Support SPMD worker for non-DAG Ray executor.
            assert self.use_ray_compiled_dag, (
                "VLLM_USE_RAY_SPMD_WORKER=1 requires "
                "VLLM_USE_RAY_COMPILED_DAG=1")

        assert self.uses_ray
        placement_group = self.parallel_config.placement_group

        # Disable Ray usage stats collection.
        ray_usage = os.environ.get("RAY_USAGE_STATS_ENABLED", "0")
        if ray_usage != "1":
            os.environ["RAY_USAGE_STATS_ENABLED"] = "0"

        # Create the parallel GPU workers.
        self._init_workers_ray(placement_group)

<<<<<<< HEAD
        self.input_encoder = msgspec.msgpack.Encoder(enc_hook=encode_hook)
        self.output_decoder = msgspec.msgpack.Decoder(
            Optional[List[SamplerOutput]])
=======
    def shutdown(self) -> None:
        if hasattr(self, "forward_dag") and self.forward_dag is not None:
            self.forward_dag.teardown()
            import ray
            for worker in self.workers:
                ray.kill(worker)
            self.forward_dag = None
>>>>>>> 198d6a28

    def _configure_ray_workers_use_nsight(self,
                                          ray_remote_kwargs) -> Dict[str, Any]:
        # If nsight profiling is enabled, we need to set the profiling
        # configuration for the ray workers as runtime env.
        runtime_env = ray_remote_kwargs.setdefault("runtime_env", {})
        runtime_env.update({
            "nsight": {
                "t": "cuda,cudnn,cublas",
                "o": "'worker_process_%p'",
                "cuda-graph-trace": "node",
            }
        })

        return ray_remote_kwargs

    def _get_worker_wrapper_args(self) -> Dict[str, Any]:
        if self.speculative_config is not None:
            worker_module_name = "vllm.spec_decode.spec_decode_worker"
            worker_class_name = "create_spec_worker"
        else:
            worker_module_name = "vllm.worker.worker"
            worker_class_name = "Worker"

        return dict(
            worker_module_name=worker_module_name,
            worker_class_name=worker_class_name,
            trust_remote_code=self.model_config.trust_remote_code,
        )

    def _init_workers_ray(self, placement_group: "PlacementGroup",
                          **ray_remote_kwargs):
        if (self.parallel_config.tensor_parallel_size == 1
                and self.parallel_config.pipeline_parallel_size == 1):
            # For single GPU case, we use a ray worker with constrained memory.
            num_gpus = self.cache_config.gpu_memory_utilization
        else:
            # Otherwise, the ray workers are allocated with a full GPU.
            num_gpus = 1

        # The driver dummy worker does not actually use any resources.
        # It holds the resource for the driver worker.
        self.driver_dummy_worker: Optional[RayWorkerWrapper] = None
        # The remaining workers are the actual ray actors.
        self.workers: List[RayWorkerWrapper] = []

        # Used in ray compiled DAG: indexed first by PP rank,
        # and then TP rank. In other words, the inner list is
        # the TP group of workers for a PP rank.
        self.pp_tp_workers: List[List[RayWorkerWrapper]] = []

        if self.parallel_config.ray_workers_use_nsight:
            ray_remote_kwargs = self._configure_ray_workers_use_nsight(
                ray_remote_kwargs)

        logger.info("use_ray_spmd_worker: %s", self.use_ray_spmd_worker)

        # Create the workers.
        driver_ip = get_ip()
        worker_wrapper_kwargs = self._get_worker_wrapper_args()
        for bundle_id, bundle in enumerate(placement_group.bundle_specs):
            if not bundle.get("GPU", 0):
                continue
            scheduling_strategy = PlacementGroupSchedulingStrategy(
                placement_group=placement_group,
                placement_group_capture_child_tasks=True,
                placement_group_bundle_index=bundle_id,
            )

            worker = ray.remote(
                num_cpus=0,
                num_gpus=num_gpus,
                scheduling_strategy=scheduling_strategy,
                **ray_remote_kwargs,
            )(RayWorkerWrapper).remote(**worker_wrapper_kwargs)

            if self.use_ray_spmd_worker:
                self.workers.append(worker)
            else:
                worker_ip = ray.get(worker.get_node_ip.remote())
                if worker_ip == driver_ip and self.driver_dummy_worker is None:
                    # If the worker is on the same node as the driver, we use it
                    # as the resource holder for the driver process.
                    self.driver_dummy_worker = worker
                    self.driver_worker = RayWorkerWrapper(
                        **worker_wrapper_kwargs)
                else:
                    # Else, added to the list of workers.
                    self.workers.append(worker)

        logger.debug("workers: %s", self.workers)
        logger.debug("driver_dummy_worker: %s", self.driver_dummy_worker)
        if not self.use_ray_spmd_worker and self.driver_dummy_worker is None:
            raise ValueError(
                "Ray does not allocate any GPUs on the driver node. Consider "
                "adjusting the Ray placement group or running the driver on a "
                "GPU node.")

        worker_ips = [
            ray.get(worker.get_node_ip.remote())  # type: ignore[attr-defined]
            for worker in self.workers
        ]
        ip_counts: Dict[str, int] = {}
        for ip in worker_ips:
            ip_counts[ip] = ip_counts.get(ip, 0) + 1

        def sort_by_driver_then_worker_ip(worker):
            """
            Sort the workers based on 3 properties:
            1. If the worker is on the same node as the driver (vllm engine),
                it should be placed first.
            2. Then, if the worker is on a node with fewer workers, it should
                be placed first.
            3. Finally, if the work is on a node with smaller IP address, it
                should be placed first.
            """
            ip = ray.get(worker.get_node_ip.remote())
            return (ip != driver_ip, ip_counts[ip], ip)

        # After sorting, the workers on the same node will be
        # close to each other, and the workers on the driver
        # node will be placed first.
        self.workers = sorted(self.workers, key=sort_by_driver_then_worker_ip)

        # Get the set of GPU IDs used on each node.
        worker_node_and_gpu_ids = self._run_workers("get_node_and_gpu_ids",
                                                    use_dummy_driver=True)

        node_workers = defaultdict(list)  # node id -> list of worker ranks
        node_gpus = defaultdict(list)  # node id -> list of gpu ids

        for i, (node_id, gpu_ids) in enumerate(worker_node_and_gpu_ids):
            node_workers[node_id].append(i)
            # `gpu_ids` can be a list of strings or integers.
            # convert them to integers for consistency.
            # NOTE: gpu_ids can be larger than 9 (e.g. 16 GPUs),
            # string sorting is not sufficient.
            # see https://github.com/vllm-project/vllm/issues/5590
            gpu_ids = [int(x) for x in gpu_ids]
            node_gpus[node_id].extend(gpu_ids)
        for node_id, gpu_ids in node_gpus.items():
            node_gpus[node_id] = sorted(gpu_ids)

        VLLM_INSTANCE_ID = get_vllm_instance_id()

        # Set environment variables for the driver and workers.
        all_args_to_update_environment_variables = [({
            "CUDA_VISIBLE_DEVICES":
            ",".join(map(str, node_gpus[node_id])),
            "VLLM_INSTANCE_ID":
            VLLM_INSTANCE_ID,
            "VLLM_TRACE_FUNCTION":
            str(envs.VLLM_TRACE_FUNCTION),
        }, ) for (node_id, _) in worker_node_and_gpu_ids]
        self._run_workers("update_environment_variables",
                          all_args=all_args_to_update_environment_variables)

        if len(node_gpus) == 1:
            # in single node case, we don't need to get the IP address.
            # the loopback address is sufficient
            # NOTE: a node may have several IP addresses, one for each
            # network interface. `get_ip()` might return any of them,
            # while they might not work for communication inside the node
            # if the network setup is complicated. Using the loopback address
            # solves this issue, as it always works for communication inside
            # the node.
            driver_ip = "127.0.0.1"
        distributed_init_method = get_distributed_init_method(
            driver_ip, get_open_port())

        # Initialize the actual workers inside worker wrapper.
        init_worker_all_kwargs = [
            self._get_worker_kwargs(
                local_rank=node_workers[node_id].index(rank),
                rank=rank,
                distributed_init_method=distributed_init_method,
            ) for rank, (node_id, _) in enumerate(worker_node_and_gpu_ids)
        ]
        self._run_workers("init_worker", all_kwargs=init_worker_all_kwargs)

        self._run_workers("init_device")
        self._run_workers("load_model",
                          max_concurrent_workers=self.parallel_config.
                          max_parallel_loading_workers)

        if self.use_ray_spmd_worker:
            for pp_rank in range(self.parallel_config.pipeline_parallel_size):
                self.pp_tp_workers.append([])
                for tp_rank in range(
                        self.parallel_config.tensor_parallel_size):
                    # PP=2, TP=4
                    # pp_tp_workers = [[0, 1, 2, 3], [4, 5, 6, 7]]
                    rank = (pp_rank * self.parallel_config.tensor_parallel_size
                            ) + tp_rank
                    assert len(self.pp_tp_workers[pp_rank]) == tp_rank
                    assert pp_rank < len(self.pp_tp_workers)
                    self.pp_tp_workers[pp_rank].append(self.workers[rank])

        # This is the list of workers that are rank 0 of each TP group EXCEPT
        # global rank 0. These are the workers that will broadcast to the
        # rest of the workers.
        self.tp_driver_workers: List[RayWorkerWrapper] = []
        # This is the list of workers that are not drivers and not the first
        # worker in a TP group. These are the workers that will be
        # broadcasted to.
        self.non_driver_workers: List[RayWorkerWrapper] = []

        # Enforce rank order for correct rank to return final output.
        for index, worker in enumerate(self.workers):
            # The driver worker is rank 0 and not in self.workers.
            rank = index + 1
            if rank % self.parallel_config.tensor_parallel_size == 0:
                self.tp_driver_workers.append(worker)
            else:
                self.non_driver_workers.append(worker)

    def _driver_execute_model(
        self, execute_model_req: Optional[ExecuteModelRequest]
    ) -> Optional[List[SamplerOutput]]:
        """Run execute_model in the driver worker.

        Passing None will cause the driver to stop the model execution
        loop running in each of the remote workers.
        """
        assert not self.use_ray_spmd_worker, (
            "driver_worker does not exist for VLLM_USE_RAY_SPMD_WORKER=1")
        return self.driver_worker.execute_method("execute_model",
                                                 execute_model_req)

    def execute_model(
            self,
            execute_model_req: ExecuteModelRequest) -> List[SamplerOutput]:
        if not self.use_ray_spmd_worker:
            return super().execute_model(execute_model_req)

        if self.forward_dag is None:
            self.forward_dag = self._compiled_ray_dag(enable_asyncio=False)

        serialized_data = self.input_encoder.encode(execute_model_req)
        outputs = ray.get(self.forward_dag.execute(serialized_data))
        output = self.output_decoder.decode(outputs[0])
        return output

    def _run_workers(
        self,
        method: str,
        *args,
        async_run_tensor_parallel_workers_only: bool = False,
        all_args: Optional[List[Tuple[Any, ...]]] = None,
        all_kwargs: Optional[List[Dict[str, Any]]] = None,
        use_dummy_driver: bool = False,
        max_concurrent_workers: Optional[int] = None,
        **kwargs,
    ) -> Any:
        """Runs the given method on all workers. Can be used in the following
        ways:

        Args:
        - async_run_tensor_parallel_workers_only: If True the method will be
          run only in the remote TP workers, not the driver worker.
          It will also be run asynchronously and return a list of futures
          rather than blocking on the results.
        - args/kwargs: All workers share the same args/kwargs
        - all_args/all_kwargs: args/kwargs for each worker are specified
          individually
        """
        if self.use_ray_spmd_worker:
            assert not async_run_tensor_parallel_workers_only, (
                "async_run_tensor_parallel_workers_only is not supported for "
                "spmd mode.")

        if max_concurrent_workers:
            raise NotImplementedError(
                "max_concurrent_workers is not supported yet.")

        count = len(self.workers) if not \
            async_run_tensor_parallel_workers_only \
            else len(self.non_driver_workers)
        # If using SPMD worker, all workers are the same, so we should execute
        # the args on all workers. Otherwise, we skip the first worker's args
        # because those args will go to the driver worker.
        first_worker_args_index: int = 0 if self.use_ray_spmd_worker else 1
        all_worker_args = repeat(args, count) if all_args is None \
            else islice(all_args, first_worker_args_index, None)
        all_worker_kwargs = repeat(kwargs, count) if all_kwargs is None \
            else islice(all_kwargs, first_worker_args_index, None)

        # Start the ray workers first.
        ray_workers = self.workers
        if async_run_tensor_parallel_workers_only:
            ray_workers = self.non_driver_workers
        ray_worker_outputs = [
            worker.execute_method.remote(method, *worker_args, **worker_kwargs)
            for (worker, worker_args, worker_kwargs
                 ) in zip(ray_workers, all_worker_args, all_worker_kwargs)
        ]

        if async_run_tensor_parallel_workers_only:
            # Just return futures
            return ray_worker_outputs

        driver_worker_output = []
        # In SPMD mode, the driver worker is the same as any other worker,
        # so we only explicitly execute on the driver worker if using a
        # non-SPMD worker class.
        if not self.use_ray_spmd_worker:
            driver_args = args if all_args is None else all_args[0]
            driver_kwargs = kwargs if all_kwargs is None else all_kwargs[0]

            # Start the driver worker after all the ray workers.
            if not use_dummy_driver:
                driver_worker_output = [
                    self.driver_worker.execute_method(method, *driver_args,
                                                      **driver_kwargs)
                ]
            else:
                assert self.driver_dummy_worker is not None
                driver_worker_output = [
                    ray.get(
                        self.driver_dummy_worker.execute_method.remote(
                            method, *driver_args, **driver_kwargs))
                ]

        # Get the results of the ray workers.
        if self.workers:
            ray_worker_outputs = ray.get(ray_worker_outputs)

        return driver_worker_output + ray_worker_outputs

    def _wait_for_tasks_completion(self, parallel_worker_tasks: Any) -> None:
        """Wait for futures returned from _run_workers() with
        async_run_remote_workers_only to complete."""
        ray.get(parallel_worker_tasks)

    def _compiled_ray_dag(self, enable_asyncio: bool):
        import pkg_resources
        from packaging import version

        required_version = version.parse("2.32")
        current_version = version.parse(
            pkg_resources.get_distribution("ray").version)
        if current_version < required_version:
            raise ValueError(f"Ray version {required_version} or greater is "
                             f"required, but found {current_version}")

        assert self.parallel_config.use_ray
        from ray.dag import InputNode, MultiOutputNode
        from ray.experimental.channel.torch_tensor_type import TorchTensorType

        logger.info("VLLM_USE_RAY_COMPILED_DAG_NCCL_CHANNEL = %s",
                    envs.VLLM_USE_RAY_COMPILED_DAG_NCCL_CHANNEL)
        with InputNode() as input_data:
            # Example DAG: PP=2, TP=4
            # (ExecuteModelReq, None) -> 0 -> (ExecuteModelReq, IntermediateOutput) -> 4 -> SamplerOutput   # noqa: E501
            #                         -> 1 -> (ExecuteModelReq, IntermediateOutput) -> 5 -> SamplerOutput   # noqa: E501
            #                         -> 2 -> (ExecuteModelReq, IntermediateOutput) -> 6 -> SamplerOutput   # noqa: E501
            #                         -> 3 -> (ExecuteModelReq, IntermediateOutput) -> 7 -> SamplerOutput   # noqa: E501

            # All workers in the first TP group will take in the
            # ExecuteModelRequest as input.
            outputs = [input_data for _ in self.pp_tp_workers[0]]
            for pp_rank, tp_group in enumerate(self.pp_tp_workers):
                # Each PP worker takes in the output of the previous PP worker,
                # and the TP group executes in SPMD fashion.
                outputs = [
                    worker.execute_model_spmd.
                    bind(  # type: ignore[attr-defined]
                        outputs[i]) for i, worker in enumerate(tp_group)
                ]

                last_pp_rank = len(self.pp_tp_workers) - 1
                if pp_rank < last_pp_rank:
                    # Specify how intermediate tensors should be passed
                    # between pp stages, no need to specify for the last
                    # pp stage.
                    transport = "nccl" \
                        if envs.VLLM_USE_RAY_COMPILED_DAG_NCCL_CHANNEL \
                        else "auto"
                    outputs = [
                        output.with_type_hint(
                            TorchTensorType(transport=transport))
                        for output in outputs
                    ]

            forward_dag = MultiOutputNode(outputs)

        return forward_dag.experimental_compile(enable_asyncio=enable_asyncio)

    def __del__(self):
        self.shutdown()


class RayGPUExecutorAsync(RayGPUExecutor, DistributedGPUExecutorAsync):

    def __init__(self, *args, **kwargs):
        super().__init__(*args, **kwargs)
        self.pp_locks: Optional[List[asyncio.Lock]] = None
        self.use_ray_spmd_worker = envs.VLLM_USE_RAY_SPMD_WORKER
        if not self.use_ray_compiled_dag:
            self.driver_exec_method = make_async(
                self.driver_worker.execute_method)

    async def execute_model_async(
            self,
            execute_model_req: ExecuteModelRequest) -> List[SamplerOutput]:
        if not self.use_ray_spmd_worker:
            return await super().execute_model_async(execute_model_req)

        if self.forward_dag is None:
            self.forward_dag = self._compiled_ray_dag(enable_asyncio=True)

        serialized_data = self.input_encoder.encode(execute_model_req)
        dag_future = await self.forward_dag.execute_async(serialized_data)
        outputs = await dag_future
        return self.output_decoder.decode(outputs[0])

    async def _driver_execute_model_async(
        self,
        execute_model_req: Optional[ExecuteModelRequest] = None
    ) -> List[SamplerOutput]:
        assert not self.use_ray_spmd_worker, (
            "driver_worker does not exist for VLLM_USE_RAY_SPMD_WORKER=1")
        if not self.tp_driver_workers:
            return await self.driver_exec_method("execute_model",
                                                 execute_model_req)
        if self.pp_locks is None:
            # This locks each pipeline parallel stage so multiple virtual
            # engines can't execute on the same stage at the same time
            # We create the locks here to avoid creating them in the constructor
            # which uses a different asyncio loop.
            self.pp_locks = [
                asyncio.Lock()
                for _ in range(self.parallel_config.pipeline_parallel_size)
            ]

        tasks = [
            asyncio.create_task(
                _run_task_with_lock(self.driver_exec_method, self.pp_locks[0],
                                    "execute_model", execute_model_req))
        ]
        for pp_rank, driver_worker in enumerate(self.tp_driver_workers,
                                                start=1):
            tasks.append(
                asyncio.create_task(
                    _run_task_with_lock(driver_worker.execute_method.remote,
                                        self.pp_locks[pp_rank],
                                        "execute_model", execute_model_req)))

        results = await asyncio.gather(*tasks)

        # Only the last PP stage has the final results.
        return results[-1]

    async def _start_worker_execution_loop(self):
        assert not self.use_ray_spmd_worker, (
            "worker loop is disabled for VLLM_USE_RAY_SPMD_WORKER=1")
        coros = [
            worker.execute_method.remote("start_worker_execution_loop")
            for worker in self.non_driver_workers
        ]
        return await asyncio.gather(*coros)

    def __del__(self):
        self.shutdown()<|MERGE_RESOLUTION|>--- conflicted
+++ resolved
@@ -63,11 +63,10 @@
         # Create the parallel GPU workers.
         self._init_workers_ray(placement_group)
 
-<<<<<<< HEAD
         self.input_encoder = msgspec.msgpack.Encoder(enc_hook=encode_hook)
         self.output_decoder = msgspec.msgpack.Decoder(
             Optional[List[SamplerOutput]])
-=======
+
     def shutdown(self) -> None:
         if hasattr(self, "forward_dag") and self.forward_dag is not None:
             self.forward_dag.teardown()
@@ -75,7 +74,6 @@
             for worker in self.workers:
                 ray.kill(worker)
             self.forward_dag = None
->>>>>>> 198d6a28
 
     def _configure_ray_workers_use_nsight(self,
                                           ray_remote_kwargs) -> Dict[str, Any]:

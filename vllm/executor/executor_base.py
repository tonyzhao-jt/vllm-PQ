--- conflicted
+++ resolved
@@ -31,11 +31,8 @@
         lora_config: Optional[LoRAConfig],
         speculative_config: Optional[SpeculativeConfig],
         prompt_adapter_config: Optional[PromptAdapterConfig],
-<<<<<<< HEAD
+        observability_config: Optional[ObservabilityConfig],
         classifier_free_guidance_config: Optional[ClassifierFreeGuidanceConfig],
-=======
-        observability_config: Optional[ObservabilityConfig],
->>>>>>> b6f99a6f
     ) -> None:
         self.model_config = model_config
         self.cache_config = cache_config
@@ -46,12 +43,8 @@
         self.device_config = device_config
         self.speculative_config = speculative_config
         self.prompt_adapter_config = prompt_adapter_config
-<<<<<<< HEAD
+        self.observability_config = observability_config
         self.classifier_free_guidance_config = classifier_free_guidance_config
-
-=======
-        self.observability_config = observability_config
->>>>>>> b6f99a6f
         self._init_executor()
 
     @abstractmethod

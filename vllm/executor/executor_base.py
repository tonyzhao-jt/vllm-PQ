from abc import ABC, abstractmethod
from typing import List, Optional, Set, Tuple

from vllm.config import (CacheConfig, DeviceConfig, LoadConfig, LoRAConfig,
                         ModelConfig, MultiModalConfig, ParallelConfig,
                         PromptAdapterConfig, SchedulerConfig,
                         SpeculativeConfig)
from vllm.lora.request import LoRARequest
from vllm.prompt_adapter.request import PromptAdapterRequest
from vllm.sequence import ExecuteModelRequest, SamplerOutput


class ExecutorBase(ABC):
    """Base class for all executors.

    An executor is responsible for executing the model on a specific device
    type (e.g., CPU, GPU, Neuron, etc.). Or it can be a distributed executor
    that can execute the model on multiple devices.
    """

    def __init__(
        self,
        model_config: ModelConfig,
        cache_config: CacheConfig,
        parallel_config: ParallelConfig,
        scheduler_config: SchedulerConfig,
        device_config: DeviceConfig,
        load_config: LoadConfig,
        lora_config: Optional[LoRAConfig],
        multimodal_config: Optional[MultiModalConfig],
        speculative_config: Optional[SpeculativeConfig],
        prompt_adapter_config: Optional[PromptAdapterConfig],
    ) -> None:
        self.model_config = model_config
        self.cache_config = cache_config
        self.lora_config = lora_config
        self.load_config = load_config
        self.parallel_config = parallel_config
        self.scheduler_config = scheduler_config
        self.device_config = device_config
        self.multimodal_config = multimodal_config
        self.speculative_config = speculative_config
        self.prompt_adapter_config = prompt_adapter_config

        self._init_executor()

    @abstractmethod
    def _init_executor(self) -> None:
        pass

    @abstractmethod
    def determine_num_available_blocks(self) -> Tuple[int, int]:
        """Determine the number of available blocks for the GPU KV cache and
        swappable CPU KV cache.

        Normally, this should simply delegate to the underlying Worker. Some
        ExecutorBase may require modification of the result, e.g. to ensure the
        selected cache sizes are compatible with all workers.

        Returns a Tuple[num_gpu_blocks, num_cpu_blocks], where num_gpu_blocks
        are blocks that are "active" on the device and can be appended to.
        num_cpu_blocks refers to "swapped" blocks in CPU memory and cannot be
        appended to.
        """
        raise NotImplementedError

    @abstractmethod
    def initialize_cache(self, num_gpu_blocks: int,
                         num_cpu_blocks: int) -> None:
        """Initialize the KV cache with the given size in blocks.
        """
        raise NotImplementedError

    @abstractmethod
    def execute_model(
        self, execute_model_req: ExecuteModelRequest
    ) -> Optional[List[SamplerOutput]]:
        """Executes at least one model step on the given sequences."""
        raise NotImplementedError

    def stop_remote_worker_execution_loop(self) -> None:
        """Releases parallel workers from model loop."""
        return

    @abstractmethod
    def add_lora(self, lora_request: LoRARequest) -> bool:
        raise NotImplementedError

    @abstractmethod
    def remove_lora(self, lora_id: int) -> bool:
        raise NotImplementedError

    @abstractmethod
    def pin_lora(self, lora_id: int) -> bool:
        raise NotImplementedError  # type: ignore

    @abstractmethod
    def list_loras(self) -> Set[int]:
        raise NotImplementedError

    @abstractmethod
    def add_prompt_adapter(
            self, prompt_adapter_request: PromptAdapterRequest) -> bool:
        raise NotImplementedError

    @abstractmethod
    def remove_prompt_adapter(self, prompt_adapter_id: int) -> bool:
        raise NotImplementedError

    @abstractmethod
    def pin_prompt_adapter(self, prompt_adapter_id: int) -> bool:
        raise NotImplementedError  # type: ignore

    @abstractmethod
    def list_prompt_adapters(self) -> Set[int]:
        raise NotImplementedError

    @abstractmethod
    def check_health(self) -> None:
        """Checks if the executor is healthy. If not, it should raise an
        exception."""
        raise NotImplementedError

    def shutdown(self) -> None:
        """Shutdown the executor."""
        return

    def __del__(self):
        self.shutdown()


class ExecutorAsyncBase(ExecutorBase):

<<<<<<< HEAD
=======
    def __init__(
        self,
        model_config: ModelConfig,
        cache_config: CacheConfig,
        parallel_config: ParallelConfig,
        scheduler_config: SchedulerConfig,
        device_config: DeviceConfig,
        load_config: LoadConfig,
        lora_config: Optional[LoRAConfig],
        multimodal_config: Optional[MultiModalConfig],
        speculative_config: Optional[SpeculativeConfig],
        prompt_adapter_config: Optional[PromptAdapterConfig],
    ) -> None:
        self.pp_locks: Optional[List[asyncio.Lock]] = None

        super().__init__(model_config, cache_config, parallel_config,
                         scheduler_config, device_config, load_config,
                         lora_config, multimodal_config, speculative_config,
                         prompt_adapter_config)

>>>>>>> 1c27d25f
    @abstractmethod
    async def execute_model_async(
            self,
            execute_model_req: ExecuteModelRequest) -> List[SamplerOutput]:
        """Executes one model step on the given sequences."""
        raise NotImplementedError

    async def stop_remote_worker_execution_loop_async(self) -> None:
        """Releases parallel workers from model loop."""
        return

    async def check_health_async(self) -> None:
        """Checks if the executor is healthy. If not, it should raise an
        exception."""
        self.check_health()<|MERGE_RESOLUTION|>--- conflicted
+++ resolved
@@ -131,29 +131,6 @@
 
 class ExecutorAsyncBase(ExecutorBase):
 
-<<<<<<< HEAD
-=======
-    def __init__(
-        self,
-        model_config: ModelConfig,
-        cache_config: CacheConfig,
-        parallel_config: ParallelConfig,
-        scheduler_config: SchedulerConfig,
-        device_config: DeviceConfig,
-        load_config: LoadConfig,
-        lora_config: Optional[LoRAConfig],
-        multimodal_config: Optional[MultiModalConfig],
-        speculative_config: Optional[SpeculativeConfig],
-        prompt_adapter_config: Optional[PromptAdapterConfig],
-    ) -> None:
-        self.pp_locks: Optional[List[asyncio.Lock]] = None
-
-        super().__init__(model_config, cache_config, parallel_config,
-                         scheduler_config, device_config, load_config,
-                         lora_config, multimodal_config, speculative_config,
-                         prompt_adapter_config)
-
->>>>>>> 1c27d25f
     @abstractmethod
     async def execute_model_async(
             self,

--- conflicted
+++ resolved
@@ -2,14 +2,8 @@
 from functools import partial
 from typing import Any, Awaitable, List, Optional, Set, Tuple, Union
 
-<<<<<<< HEAD
 import torch.nn as nn
 
-import vllm.envs as envs
-from vllm.config import (CacheConfig, ModelConfig, ParallelConfig,
-                         SchedulerConfig)
-=======
->>>>>>> 8c1fb507
 from vllm.executor.executor_base import ExecutorAsyncBase, ExecutorBase
 from vllm.executor.multiproc_worker_utils import (ProcessWorkerWrapper,
                                                   ResultHandler, WorkerMonitor)

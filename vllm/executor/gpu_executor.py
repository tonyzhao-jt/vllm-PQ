from typing import Dict, List, Set, Tuple

<<<<<<< HEAD
from vllm.config import (CacheConfig, DeviceConfig, LoadConfig, LoRAConfig,
                         ModelConfig, ParallelConfig, SchedulerConfig,
                         SpeculativeConfig, VisionLanguageConfig)
=======
>>>>>>> 37e84a40
from vllm.executor.executor_base import ExecutorAsyncBase, ExecutorBase
from vllm.logger import init_logger
from vllm.lora.request import LoRARequest
from vllm.sequence import SamplerOutput, SequenceGroupMetadata
from vllm.utils import (get_distributed_init_method, get_ip, get_open_port,
                        make_async)

logger = init_logger(__name__)


class GPUExecutor(ExecutorBase):

<<<<<<< HEAD
    def __init__(
        self,
        model_config: ModelConfig,
        cache_config: CacheConfig,
        parallel_config: ParallelConfig,
        scheduler_config: SchedulerConfig,
        device_config: DeviceConfig,
        load_config: LoadConfig,
        lora_config: Optional[LoRAConfig],
        vision_language_config: Optional[VisionLanguageConfig],
        speculative_config: Optional[SpeculativeConfig],
    ) -> None:
        self.model_config = model_config
        self.cache_config = cache_config
        self.lora_config = lora_config
        self.parallel_config = parallel_config
        self.scheduler_config = scheduler_config
        self.device_config = device_config
        self.vision_language_config = vision_language_config
        self.load_config = load_config

        assert (not speculative_config
=======
    def _init_executor(self) -> None:
        assert (not self.speculative_config
>>>>>>> 37e84a40
                ), "Speculative decoding not yet supported for GPU backend"

        # Instantiate the worker and load the model to GPU.
        self._init_worker()

    def _init_worker(self):
        # Lazy import the Worker to avoid importing torch.cuda/xformers
        # before CUDA_VISIBLE_DEVICES is set in the Worker
        from vllm.worker.worker import Worker

        assert self.parallel_config.world_size == 1, (
            "GPUExecutor only supports single GPU.")

        distributed_init_method = get_distributed_init_method(
            get_ip(), get_open_port())
        self.driver_worker = Worker(
            model_config=self.model_config,
            parallel_config=self.parallel_config,
            scheduler_config=self.scheduler_config,
            device_config=self.device_config,
            cache_config=self.cache_config,
            load_config=self.load_config,
            local_rank=0,
            rank=0,
            distributed_init_method=distributed_init_method,
            lora_config=self.lora_config,
            vision_language_config=self.vision_language_config,
            is_driver_worker=True,
        )
        self.driver_worker.init_device()
        self.driver_worker.load_model()

    def determine_num_available_blocks(self) -> Tuple[int, int]:
        """Determine the number of available KV blocks by invoking the
        underlying worker.
        """
        return self.driver_worker.determine_num_available_blocks()

    def initialize_cache(self, num_gpu_blocks: int, num_cpu_blocks) -> None:
        """Initialize the KV cache by invoking the underlying worker.
        """
        # NOTE: This is logged in the executor because there can be >1 worker
        # with other executors. We could log in the engine level, but work
        # remains to abstract away the device for non-GPU configurations.
        logger.info(f"# GPU blocks: {num_gpu_blocks}, "
                    f"# CPU blocks: {num_cpu_blocks}")

        self.driver_worker.initialize_cache(num_gpu_blocks, num_cpu_blocks)

    def execute_model(self,
                      seq_group_metadata_list: List[SequenceGroupMetadata],
                      blocks_to_swap_in: Dict[int, int],
                      blocks_to_swap_out: Dict[int, int],
                      blocks_to_copy: Dict[int, List[int]]) -> SamplerOutput:
        output = self.driver_worker.execute_model(
            seq_group_metadata_list=seq_group_metadata_list,
            blocks_to_swap_in=blocks_to_swap_in,
            blocks_to_swap_out=blocks_to_swap_out,
            blocks_to_copy=blocks_to_copy,
        )
        return output

    def add_lora(self, lora_request: LoRARequest) -> bool:
        assert lora_request.lora_int_id > 0, "lora_id must be greater than 0."
        return self.driver_worker.add_lora(lora_request)

    def remove_lora(self, lora_id: int) -> bool:
        assert lora_id > 0, "lora_id must be greater than 0."
        return self.driver_worker.remove_lora(lora_id)

    def list_loras(self) -> Set[int]:
        return self.driver_worker.list_loras()

    def check_health(self) -> None:
        # GPUExecutor will always be healthy as long as
        # it's running.
        return


class GPUExecutorAsync(GPUExecutor, ExecutorAsyncBase):

    async def execute_model_async(
        self,
        seq_group_metadata_list: List[SequenceGroupMetadata],
        blocks_to_swap_in: Dict[int, int],
        blocks_to_swap_out: Dict[int, int],
        blocks_to_copy: Dict[int, List[int]],
    ) -> SamplerOutput:
        output = await make_async(self.driver_worker.execute_model)(
            seq_group_metadata_list=seq_group_metadata_list,
            blocks_to_swap_in=blocks_to_swap_in,
            blocks_to_swap_out=blocks_to_swap_out,
            blocks_to_copy=blocks_to_copy)
        return output<|MERGE_RESOLUTION|>--- conflicted
+++ resolved
@@ -1,11 +1,5 @@
 from typing import Dict, List, Set, Tuple
 
-<<<<<<< HEAD
-from vllm.config import (CacheConfig, DeviceConfig, LoadConfig, LoRAConfig,
-                         ModelConfig, ParallelConfig, SchedulerConfig,
-                         SpeculativeConfig, VisionLanguageConfig)
-=======
->>>>>>> 37e84a40
 from vllm.executor.executor_base import ExecutorAsyncBase, ExecutorBase
 from vllm.logger import init_logger
 from vllm.lora.request import LoRARequest
@@ -18,33 +12,8 @@
 
 class GPUExecutor(ExecutorBase):
 
-<<<<<<< HEAD
-    def __init__(
-        self,
-        model_config: ModelConfig,
-        cache_config: CacheConfig,
-        parallel_config: ParallelConfig,
-        scheduler_config: SchedulerConfig,
-        device_config: DeviceConfig,
-        load_config: LoadConfig,
-        lora_config: Optional[LoRAConfig],
-        vision_language_config: Optional[VisionLanguageConfig],
-        speculative_config: Optional[SpeculativeConfig],
-    ) -> None:
-        self.model_config = model_config
-        self.cache_config = cache_config
-        self.lora_config = lora_config
-        self.parallel_config = parallel_config
-        self.scheduler_config = scheduler_config
-        self.device_config = device_config
-        self.vision_language_config = vision_language_config
-        self.load_config = load_config
-
-        assert (not speculative_config
-=======
     def _init_executor(self) -> None:
         assert (not self.speculative_config
->>>>>>> 37e84a40
                 ), "Speculative decoding not yet supported for GPU backend"
 
         # Instantiate the worker and load the model to GPU.

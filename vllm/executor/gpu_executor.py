from typing import Dict, List, Optional

from vllm.config import (CacheConfig, DeviceConfig, LoRAConfig, ModelConfig,
                         ParallelConfig, SchedulerConfig, SpeculativeConfig,
                         VisionLanguageConfig, TensorizerConfig)
from vllm.executor.executor_base import ExecutorAsyncBase, ExecutorBase
from vllm.logger import init_logger
from vllm.lora.request import LoRARequest
from vllm.sequence import SamplerOutput, SequenceGroupMetadata
from vllm.utils import (get_distributed_init_method, get_ip, get_open_port,
                        make_async)

logger = init_logger(__name__)


class GPUExecutor(ExecutorBase):

    def __init__(self, model_config: ModelConfig, cache_config: CacheConfig,
                 parallel_config: ParallelConfig,
                 scheduler_config: SchedulerConfig,
                 device_config: DeviceConfig,
                 lora_config: Optional[LoRAConfig],
                 vision_language_config: Optional[VisionLanguageConfig],
                 speculative_config: Optional[SpeculativeConfig],
                 tensorizer_config: Optional[TensorizerConfig]) -> None:
        self.model_config = model_config
        self.cache_config = cache_config
        self.lora_config = lora_config
        self.parallel_config = parallel_config
        self.scheduler_config = scheduler_config
        self.device_config = device_config
        self.vision_language_config = vision_language_config
        self.tensorizer_config = tensorizer_config

        assert (not speculative_config
                ), "Speculative decoding not yet supported for GPU backend"

        # Instantiate the worker and load the model to GPU.
        self._init_worker()

    def _init_worker(self):
        # Lazy import the Worker to avoid importing torch.cuda/xformers
        # before CUDA_VISIBLE_DEVICES is set in the Worker
        from vllm.worker.worker import Worker

        assert self.parallel_config.world_size == 1, (
            "GPUExecutor only supports single GPU.")

        distributed_init_method = get_distributed_init_method(
            get_ip(), get_open_port())
        self.driver_worker = Worker(
            model_config=self.model_config,
            parallel_config=self.parallel_config,
            scheduler_config=self.scheduler_config,
            device_config=self.device_config,
            cache_config=self.cache_config,
            local_rank=0,
            rank=0,
            distributed_init_method=distributed_init_method,
            lora_config=self.lora_config,
            vision_language_config=self.vision_language_config,
<<<<<<< HEAD
            tensorizer_config=self.tensorizer_config,
            kv_cache_dtype=self.cache_config.cache_dtype,
=======
>>>>>>> a10d3056
            is_driver_worker=True,
        )
        self.driver_worker.init_device()
        self.driver_worker.load_model()

    def determine_num_available_blocks(self) -> tuple[int, int]:
        """Determine the number of available KV blocks by invoking the
        underlying worker.
        """
        return self.driver_worker.determine_num_available_blocks()

    def initialize_cache(self, num_gpu_blocks: int, num_cpu_blocks) -> None:
        """Initialize the KV cache by invoking the underlying worker.
        """
        # NOTE: This is logged in the executor because there can be >1 worker
        # with other executors. We could log in the engine level, but work
        # remains to abstract away the device for non-GPU configurations.
        logger.info(f"# GPU blocks: {num_gpu_blocks}, "
                    f"# CPU blocks: {num_cpu_blocks}")

        self.driver_worker.initialize_cache(num_gpu_blocks, num_cpu_blocks)

    def execute_model(self,
                      seq_group_metadata_list: List[SequenceGroupMetadata],
                      blocks_to_swap_in: Dict[int, int],
                      blocks_to_swap_out: Dict[int, int],
                      blocks_to_copy: Dict[int, List[int]]) -> SamplerOutput:
        output = self.driver_worker.execute_model(
            seq_group_metadata_list=seq_group_metadata_list,
            blocks_to_swap_in=blocks_to_swap_in,
            blocks_to_swap_out=blocks_to_swap_out,
            blocks_to_copy=blocks_to_copy,
        )
        return output

    def add_lora(self, lora_request: LoRARequest) -> bool:
        assert lora_request.lora_int_id > 0, "lora_id must be greater than 0."
        return self.driver_worker.add_lora(lora_request)

    def remove_lora(self, lora_id: int) -> bool:
        assert lora_id > 0, "lora_id must be greater than 0."
        return self.driver_worker.remove_lora(lora_id)

    def list_loras(self) -> List[int]:
        return self.driver_worker.list_loras()

    def check_health(self) -> None:
        # GPUExecutor will always be healthy as long as
        # it's running.
        return


class GPUExecutorAsync(GPUExecutor, ExecutorAsyncBase):

    async def execute_model_async(
        self,
        seq_group_metadata_list: List[SequenceGroupMetadata],
        blocks_to_swap_in: Dict[int, int],
        blocks_to_swap_out: Dict[int, int],
        blocks_to_copy: Dict[int, List[int]],
    ) -> SamplerOutput:
        output = await make_async(self.driver_worker.execute_model)(
            seq_group_metadata_list=seq_group_metadata_list,
            blocks_to_swap_in=blocks_to_swap_in,
            blocks_to_swap_out=blocks_to_swap_out,
            blocks_to_copy=blocks_to_copy)
        return output

    async def check_health_async(self) -> None:
        # GPUExecutor will always be healthy as long as
        # it's running.
        return<|MERGE_RESOLUTION|>--- conflicted
+++ resolved
@@ -59,11 +59,7 @@
             distributed_init_method=distributed_init_method,
             lora_config=self.lora_config,
             vision_language_config=self.vision_language_config,
-<<<<<<< HEAD
             tensorizer_config=self.tensorizer_config,
-            kv_cache_dtype=self.cache_config.cache_dtype,
-=======
->>>>>>> a10d3056
             is_driver_worker=True,
         )
         self.driver_worker.init_device()

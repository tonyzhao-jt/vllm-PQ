import codecs
from dataclasses import dataclass
from functools import lru_cache
from pathlib import Path
<<<<<<< HEAD
from typing import (Any, Awaitable, Iterable, List, Optional, Sequence, Tuple,
                    Union, cast, final)
=======
from typing import Any, Awaitable, Iterable, List, Optional, Tuple, Union, cast
>>>>>>> 90bab18f

# yapf conflicts with isort for this block
# yapf: disable
from openai.types.chat import ChatCompletionContentPartImageParam
from openai.types.chat import (
    ChatCompletionContentPartParam as OpenAIChatCompletionContentPartParam)
from openai.types.chat import ChatCompletionContentPartTextParam

# isort conflicts with ruff for this line since it is long
# isort: off
from openai.types.chat import (ChatCompletionFunctionMessageParam
                               as OpenAIChatCompletionFunctionMessageParam)
# isort: on

from openai.types.chat import ChatCompletionMessageToolCallParam
from openai.types.chat import (
    ChatCompletionSystemMessageParam as OpenAIChatCompletionSystemMessageParam)
from openai.types.chat import (
    ChatCompletionToolMessageParam as OpenAIChatCompletionToolMessageParam)
from openai.types.chat import (
    ChatCompletionUserMessageParam as OpenAIChatCompletionUserMessageParam)
from openai.types.chat.chat_completion_assistant_message_param import (
    FunctionCall)
# yapf: enable
# pydantic needs the TypedDict from typing_extensions
from pydantic import ConfigDict
from transformers import PreTrainedTokenizer
from typing_extensions import Literal, Required, TypedDict

from vllm.config import ModelConfig
from vllm.logger import init_logger
from vllm.multimodal import MultiModalDataDict
from vllm.multimodal.utils import async_get_and_parse_image
from vllm.transformers_utils.tokenizer import AnyTokenizer

logger = init_logger(__name__)


class CustomChatCompletionContentPartParam(TypedDict, total=False):
    __pydantic_config__ = ConfigDict(extra="allow")  # type: ignore

    type: Required[str]
    """The type of the content part."""


ChatCompletionContentPartParam = Union[OpenAIChatCompletionContentPartParam,
                                       CustomChatCompletionContentPartParam]


class CustomChatCompletionMessageParam(TypedDict, total=False):
    """Enables custom roles in the Chat Completion API."""
    role: Required[str]
    """The role of the message's author."""

    content: Union[str, List[ChatCompletionContentPartParam]]
    """The contents of the message."""

    name: str
    """An optional name for the participant.

    Provides the model information to differentiate between participants of the
    same role.
    """


class FixedChatCompletionAssistantMessageParam(TypedDict, total=False):
    """The same as OpenAI's ChatCompletionAssistantMessageParam,
     except that `tool_calls` is a Sequence instead of an Iterable.
     This is due to a bug in pydantic (https://github.com/pydantic/pydantic/issues/9467)
     that is expected to be fixed in version 2.9.0"""
    role: Required[Literal["assistant"]]
    """The role of the messages author, in this case `assistant`."""

    content: Optional[str]
    """The contents of the assistant message.

    Required unless `tool_calls` or `function_call` is specified.
    """

    function_call: Optional[FunctionCall]
    """Deprecated and replaced by `tool_calls`.

    The name and arguments of a function that should be called, as generated by
    the model.
    """

    name: str
    """An optional name for the participant.

    Provides the model information to differentiate between participants of the
    same role.
    """

    tool_calls: Sequence[ChatCompletionMessageToolCallParam]
    """The tool calls generated by the model, such as function calls."""


ChatCompletionMessageParam = Union[OpenAIChatCompletionSystemMessageParam,
                                   OpenAIChatCompletionUserMessageParam,
                                   FixedChatCompletionAssistantMessageParam,
                                   OpenAIChatCompletionToolMessageParam,
                                   OpenAIChatCompletionFunctionMessageParam,
                                   CustomChatCompletionMessageParam]


<<<<<<< HEAD
@final  # So that it should be compatible with Dict[str, str]
class TextConversationMessage(TypedDict):
=======
# TODO: Make fields ReadOnly once mypy supports it
class ConversationMessage(TypedDict):
>>>>>>> 90bab18f
    role: str
    content: str


ConversationMessage = Union[TextConversationMessage,
                            OpenAIChatCompletionSystemMessageParam,
                            FixedChatCompletionAssistantMessageParam,
                            OpenAIChatCompletionToolMessageParam,
                            OpenAIChatCompletionFunctionMessageParam]


@dataclass(frozen=True)
class ChatMessageParseResult:
    messages: Sequence[ConversationMessage]
    mm_futures: Sequence[Awaitable[MultiModalDataDict]]


def load_chat_template(
        chat_template: Optional[Union[Path, str]]) -> Optional[str]:
    if chat_template is None:
        return None
    try:
        with open(chat_template, "r") as f:
            resolved_chat_template = f.read()
    except OSError as e:
        if isinstance(chat_template, Path):
            raise

        JINJA_CHARS = "{}\n"
        if not any(c in chat_template for c in JINJA_CHARS):
            msg = (f"The supplied chat template ({chat_template}) "
                   f"looks like a file path, but it failed to be "
                   f"opened. Reason: {e}")
            raise ValueError(msg) from e

        # If opening a file fails, set chat template to be args to
        # ensure we decode so our escape are interpreted correctly
        resolved_chat_template = codecs.decode(chat_template, "unicode_escape")

    logger.info("Using supplied chat template:\n%s", resolved_chat_template)
    return resolved_chat_template


@lru_cache(maxsize=None)
def _image_token_str(model_config: ModelConfig,
                     tokenizer: PreTrainedTokenizer) -> Optional[str]:
    # TODO: Let user specify how to insert image tokens into prompt
    # (similar to chat template)
    model_type = model_config.hf_config.model_type
    if model_type == "phi3_v":
        # Workaround since this token is not defined in the tokenizer
        return "<|image_1|>"
    if model_type == "minicpmv":
        return "(<image>./</image>)"
    if model_type in ("blip-2", "chatglm", "fuyu", "paligemma"):
        # These models do not use image tokens in the prompt
        return None
    if model_type.startswith("llava"):
        return tokenizer.decode(model_config.hf_config.image_token_index)
    if model_type in ("chameleon", "internvl_chat"):
        return "<image>"
    raise TypeError(f"Unknown model type: {model_type}")


# TODO: Let user specify how to insert image tokens into prompt
# (similar to chat template)
def _get_full_image_text_prompt(image_token_str: str, text_prompt: str) -> str:
    """Combine image and text prompts for vision language model"""

    # NOTE: For now we assume all model architectures use the same
    # image + text prompt format. This may change in the future.
    return f"{image_token_str}\n{text_prompt}"


def _parse_chat_message_content_parts(
    role: str,
    parts: Iterable[ChatCompletionContentPartParam],
    model_config: ModelConfig,
    tokenizer: PreTrainedTokenizer,
) -> ChatMessageParseResult:
    texts: List[str] = []
    mm_futures: List[Awaitable[MultiModalDataDict]] = []

    for part in parts:
        part_type = part["type"]
        if part_type == "text":
            text = cast(ChatCompletionContentPartTextParam, part)["text"]
            texts.append(text)
        elif part_type == "image_url":
            if len(mm_futures) > 0:
                raise NotImplementedError(
                    "Multiple 'image_url' input is currently not supported.")

            image_url = cast(ChatCompletionContentPartImageParam,
                             part)["image_url"]

            if image_url.get("detail", "auto") != "auto":
                logger.warning(
                    "'image_url.detail' is currently not supported and "
                    "will be ignored.")

            image_future = async_get_and_parse_image(image_url["url"])
            mm_futures.append(image_future)
        else:
            raise NotImplementedError(f"Unknown part type: {part_type}")

    text_prompt = "\n".join(texts)

    if mm_futures:
        image_token_str = _image_token_str(model_config, tokenizer)
        if image_token_str is not None:
            if image_token_str in text_prompt:
                logger.warning(
                    "Detected image token string in the text prompt. "
                    "Skipping prompt formatting.")
            else:
                text_prompt = _get_full_image_text_prompt(
                    image_token_str=image_token_str,
                    text_prompt=text_prompt,
                )

    messages = [TextConversationMessage(role=role, content=text_prompt)]

    return ChatMessageParseResult(messages=messages, mm_futures=mm_futures)


def _parse_chat_message_content(
    message: ChatCompletionMessageParam,
    model_config: ModelConfig,
    tokenizer: PreTrainedTokenizer,
) -> ChatMessageParseResult:
    role = message["role"]
    content = message.get("content")
    tool_calls = message.get("tool_calls")

    if content is None and tool_calls is None:
        return ChatMessageParseResult(messages=[], mm_futures=[])
    if isinstance(content, str) or (isinstance(tool_calls, list)
                                    and content is None):
        return ChatMessageParseResult(messages=[message], mm_futures=[])

    # content can be a list of content parts only for user messages which don't
    # have extra fields, so we can use `TextConversationMessage`
    return _parse_chat_message_content_parts(
        role, content, model_config, tokenizer)  # type: ignore[arg-type]


def parse_chat_messages(
    messages: List[ChatCompletionMessageParam],
    model_config: ModelConfig,
    tokenizer: PreTrainedTokenizer,
) -> Tuple[List[ConversationMessage], List[Awaitable[MultiModalDataDict]]]:
    conversation: List[ConversationMessage] = []
    mm_futures: List[Awaitable[MultiModalDataDict]] = []

    for msg in messages:
        parse_result = _parse_chat_message_content(msg, model_config,
                                                   tokenizer)

        conversation.extend(parse_result.messages)
        mm_futures.extend(parse_result.mm_futures)

    return conversation, mm_futures


def apply_chat_template(
    tokenizer: AnyTokenizer,
    conversation: List[ConversationMessage],
    chat_template: Optional[str],
    *,
    tokenize: bool = False,  # Different from HF's default
    **kwargs: Any,
) -> str:
    if chat_template is None and tokenizer.chat_template is None:
        raise ValueError(
            "As of transformers v4.44, default chat template is no longer "
            "allowed, so you must provide a chat template if the tokenizer "
            "does not define one.")

    prompt = tokenizer.apply_chat_template(
        conversation=conversation,
        chat_template=chat_template,
        tokenize=tokenize,
        **kwargs,
    )
    assert isinstance(prompt, str)

    return prompt<|MERGE_RESOLUTION|>--- conflicted
+++ resolved
@@ -2,12 +2,8 @@
 from dataclasses import dataclass
 from functools import lru_cache
 from pathlib import Path
-<<<<<<< HEAD
 from typing import (Any, Awaitable, Iterable, List, Optional, Sequence, Tuple,
-                    Union, cast, final)
-=======
-from typing import Any, Awaitable, Iterable, List, Optional, Tuple, Union, cast
->>>>>>> 90bab18f
+                    Union, cast)
 
 # yapf conflicts with isort for this block
 # yapf: disable
@@ -113,13 +109,8 @@
                                    CustomChatCompletionMessageParam]
 
 
-<<<<<<< HEAD
-@final  # So that it should be compatible with Dict[str, str]
+# TODO: Make fields ReadOnly once mypy supports it
 class TextConversationMessage(TypedDict):
-=======
-# TODO: Make fields ReadOnly once mypy supports it
-class ConversationMessage(TypedDict):
->>>>>>> 90bab18f
     role: str
     content: str
 

# SPDX-License-Identifier: Apache-2.0

import asyncio
import json
import time
from typing import (Tuple, AsyncGenerator, AsyncIterator, Callable, Dict, Final, List,
                    Optional)
from typing import Sequence as GenericSequence
from typing import Union

from fastapi import Request

from vllm.config import ModelConfig
from vllm.engine.protocol import EngineClient
from vllm.entrypoints.chat_utils import (ChatTemplateContentFormatOption,
                                         ConversationMessage)
from vllm.entrypoints.logger import RequestLogger
from vllm.entrypoints.openai.protocol import (
    ChatCompletionLogProb, ChatCompletionLogProbs,
    ChatCompletionLogProbsContent, ChatCompletionNamedToolChoiceParam,
    ChatCompletionRequest, ChatCompletionResponse,
    ChatCompletionResponseChoice, ChatCompletionResponseStreamChoice,
    ChatCompletionStreamResponse, ChatMessage, DeltaFunctionCall, DeltaMessage,
    DeltaToolCall, ErrorResponse, FunctionCall, PromptTokenUsageInfo,
    RequestResponseMetadata, ToolCall, UsageInfo, InBandMetrics)
<<<<<<< HEAD
from vllm.entrypoints.openai.reasoning_parsers import (ReasoningParser,
                                                       ReasoningParserManager)
=======
>>>>>>> bb03f573
from vllm.entrypoints.openai.serving_engine import OpenAIServing
from vllm.entrypoints.openai.serving_models import OpenAIServingModels
from vllm.entrypoints.openai.tool_parsers import ToolParser, ToolParserManager
from vllm.logger import init_logger
from vllm.outputs import CompletionOutput, RequestOutput
from vllm.sampling_params import BeamSearchParams, SamplingParams
from vllm.sequence import Logprob
from vllm.transformers_utils.tokenizer import AnyTokenizer, MistralTokenizer
from vllm.transformers_utils.tokenizers import maybe_serialize_tool_calls

logger = init_logger(__name__)


class OpenAIServingChat(OpenAIServing):

    def __init__(
        self,
        engine_client: EngineClient,
        model_config: ModelConfig,
        models: OpenAIServingModels,
        response_role: str,
        *,
        request_logger: Optional[RequestLogger],
        chat_template: Optional[str],
        chat_template_content_format: ChatTemplateContentFormatOption,
        return_tokens_as_token_ids: bool = False,
        enable_reasoning: bool = False,
        reasoning_parser: Optional[str] = None,
        enable_auto_tools: bool = False,
        tool_parser: Optional[str] = None,
        enable_prompt_tokens_details: bool = False,
        in_band_metrics: Optional[str]=None,
    ) -> None:
        super().__init__(engine_client=engine_client,
                         model_config=model_config,
                         models=models,
                         request_logger=request_logger,
                         return_tokens_as_token_ids=return_tokens_as_token_ids,
                         in_band_metrics=in_band_metrics)

        self.response_role = response_role
        self.chat_template = chat_template
        self.chat_template_content_format: Final = chat_template_content_format

        # set up tool use
        self.enable_auto_tools: bool = enable_auto_tools
        if self.enable_auto_tools:
            logger.info(
                "\"auto\" tool choice has been enabled please note that while"
                " the parallel_tool_calls client option is preset for "
                "compatibility reasons, it will be ignored.")

        self.enable_reasoning: bool = enable_reasoning
        self.reasoning_parser: Optional[Callable[[AnyTokenizer],
                                                 ReasoningParser]] = None
        if self.enable_reasoning:
            try:
                self.reasoning_parser = (
                    ReasoningParserManager.get_reasoning_parser(
                        reasoning_parser))
            except Exception as e:
                raise TypeError("Error: --enable-reasoning requires "
                                f"reasoning_parser:'{reasoning_parser}' "
                                "which has not been registered") from e
        self.tool_parser: Optional[Callable[[AnyTokenizer], ToolParser]] = None
        if self.enable_auto_tools:
            try:
                if (tool_parser == "pythonic" and
                        model_config.model.startswith("meta-llama/Llama-3.2")):
                    logger.warning(
                        "Llama3.2 models may struggle to emit valid pythonic"
                        " tool calls")
                self.tool_parser = ToolParserManager.get_tool_parser(
                    tool_parser)
            except Exception as e:
                raise TypeError("Error: --enable-auto-tool-choice requires "
                                f"tool_parser:'{tool_parser}' which has not "
                                "been registered") from e

        self.enable_prompt_tokens_details = enable_prompt_tokens_details
        diff_sampling_param = self.model_config.get_diff_sampling_param()
        if diff_sampling_param:
            logger.info("Overwriting default chat sampling param with: %s",
                        diff_sampling_param)

    async def create_chat_completion(
        self,
        request: ChatCompletionRequest,
        raw_request: Optional[Request] = None,
    ) -> Union[AsyncGenerator[str, None], ChatCompletionResponse,
               ErrorResponse]:
        """
        Chat Completion API similar to OpenAI's API.

        See https://platform.openai.com/docs/api-reference/chat/create
        for the API specification. This API mimics the OpenAI
        Chat Completion API.
        """
        error_check_ret = await self._check_model(request)
        if error_check_ret is not None:
            logger.error("Error with model %s", error_check_ret)
            return error_check_ret

        # If the engine is dead, raise the engine's DEAD_ERROR.
        # This is required for the streaming case, where we return a
        # success status before we actually start generating text :).
        if self.engine_client.errored:
            raise self.engine_client.dead_error

        try:
            (
                lora_request,
                prompt_adapter_request,
            ) = self._maybe_get_adapters(request)

            model_name = self.models.model_name(lora_request)

            tokenizer = await self.engine_client.get_tokenizer(lora_request)

            tool_parser = self.tool_parser

            # validation for OpenAI tools
            # tool_choice = "required" is not supported
            if request.tool_choice == "required":
                return self.create_error_response(
                    "tool_choice = \"required\" is not supported!")

            # because of issues with pydantic we need to potentially
            # re-serialize the tool_calls field of the request
            # for more info: see comment in `maybe_serialize_tool_calls`
            if isinstance(tokenizer, MistralTokenizer):
                maybe_serialize_tool_calls(request)

            if (request.tool_choice == "auto" and
                    not (self.enable_auto_tools and tool_parser is not None)
                    and not isinstance(tokenizer, MistralTokenizer)):
                # for hf tokenizers, "auto" tools requires
                # --enable-auto-tool-choice and --tool-call-parser
                return self.create_error_response(
                    "\"auto\" tool choice requires "
                    "--enable-auto-tool-choice and --tool-call-parser to be set"
                )

            tool_dicts = None if request.tools is None else [
                tool.model_dump() for tool in request.tools
            ]

            (
                conversation,
                request_prompts,
                engine_prompts,
            ) = await self._preprocess_chat(
                request,
                tokenizer,
                request.messages,
                chat_template=request.chat_template or self.chat_template,
                chat_template_content_format=self.chat_template_content_format,
                add_generation_prompt=request.add_generation_prompt,
                continue_final_message=request.continue_final_message,
                tool_dicts=tool_dicts,
                documents=request.documents,
                chat_template_kwargs=request.chat_template_kwargs,
                tool_parser=tool_parser,
                truncate_prompt_tokens=request.truncate_prompt_tokens,
                add_special_tokens=request.add_special_tokens,
            )
        except ValueError as e:
            logger.exception("Error in preprocessing prompt inputs")
            return self.create_error_response(str(e))

        request_id = "chatcmpl-" \
                     f"{self._base_request_id(raw_request, request.request_id)}"

        request_metadata = RequestResponseMetadata(request_id=request_id)
        if raw_request:
            raw_request.state.request_metadata = request_metadata

        # Schedule the request and get the result generator.
        generators: List[AsyncGenerator[RequestOutput, None]] = []
        try:
            for i, engine_prompt in enumerate(engine_prompts):
                sampling_params: Union[SamplingParams, BeamSearchParams]
                default_max_tokens = self.max_model_len - len(
                    engine_prompt["prompt_token_ids"])
                # Build default sampling params
                default_sampling_params = (
                    self.model_config.get_diff_sampling_param())
                if request.use_beam_search:
                    sampling_params = request.to_beam_search_params(
                        default_max_tokens, default_sampling_params)
                else:
                    sampling_params = request.to_sampling_params(
                        default_max_tokens,
                        self.model_config.logits_processor_pattern,
                        default_sampling_params)

                self._log_inputs(request_id,
                                 request_prompts[i],
                                 params=sampling_params,
                                 lora_request=lora_request,
                                 prompt_adapter_request=prompt_adapter_request)

                trace_headers = (None if raw_request is None else await
                                 self._get_trace_headers(raw_request.headers))

                if isinstance(sampling_params, BeamSearchParams):
                    generator = self.engine_client.beam_search(
                        prompt=engine_prompt,
                        request_id=request_id,
                        params=sampling_params,
                    )
                else:
                    generator = self.engine_client.generate(
                        engine_prompt,
                        sampling_params,
                        request_id,
                        lora_request=lora_request,
                        trace_headers=trace_headers,
                        prompt_adapter_request=prompt_adapter_request,
                        priority=request.priority,
                    )

                generators.append(generator)
        except ValueError as e:
            # TODO: Use a vllm-specific Validation Error
            return self.create_error_response(str(e))

        assert len(generators) == 1
        result_generator, = generators

        # Streaming response
        if request.stream:
            return self.chat_completion_stream_generator(
                request, result_generator, request_id, model_name,
                conversation, tokenizer, request_metadata)

        try:
            return await self.chat_completion_full_generator(
                request, result_generator, request_id, model_name,
                conversation, tokenizer, request_metadata)
        except ValueError as e:
            # TODO: Use a vllm-specific Validation Error
            return self.create_error_response(str(e))

    def get_chat_request_role(self, request: ChatCompletionRequest) -> str:
        if request.add_generation_prompt:
            return self.response_role
        return request.messages[-1]["role"]

    async def chat_completion_stream_generator(
        self,
        request: ChatCompletionRequest,
        result_generator: AsyncIterator[RequestOutput],
        request_id: str,
        model_name: str,
        conversation: List[ConversationMessage],
        tokenizer: AnyTokenizer,
        request_metadata: RequestResponseMetadata,
    ) -> AsyncGenerator[str, None]:
        created_time = int(time.time())
        chunk_object_type: Final = "chat.completion.chunk"
        first_iteration = True

        # Send response for each token for each request.n (index)
        num_choices = 1 if request.n is None else request.n
        previous_num_tokens = [0] * num_choices
        finish_reason_sent = [False] * num_choices
        num_prompt_tokens = 0
        num_cached_tokens = None

        if isinstance(request.tool_choice, ChatCompletionNamedToolChoiceParam):
            tool_choice_function_name = request.tool_choice.function.name
        else:
            tool_choice_function_name = None

        # Determine whether tools are in use with "auto" tool choice
        tool_choice_auto = (
            not tool_choice_function_name
            and self._should_stream_with_auto_tool_parsing(request))

        should_stream_with_reasoning_parsing = (
            self._should_stream_with_reasoning_parsing(request))

        all_previous_token_ids: Optional[List[List[int]]]

        # Only one of these will be used, thus previous_texts and
        # all_previous_token_ids will not be used twice in the same iteration.
        if tool_choice_auto or should_stream_with_reasoning_parsing:
            # These are only required in "auto" tool choice case
            previous_texts = [""] * num_choices
            all_previous_token_ids = [[]] * num_choices
        else:
            previous_texts, all_previous_token_ids = None, None

        try:
            # There is no need to check if the reasoning_parser is None
            # because the should_stream_with_reasoning_parsing check
            # already ensures that the reasoning_parser is not None.
            # but the pre-commit hook requires it.
            if should_stream_with_reasoning_parsing and \
                self.reasoning_parser is not None:
                reasoning_parser = self.reasoning_parser(tokenizer)
        except RuntimeError as e:
            logger.exception("Error in reasoning parser creation.")
            data = self.create_streaming_error_response(str(e))
            yield f"data: {data}\n\n"
            yield "data: [DONE]\n\n"
            return

        # Prepare the tool parser if it's needed
        try:
            if tool_choice_auto and self.tool_parser:
                tool_parsers: List[Optional[ToolParser]] = [
                    self.tool_parser(tokenizer)
                ] * num_choices
            else:
                tool_parsers = [None] * num_choices
        except Exception as e:
            logger.exception("Error in tool parser creation.")
            data = self.create_streaming_error_response(str(e))
            yield f"data: {data}\n\n"
            yield "data: [DONE]\n\n"
            return

        stream_options = request.stream_options
        if stream_options:
            include_usage = stream_options.include_usage
            include_continuous_usage = include_usage and \
                                       stream_options.continuous_usage_stats
        else:
            include_usage, include_continuous_usage = False, False

        try:
            async for res in result_generator:
                if res.prompt_token_ids is not None:
                    num_prompt_tokens = len(res.prompt_token_ids)
                    if res.encoder_prompt_token_ids is not None:
                        num_prompt_tokens += len(res.encoder_prompt_token_ids)

                # We need to do it here, because if there are exceptions in
                # the result_generator, it needs to be sent as the FIRST
                # response (by the try...catch).
                if first_iteration:
                    num_cached_tokens = res.num_cached_tokens
                    # Send first response for each request.n (index) with
                    # the role
                    role = self.get_chat_request_role(request)

                    # NOTE num_choices defaults to 1 so this usually executes
                    # once per request
                    for i in range(num_choices):
                        choice_data = ChatCompletionResponseStreamChoice(
                            index=i,
                            delta=DeltaMessage(
                                role=role,
                                content="",
                            ),
                            logprobs=None,
                            finish_reason=None)
                        chunk = ChatCompletionStreamResponse(
                            id=request_id,
                            object=chunk_object_type,
                            created=created_time,
                            choices=[choice_data],
                            model=model_name)

                        # if continuous usage stats are requested, add it
                        if include_continuous_usage:
                            chunk.usage = UsageInfo(
                                prompt_tokens=num_prompt_tokens,
                                completion_tokens=0,
                                total_tokens=num_prompt_tokens)

                        data = chunk.model_dump_json(exclude_unset=True)
                        yield f"data: {data}\n\n"

                    # Send response to echo the input portion of the
                    # last message
                    if request.echo:
                        last_msg_content: Union[str, List[Dict[str, str]]] = ""
                        if conversation and "content" in conversation[
                                -1] and conversation[-1].get("role") == role:
                            last_msg_content = conversation[-1]["content"] or ""

                        if last_msg_content:
                            for i in range(num_choices):
                                choice_data = (
                                    ChatCompletionResponseStreamChoice(
                                        index=i,
                                        delta=DeltaMessage(
                                            content=last_msg_content),
                                        logprobs=None,
                                        finish_reason=None))
                                chunk = ChatCompletionStreamResponse(
                                    id=request_id,
                                    object=chunk_object_type,
                                    created=created_time,
                                    choices=[choice_data],
                                    model=model_name)
                                if include_continuous_usage:
                                    chunk.usage = UsageInfo(
                                        prompt_tokens=num_prompt_tokens,
                                        completion_tokens=0,
                                        total_tokens=num_prompt_tokens)

                                data = chunk.model_dump_json(
                                    exclude_unset=True)
                                yield f"data: {data}\n\n"
                    first_iteration = False

                for output in res.outputs:
                    i = output.index
                    tool_parser = tool_parsers[i]

                    if finish_reason_sent[i]:
                        continue

                    if request.logprobs and request.top_logprobs is not None:
                        assert output.logprobs is not None, (
                            "Did not output logprobs")
                        logprobs = self._create_chat_logprobs(
                            token_ids=output.token_ids,
                            top_logprobs=output.logprobs,
                            tokenizer=tokenizer,
                            num_output_top_logprobs=request.top_logprobs,
                        )
                    else:
                        logprobs = None

                    delta_text = output.text

                    if not delta_text and not output.token_ids and \
                        not previous_num_tokens[i]:
                        # Chunked prefill case, don't return empty chunks
                        continue

                    delta_message: Optional[DeltaMessage]

                    # handle streaming deltas for tools with named tool_choice
                    if tool_choice_function_name:
                        delta_message = DeltaMessage(tool_calls=[
                            DeltaToolCall(function=DeltaFunctionCall(
                                name=tool_choice_function_name,
                                arguments=delta_text),
                                          index=i)
                        ])

                    # handle streaming deltas for tools with "auto" tool choice
                    elif tool_choice_auto:
                        assert previous_texts is not None
                        assert all_previous_token_ids is not None
                        assert tool_parser is not None
                        #TODO optimize manipulation of these lists
                        previous_text = previous_texts[i]
                        previous_token_ids = all_previous_token_ids[i]
                        current_text = previous_text + delta_text
                        current_token_ids = previous_token_ids + list(
                            output.token_ids)

                        delta_message = (
                            tool_parser.extract_tool_calls_streaming(
                                previous_text=previous_text,
                                current_text=current_text,
                                delta_text=delta_text,
                                previous_token_ids=previous_token_ids,
                                current_token_ids=current_token_ids,
                                delta_token_ids=output.token_ids,
                                request=request))

                        # update the previous values for the next iteration
                        previous_texts[i] = current_text
                        all_previous_token_ids[i] = current_token_ids
                    # reasoning_content cannot be enabled with tool_choice.
                    # If it is, the tool_choice will be used instead.
                    elif self.enable_reasoning:
                        # handle reasoning_content delta
                        assert reasoning_parser is not None
                        assert previous_texts is not None
                        assert all_previous_token_ids is not None
                        previous_text = previous_texts[i]
                        previous_token_ids = all_previous_token_ids[i]
                        current_text = previous_text + delta_text
                        current_token_ids = previous_token_ids + list(
                            output.token_ids)

                        delta_message = (reasoning_parser.
                                         extract_reasoning_content_streaming(
                                             previous_text,
                                             current_text,
                                             delta_text,
                                             previous_token_ids,
                                             current_token_ids,
                                             output.token_ids,
                                         ))

                        # update the previous values for the next iteration
                        previous_texts[i] = current_text
                        all_previous_token_ids[i] = current_token_ids

                    # handle streaming just a content delta
                    else:
                        delta_message = DeltaMessage(content=delta_text)

                    # set the previous values for the next iteration
                    previous_num_tokens[i] += len(output.token_ids)

                    # if the message delta is None (e.g. because it was a
                    # "control token" for tool calls or the parser otherwise
                    # wasn't ready to send a token, then
                    #   get the next token without streaming a chunk
                    if delta_message is None:
                        continue

                    if output.finish_reason is None:
                        # Send token-by-token response for each request.n
                        choice_data = ChatCompletionResponseStreamChoice(
                            index=i,
                            delta=delta_message,
                            logprobs=logprobs,
                            finish_reason=None)

                    # if the model is finished generating
                    else:
                        # check to make sure we haven't "forgotten" to stream
                        #   any tokens that were generated but previously
                        #   matched by partial json parsing
                        # only happens if we are NOT using guided decoding
                        auto_tools_called = False
                        if tool_parser:
                            auto_tools_called = len(
                                tool_parser.prev_tool_call_arr) > 0
                            index = len(tool_parser.prev_tool_call_arr
                                        ) - 1 if auto_tools_called else 0
                        else:
                            index = 0

                        if self._should_check_for_unstreamed_tool_arg_tokens(
                                delta_message, output) and tool_parser:
                            latest_delta_len = 0
                            if ((isinstance(
                                    delta_message.tool_calls[0].function,
                                    DeltaFunctionCall)) and isinstance(
                                        delta_message.tool_calls[0].function.
                                        arguments, str)):
                                latest_delta_len = len(
                                    delta_message.tool_calls[0].function.
                                    arguments)

                            # get the expected call based on partial JSON
                            # parsing which "autocompletes" the JSON
                            expected_call = json.dumps(
                                tool_parser.prev_tool_call_arr[index].get(
                                    "arguments", {}),
                                ensure_ascii=False)

                            # get what we've streamed so far for arguments
                            # for the current tool
                            actual_call = tool_parser.streamed_args_for_tool[
                                index]
                            if (latest_delta_len > 0):
                                actual_call = actual_call[:-latest_delta_len]

                            # check to see if there's anything left to stream
                            remaining_call = expected_call.replace(
                                actual_call, "", 1)
                            # set that as a delta message
                            delta_message = DeltaMessage(tool_calls=[
                                DeltaToolCall(index=index,
                                              function=DeltaFunctionCall(
                                                  arguments=remaining_call).
                                              model_dump(exclude_none=True))
                            ])

                        # Send the finish response for each request.n only once
                        choice_data = ChatCompletionResponseStreamChoice(
                            index=i,
                            delta=delta_message,
                            logprobs=logprobs,
                            finish_reason=output.finish_reason
                            if not auto_tools_called else "tool_calls",
                            stop_reason=output.stop_reason)

                        finish_reason_sent[i] = True

                    chunk = ChatCompletionStreamResponse(
                        id=request_id,
                        object=chunk_object_type,
                        created=created_time,
                        choices=[choice_data],
                        model=model_name)

                    # handle usage stats if requested & if continuous
                    if include_continuous_usage:
                        completion_tokens = previous_num_tokens[i]
                        chunk.usage = UsageInfo(
                            prompt_tokens=num_prompt_tokens,
                            completion_tokens=completion_tokens,
                            total_tokens=num_prompt_tokens + completion_tokens,
                        )

                    data = chunk.model_dump_json(exclude_unset=True)
                    yield f"data: {data}\n\n"

            # once the final token is handled, if stream_options.include_usage
            # is sent, send the usage
            if include_usage:
                completion_tokens = sum(previous_num_tokens)
                final_usage = UsageInfo(prompt_tokens=num_prompt_tokens,
                                        completion_tokens=completion_tokens,
                                        total_tokens=num_prompt_tokens +
                                        completion_tokens)
                if self.enable_prompt_tokens_details and num_cached_tokens:
                    final_usage.prompt_tokens_details = PromptTokenUsageInfo(
                        cached_tokens=num_cached_tokens)

                final_usage_chunk = ChatCompletionStreamResponse(
                    id=request_id,
                    object=chunk_object_type,
                    created=created_time,
                    choices=[],
                    model=model_name,
                    usage=final_usage)
                final_usage_data = (final_usage_chunk.model_dump_json(
                    exclude_unset=True, exclude_none=True))
                yield f"data: {final_usage_data}\n\n"

            # report to FastAPI middleware aggregate usage across all choices
            num_completion_tokens = sum(previous_num_tokens)
            request_metadata.final_usage_info = UsageInfo(
                prompt_tokens=num_prompt_tokens,
                completion_tokens=num_completion_tokens,
                total_tokens=num_prompt_tokens + num_completion_tokens)

        except Exception as e:
            # TODO: Use a vllm-specific Validation Error
            logger.exception("Error in chat completion stream generator.")
            data = self.create_streaming_error_response(str(e))
            yield f"data: {data}\n\n"
        # Send the final done message after all response.n are finished
        yield "data: [DONE]\n\n"

    async def chat_completion_full_generator(
        self,
        request: ChatCompletionRequest,
        result_generator: AsyncIterator[RequestOutput],
        request_id: str,
        model_name: str,
        conversation: List[ConversationMessage],
        tokenizer: AnyTokenizer,
        request_metadata: RequestResponseMetadata,
    ) -> Union[ErrorResponse, ChatCompletionResponse]:

        created_time = int(time.time())
        final_res: Optional[RequestOutput] = None

        try:
            async for res in result_generator:
                final_res = res
        except asyncio.CancelledError:
            return self.create_error_response("Client disconnected")
        except ValueError as e:
            # TODO: Use a vllm-specific Validation Error
            return self.create_error_response(str(e))

        assert final_res is not None
        
        req_inband_metrics = InBandMetrics(cpu_kv_cache_utilisation=final_res.metrics.cpu_kv_cache_utilization,
                                           gpu_kv_cache_utilisation=final_res.metrics.gpu_kv_cache_utilization)

        choices: List[ChatCompletionResponseChoice] = []

        role = self.get_chat_request_role(request)
        for output in final_res.outputs:
            token_ids = output.token_ids
            out_logprobs = output.logprobs

            if request.logprobs and request.top_logprobs is not None:
                assert out_logprobs is not None, "Did not output logprobs"
                logprobs = self._create_chat_logprobs(
                    token_ids=token_ids,
                    top_logprobs=out_logprobs,
                    num_output_top_logprobs=request.top_logprobs,
                    tokenizer=tokenizer,
                )
            else:
                logprobs = None

            should_stream_with_reasoning_parsing = (
                self._should_stream_with_reasoning_parsing(request))

            # In the OpenAI API the finish_reason is "tools_called"
            # if the tool choice is auto and the model produced a tool
            # call. The same is not true for named function calls
            auto_tools_called = False

            if should_stream_with_reasoning_parsing and \
                self.reasoning_parser is not None:
                try:
                    reasoning_parser = self.reasoning_parser(tokenizer)
                except RuntimeError as e:
                    logger.exception("Error in reasoning parser creation.")
                    return self.create_error_response(str(e))

                reasoning_content, content = (
                    reasoning_parser.extract_reasoning_content(
                        output.text, request=request))

                if reasoning_content:
                    message = ChatMessage(role=role,
                                          content=content,
                                          reasoning_content=reasoning_content)
                else:
                    message = ChatMessage(role=role, content=output.text)

            # if auto tools are not enabled, and a named tool choice using
            #   outlines is not being used
            elif (not self.enable_auto_tools
                  or not self.tool_parser) and not isinstance(
                      request.tool_choice, ChatCompletionNamedToolChoiceParam):
                message = ChatMessage(role=role, content=output.text)

            # if the request uses tools and specified a tool choice
            elif request.tool_choice and type(
                    request.tool_choice) is ChatCompletionNamedToolChoiceParam:

                message = ChatMessage(
                    role=role,
                    content="",
                    tool_calls=[
                        ToolCall(function=FunctionCall(
                            name=request.tool_choice.function.name,
                            arguments=output.text))
                    ])

            # if the request doesn't use tool choice
            # OR specifies to not use a tool
            elif not request.tool_choice or request.tool_choice == "none":

                message = ChatMessage(role=role, content=output.text)

            # handle when there are tools and tool choice is auto
            elif request.tools and (
                    request.tool_choice == "auto"
                    or request.tool_choice is None) and self.enable_auto_tools \
                    and self.tool_parser:

                try:
                    tool_parser = self.tool_parser(tokenizer)
                except RuntimeError as e:
                    logger.exception("Error in tool parser creation.")
                    return self.create_error_response(str(e))

                tool_call_info = tool_parser.extract_tool_calls(
                    output.text, request=request)
                # In the OpenAI API the finish_reason is "tools_called"
                # if the tool choice is auto and the model produced a tool
                # call. The same is not true for named function calls
                auto_tools_called = tool_call_info.tools_called
                if tool_call_info.tools_called:
                    message = ChatMessage(role=role,
                                          content=tool_call_info.content,
                                          tool_calls=tool_call_info.tool_calls)

                else:
                    # FOR NOW make it a chat message; we will have to detect
                    # the type to make it later.
                    message = ChatMessage(role=role, content=output.text)

            # undetermined case that is still important to handle
            else:
                logger.error(
                    "Error in chat_completion_full_generator - cannot determine"
                    " if tools should be extracted. Returning a standard chat "
                    "completion.")
                message = ChatMessage(role=role, content=output.text)

            choice_data = ChatCompletionResponseChoice(
                index=output.index,
                message=message,
                logprobs=logprobs,
                finish_reason="tool_calls" if auto_tools_called else
                output.finish_reason if output.finish_reason else "stop",
                stop_reason=output.stop_reason)
            choices.append(choice_data)

        if request.echo:
            last_msg_content: Union[str, List[Dict[str, str]]] = ""
            if conversation and "content" in conversation[-1] and conversation[
                    -1].get("role") == role:
                last_msg_content = conversation[-1]["content"] or ""
            if isinstance(last_msg_content, list):
                last_msg_content = "\n".join(msg['text']
                                             for msg in last_msg_content)

            for choice in choices:
                full_message = last_msg_content + (choice.message.content
                                                   or "")
                choice.message.content = full_message

        assert final_res.prompt_token_ids is not None
        num_prompt_tokens = len(final_res.prompt_token_ids)
        if final_res.encoder_prompt_token_ids is not None:
            num_prompt_tokens += len(final_res.encoder_prompt_token_ids)
        num_generated_tokens = sum(
            len(output.token_ids) for output in final_res.outputs)
        usage = UsageInfo(prompt_tokens=num_prompt_tokens,
                          completion_tokens=num_generated_tokens,
                          total_tokens=num_prompt_tokens +
                          num_generated_tokens)
        if self.enable_prompt_tokens_details and final_res.num_cached_tokens:
            usage.prompt_tokens_details = PromptTokenUsageInfo(
                cached_tokens=final_res.num_cached_tokens)

        request_metadata.final_usage_info = usage
        
        response = ChatCompletionResponse(
            id=request_id,
            created=created_time,
            model=model_name,
            choices=choices,
            usage=usage,
            in_band_metrics= req_inband_metrics,
            prompt_logprobs=final_res.prompt_logprobs,
        )

        return response

    def _get_top_logprobs(
            self, logprobs: Dict[int, Logprob], top_logprobs: Optional[int],
            tokenizer: AnyTokenizer) -> List[ChatCompletionLogProb]:
        return [
            ChatCompletionLogProb(token=(token := self._get_decoded_token(
                p[1],
                p[0],
                tokenizer,
                return_as_token_id=self.return_tokens_as_token_ids)),
                                  logprob=max(p[1].logprob, -9999.0),
                                  bytes=list(
                                      token.encode("utf-8", errors="replace")))
            for i, p in enumerate(logprobs.items())
            if top_logprobs and i < top_logprobs
        ]

    def _create_chat_logprobs(
        self,
        token_ids: GenericSequence[int],
        top_logprobs: GenericSequence[Optional[Dict[int, Logprob]]],
        tokenizer: AnyTokenizer,
        num_output_top_logprobs: Optional[int] = None,
    ) -> ChatCompletionLogProbs:
        """Create OpenAI-style logprobs."""
        logprobs_content: List[ChatCompletionLogProbsContent] = []

        for i, token_id in enumerate(token_ids):
            step_top_logprobs = top_logprobs[i]
            if step_top_logprobs is None:
                token = tokenizer.decode(token_id)
                if self.return_tokens_as_token_ids:
                    token = f"token_id:{token_id}"

                logprobs_content.append(
                    ChatCompletionLogProbsContent(
                        token=token,
                        bytes=list(token.encode("utf-8", errors="replace")),
                    ))
            else:
                step_token = step_top_logprobs[token_id]
                step_decoded = step_token.decoded_token

                logprobs_content.append(
                    ChatCompletionLogProbsContent(
                        token=self._get_decoded_token(
                            step_token,
                            token_id,
                            tokenizer,
                            self.return_tokens_as_token_ids,
                        ),
                        logprob=max(step_token.logprob, -9999.0),
                        bytes=None if step_decoded is None else list(
                            step_decoded.encode("utf-8", errors="replace")),
                        top_logprobs=self._get_top_logprobs(
                            step_top_logprobs,
                            num_output_top_logprobs,
                            tokenizer,
                        ),
                    ))

        return ChatCompletionLogProbs(content=logprobs_content)

    def _should_stream_with_auto_tool_parsing(self,
                                              request: ChatCompletionRequest):
        """
        Utility function to check if streamed tokens should go through the tool
        call parser that was configured.

        We only want to do this IF user-provided tools are set, a tool parser
        is configured, "auto" tool choice is enabled, and the request's tool
        choice field indicates that "auto" tool choice should be used.
        """
        return (request.tools and self.tool_parser and self.enable_auto_tools
                and request.tool_choice in ['auto', None])

    def _should_stream_with_reasoning_parsing(self,
                                              request: ChatCompletionRequest):
        """
            Utility function to check if streamed tokens should go through the
            reasoning parser that was configured.
    
            We only want to do this IF reasoning is enabled and a reasoning 
            parser is configured.
            """
        return self.enable_reasoning and self.reasoning_parser is not None

    def _should_check_for_unstreamed_tool_arg_tokens(
        self,
        delta_message: Optional[DeltaMessage],
        output: CompletionOutput,
    ) -> bool:
        """
        Check to see if we should check for unstreamed tool arguments tokens.
        This is only applicable when auto tool parsing is enabled, the delta
        is a tool call with arguments.
        """

        # yapf: disable
        return bool(
            # if there is a delta message that includes tool calls which
            # include a function that has arguments
            output.finish_reason is not None
            and self.enable_auto_tools and self.tool_parser and delta_message
            and delta_message.tool_calls and delta_message.tool_calls[0]
            and delta_message.tool_calls[0].function
            and delta_message.tool_calls[0].function.arguments is not None
        )<|MERGE_RESOLUTION|>--- conflicted
+++ resolved
@@ -22,12 +22,9 @@
     ChatCompletionResponseChoice, ChatCompletionResponseStreamChoice,
     ChatCompletionStreamResponse, ChatMessage, DeltaFunctionCall, DeltaMessage,
     DeltaToolCall, ErrorResponse, FunctionCall, PromptTokenUsageInfo,
-    RequestResponseMetadata, ToolCall, UsageInfo, InBandMetrics)
-<<<<<<< HEAD
+    RequestResponseMetadata, ToolCall, UsageInfo, InBandMetrics, InBandMetrics)
 from vllm.entrypoints.openai.reasoning_parsers import (ReasoningParser,
                                                        ReasoningParserManager)
-=======
->>>>>>> bb03f573
 from vllm.entrypoints.openai.serving_engine import OpenAIServing
 from vllm.entrypoints.openai.serving_models import OpenAIServingModels
 from vllm.entrypoints.openai.tool_parsers import ToolParser, ToolParserManager

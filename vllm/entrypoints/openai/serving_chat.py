import time
<<<<<<< HEAD
from typing import (AsyncGenerator, AsyncIterator, Awaitable, Dict, Final,
                    List, Optional)
=======
from typing import AsyncGenerator, AsyncIterator, Dict, List, Optional
>>>>>>> 9fadc7b7
from typing import Sequence as GenericSequence
from typing import Union

from fastapi import Request

from vllm.config import ModelConfig
from vllm.engine.protocol import AsyncEngineClient
from vllm.entrypoints.chat_utils import (ConversationMessage,
                                         load_chat_template,
                                         parse_chat_messages)
from vllm.entrypoints.logger import RequestLogger
from vllm.entrypoints.openai.protocol import (
    ChatCompletionLogProb, ChatCompletionLogProbs,
    ChatCompletionLogProbsContent, ChatCompletionNamedToolChoiceParam,
    ChatCompletionRequest, ChatCompletionResponse,
    ChatCompletionResponseChoice, ChatCompletionResponseStreamChoice,
    ChatCompletionStreamResponse, ChatMessage, DeltaMessage, ErrorResponse,
    FunctionCall, ToolCall, UsageInfo)
from vllm.entrypoints.openai.serving_engine import (LoRAModulePath,
                                                    OpenAIServing,
                                                    PromptAdapterPath)
from vllm.inputs import TokensPrompt
from vllm.logger import init_logger
from vllm.multimodal import MultiModalDataDict
from vllm.outputs import RequestOutput
from vllm.sequence import Logprob
from vllm.tracing import (contains_trace_headers, extract_trace_headers,
                          log_tracing_disabled_warning)
from vllm.transformers_utils.tokenizer import AnyTokenizer
from vllm.utils import random_uuid

logger = init_logger(__name__)


class OpenAIServingChat(OpenAIServing):

    def __init__(
        self,
        async_engine_client: AsyncEngineClient,
        model_config: ModelConfig,
        served_model_names: List[str],
        response_role: str,
        *,
        lora_modules: Optional[List[LoRAModulePath]],
        prompt_adapters: Optional[List[PromptAdapterPath]],
        request_logger: Optional[RequestLogger],
        chat_template: Optional[str],
        return_tokens_as_token_ids: bool = False,
    ):
        super().__init__(async_engine_client=async_engine_client,
                         model_config=model_config,
                         served_model_names=served_model_names,
                         lora_modules=lora_modules,
                         prompt_adapters=prompt_adapters,
                         request_logger=request_logger,
                         return_tokens_as_token_ids=return_tokens_as_token_ids)

        self.response_role = response_role

        # If this is None we use the tokenizer's default chat template
        self.chat_template = load_chat_template(chat_template)

    async def create_chat_completion(
        self,
        request: ChatCompletionRequest,
        raw_request: Optional[Request] = None
    ) -> Union[ErrorResponse, AsyncGenerator[str, None],
               ChatCompletionResponse]:
        """Completion API similar to OpenAI's API.

        See https://platform.openai.com/docs/api-reference/chat/create
        for the API specification. This API mimics the OpenAI
        ChatCompletion API.

        NOTE: Currently we do not support the following feature:
            - function_call (Users should implement this by themselves)
        """
        error_check_ret = await self._check_model(request)
        if error_check_ret is not None:
            return error_check_ret

        try:
            (
                lora_request,
                prompt_adapter_request,
            ) = self._maybe_get_adapters(request)

            model_config = self.model_config
            tokenizer = await self.async_engine_client.get_tokenizer(
                lora_request)

            conversation, mm_futures = parse_chat_messages(
                request.messages, model_config, tokenizer)

            tool_dicts = None if request.tools is None else [
                tool.model_dump() for tool in request.tools
            ]

            prompt = tokenizer.apply_chat_template(
                conversation=conversation,
                tokenize=False,
                add_generation_prompt=request.add_generation_prompt,
                tools=tool_dicts,
                documents=request.documents,
                chat_template=request.chat_template or self.chat_template,
                **(request.chat_template_kwargs or {}),
            )
            assert isinstance(prompt, str)
        except Exception as e:
            logger.error("Error in applying chat template from request: %s", e)
            return self.create_error_response(str(e))

        mm_data: Optional[MultiModalDataDict] = None
        try:
            if len(mm_futures):
                # since we support only single mm data currently
                assert len(
                    mm_futures
                ) == 1, "Multiple 'image_url' input is currently not supported."
                mm_data = await mm_futures[0]
        except Exception as e:
            logger.error("Error in loading multi-modal data: %s", e)
            return self.create_error_response(str(e))

        request_id = f"chat-{random_uuid()}"
        try:
            guided_decode_logits_processor = (
                await self._guided_decode_logits_processor(request, tokenizer))

            prompt_inputs = self._tokenize_prompt_input(
                request,
                tokenizer,
                prompt,
                truncate_prompt_tokens=request.truncate_prompt_tokens,
                add_special_tokens=request.add_special_tokens,
            )

            sampling_params = request.to_sampling_params(
                tokenizer,
                guided_decode_logits_processor,
                default_max_tokens=self.max_model_len -
                len(prompt_inputs["prompt_token_ids"]))

            self._log_inputs(request_id,
                             prompt_inputs,
                             params=sampling_params,
                             lora_request=lora_request,
                             prompt_adapter_request=prompt_adapter_request)

            engine_inputs = TokensPrompt(
                prompt_token_ids=prompt_inputs["prompt_token_ids"])
            if mm_data is not None:
                engine_inputs["multi_modal_data"] = mm_data

            is_tracing_enabled = (
                await self.async_engine_client.is_tracing_enabled())
            trace_headers = None
            if is_tracing_enabled and raw_request:
                trace_headers = extract_trace_headers(raw_request.headers)
            if (not is_tracing_enabled and raw_request
                    and contains_trace_headers(raw_request.headers)):
                log_tracing_disabled_warning()

            result_generator = self.async_engine_client.generate(
                engine_inputs,
                sampling_params,
                request_id,
                lora_request=lora_request,
                trace_headers=trace_headers,
                prompt_adapter_request=prompt_adapter_request,
            )
        except ValueError as e:
            # TODO: Use a vllm-specific Validation Error
            return self.create_error_response(str(e))

        # Streaming response
        if request.stream:
            return self.chat_completion_stream_generator(
                request, result_generator, request_id, conversation, tokenizer)
        else:
            try:
                return await self.chat_completion_full_generator(
                    request, raw_request, result_generator, request_id,
                    conversation, tokenizer)
            except ValueError as e:
                # TODO: Use a vllm-specific Validation Error
                return self.create_error_response(str(e))

    def get_chat_request_role(self, request: ChatCompletionRequest) -> str:
        if request.add_generation_prompt:
            return self.response_role
        else:
            return request.messages[-1]["role"]

    async def chat_completion_stream_generator(
        self,
        request: ChatCompletionRequest,
        result_generator: AsyncIterator[RequestOutput],
        request_id: str,
        conversation: List[ConversationMessage],
        tokenizer: AnyTokenizer,
    ) -> AsyncGenerator[str, None]:
        model_name = self.served_model_names[0]
        created_time = int(time.time())
        chunk_object_type: Final = "chat.completion.chunk"
        first_iteration = True

        # Send response for each token for each request.n (index)
        num_choices = 1 if request.n is None else request.n
        previous_texts = [""] * num_choices
        previous_num_tokens = [0] * num_choices
        finish_reason_sent = [False] * num_choices

        try:
            async for res in result_generator:
                # We need to do it here, because if there are exceptions in
                # the result_generator, it needs to be sent as the FIRST
                # response (by the try...catch).
                if first_iteration:
                    # Send first response for each request.n (index) with
                    # the role
                    role = self.get_chat_request_role(request)
                    for i in range(num_choices):
                        choice_data = ChatCompletionResponseStreamChoice(
                            index=i,
                            delta=DeltaMessage(role=role),
                            logprobs=None,
                            finish_reason=None)
                        chunk = ChatCompletionStreamResponse(
                            id=request_id,
                            object=chunk_object_type,
                            created=created_time,
                            choices=[choice_data],
                            model=model_name)
                        if (request.stream_options
                                and request.stream_options.include_usage):
                            if (request.stream_options.continuous_usage_stats):
                                prompt_tokens = len(res.prompt_token_ids)
                                usage = UsageInfo(prompt_tokens=prompt_tokens,
                                                  completion_tokens=0,
                                                  total_tokens=prompt_tokens)
                                chunk.usage = usage
                            else:
                                chunk.usage = None

                        data = chunk.model_dump_json(exclude_unset=True)
                        yield f"data: {data}\n\n"

                    # Send response to echo the input portion of the
                    # last message
                    if request.echo:
                        last_msg_content = ""
                        if conversation and conversation[-1].get(
                                "content") and conversation[-1].get(
                                    "role") == role:
                            last_msg_content = conversation[-1]["content"]

                        if last_msg_content:
                            for i in range(num_choices):
                                choice_data = (
                                    ChatCompletionResponseStreamChoice(
                                        index=i,
                                        delta=DeltaMessage(
                                            content=last_msg_content),
                                        logprobs=None,
                                        finish_reason=None))
                                chunk = ChatCompletionStreamResponse(
                                    id=request_id,
                                    object=chunk_object_type,
                                    created=created_time,
                                    choices=[choice_data],
                                    model=model_name)
                                if (request.stream_options and
                                        request.stream_options.include_usage):
                                    if (request.stream_options.
                                            continuous_usage_stats):
                                        prompt_tokens = len(
                                            res.prompt_token_ids)
                                        usage = UsageInfo(
                                            prompt_tokens=prompt_tokens,
                                            completion_tokens=0,
                                            total_tokens=prompt_tokens)
                                        chunk.usage = usage
                                    else:
                                        chunk.usage = None

                                data = chunk.model_dump_json(
                                    exclude_unset=True)
                                yield f"data: {data}\n\n"
                    first_iteration = False

                for output in res.outputs:
                    i = output.index

                    if finish_reason_sent[i]:
                        continue

                    delta_token_ids = output.token_ids[previous_num_tokens[i]:]
                    out_logprobs = output.logprobs[
                        previous_num_tokens[i]:] if output.logprobs else None

                    if request.logprobs and request.top_logprobs is not None:
                        assert out_logprobs is not None, (
                            "Did not output logprobs")
                        logprobs = self._create_chat_logprobs(
                            token_ids=delta_token_ids,
                            top_logprobs=out_logprobs,
                            tokenizer=tokenizer,
                            num_output_top_logprobs=request.top_logprobs,
                        )
                    else:
                        logprobs = None

                    delta_text = output.text[len(previous_texts[i]):]
                    previous_texts[i] = output.text
                    previous_num_tokens[i] = len(output.token_ids)

                    if request.tool_choice and type(
                            request.tool_choice
                    ) is ChatCompletionNamedToolChoiceParam:
                        delta_message = DeltaMessage(tool_calls=[
                            ToolCall(function=FunctionCall(
                                name=request.tool_choice.function.name,
                                arguments=delta_text))
                        ])
                    else:
                        delta_message = DeltaMessage(content=delta_text)

                    if output.finish_reason is None:
                        # Send token-by-token response for each request.n

                        choice_data = ChatCompletionResponseStreamChoice(
                            index=i,
                            delta=delta_message,
                            logprobs=logprobs,
                            finish_reason=None)
                        chunk = ChatCompletionStreamResponse(
                            id=request_id,
                            object=chunk_object_type,
                            created=created_time,
                            choices=[choice_data],
                            model=model_name)
                        if (request.stream_options
                                and request.stream_options.include_usage):
                            if (request.stream_options.continuous_usage_stats):
                                prompt_tokens = len(res.prompt_token_ids)
                                completion_tokens = len(output.token_ids)
                                usage = UsageInfo(
                                    prompt_tokens=prompt_tokens,
                                    completion_tokens=completion_tokens,
                                    total_tokens=prompt_tokens +
                                    completion_tokens,
                                )
                                chunk.usage = usage
                            else:
                                chunk.usage = None

                        data = chunk.model_dump_json(exclude_unset=True)
                        yield f"data: {data}\n\n"
                    else:
                        # Send the finish response for each request.n only once
                        prompt_tokens = len(res.prompt_token_ids)
                        choice_data = ChatCompletionResponseStreamChoice(
                            index=i,
                            delta=delta_message,
                            logprobs=logprobs,
                            finish_reason=output.finish_reason,
                            stop_reason=output.stop_reason)
                        chunk = ChatCompletionStreamResponse(
                            id=request_id,
                            object=chunk_object_type,
                            created=created_time,
                            choices=[choice_data],
                            model=model_name)
                        if (request.stream_options
                                and request.stream_options.include_usage):
                            if (request.stream_options.continuous_usage_stats):
                                prompt_tokens = len(res.prompt_token_ids)
                                completion_tokens = len(output.token_ids)
                                usage = UsageInfo(
                                    prompt_tokens=prompt_tokens,
                                    completion_tokens=completion_tokens,
                                    total_tokens=prompt_tokens +
                                    completion_tokens,
                                )
                                chunk.usage = usage
                            else:
                                chunk.usage = None
                        data = chunk.model_dump_json(exclude_unset=True)
                        yield f"data: {data}\n\n"
                        finish_reason_sent[i] = True

            if (request.stream_options
                    and request.stream_options.include_usage):
                final_usage = UsageInfo(
                    prompt_tokens=prompt_tokens,
                    completion_tokens=previous_num_tokens[i],
                    total_tokens=prompt_tokens + previous_num_tokens[i],
                )

                final_usage_chunk = ChatCompletionStreamResponse(
                    id=request_id,
                    object=chunk_object_type,
                    created=created_time,
                    choices=[],
                    model=model_name,
                    usage=final_usage)
                final_usage_data = (final_usage_chunk.model_dump_json(
                    exclude_unset=True, exclude_none=True))
                yield f"data: {final_usage_data}\n\n"

        except ValueError as e:
            # TODO: Use a vllm-specific Validation Error
            data = self.create_streaming_error_response(str(e))
            yield f"data: {data}\n\n"
        # Send the final done message after all response.n are finished
        yield "data: [DONE]\n\n"

    async def chat_completion_full_generator(
        self,
        request: ChatCompletionRequest,
        raw_request: Optional[Request],
        result_generator: AsyncIterator[RequestOutput],
        request_id: str,
        conversation: List[ConversationMessage],
        tokenizer: AnyTokenizer,
    ) -> Union[ErrorResponse, ChatCompletionResponse]:

        model_name = self.served_model_names[0]
        created_time = int(time.time())
        final_res: Optional[RequestOutput] = None

        async for res in result_generator:
            if raw_request is not None and await raw_request.is_disconnected():
                # Abort the request if the client disconnects.
                await self.async_engine_client.abort(request_id)
                return self.create_error_response("Client disconnected")
            final_res = res
        assert final_res is not None

        choices: List[ChatCompletionResponseChoice] = []

        role = self.get_chat_request_role(request)
        for output in final_res.outputs:
            token_ids = output.token_ids
            out_logprobs = output.logprobs

            if request.logprobs and request.top_logprobs is not None:
                assert out_logprobs is not None, "Did not output logprobs"
                logprobs = self._create_chat_logprobs(
                    token_ids=token_ids,
                    top_logprobs=out_logprobs,
                    num_output_top_logprobs=request.top_logprobs,
                    tokenizer=tokenizer,
                )
            else:
                logprobs = None

            if request.tool_choice and type(
                    request.tool_choice) is ChatCompletionNamedToolChoiceParam:
                message = ChatMessage(
                    role=role,
                    content="",
                    tool_calls=[
                        ToolCall(function=FunctionCall(
                            name=request.tool_choice.function.name,
                            arguments=output.text))
                    ])
            elif not request.tool_choice or request.tool_choice == "none":
                message = ChatMessage(role=role, content=output.text)

            choice_data = ChatCompletionResponseChoice(
                index=output.index,
                message=message,
                logprobs=logprobs,
                finish_reason=output.finish_reason,
                stop_reason=output.stop_reason)
            choices.append(choice_data)

        if request.echo:
            last_msg_content = ""
            if conversation and conversation[-1].get(
                    "content") and conversation[-1].get("role") == role:
                last_msg_content = conversation[-1]["content"]

            for choice in choices:
                full_message = last_msg_content + choice.message.content
                choice.message.content = full_message

        num_prompt_tokens = len(final_res.prompt_token_ids)
        num_generated_tokens = sum(
            len(output.token_ids) for output in final_res.outputs)
        usage = UsageInfo(
            prompt_tokens=num_prompt_tokens,
            completion_tokens=num_generated_tokens,
            total_tokens=num_prompt_tokens + num_generated_tokens,
        )
        response = ChatCompletionResponse(
            id=request_id,
            created=created_time,
            model=model_name,
            choices=choices,
            usage=usage,
        )

        return response

    def _get_top_logprobs(
            self, logprobs: Dict[int, Logprob], top_logprobs: Optional[int],
            tokenizer: AnyTokenizer) -> List[ChatCompletionLogProb]:
        return [
            ChatCompletionLogProb(token=(token := self._get_decoded_token(
                p[1],
                p[0],
                tokenizer,
                return_as_token_id=self.return_tokens_as_token_ids)),
                                  logprob=max(p[1].logprob, -9999.0),
                                  bytes=list(
                                      token.encode("utf-8", errors="replace")))
            for i, p in enumerate(logprobs.items())
            if top_logprobs and i < top_logprobs
        ]

    def _create_chat_logprobs(
        self,
        token_ids: GenericSequence[int],
        top_logprobs: GenericSequence[Optional[Dict[int, Logprob]]],
        tokenizer: AnyTokenizer,
        num_output_top_logprobs: Optional[int] = None,
    ) -> ChatCompletionLogProbs:
        """Create OpenAI-style logprobs."""
        logprobs_content: List[ChatCompletionLogProbsContent] = []

        for i, token_id in enumerate(token_ids):
            step_top_logprobs = top_logprobs[i]
            if step_top_logprobs is None:
                token = tokenizer.decode(token_id)
                if self.return_tokens_as_token_ids:
                    token = f"token_id:{token_id}"

                logprobs_content.append(
                    ChatCompletionLogProbsContent(
                        token=token,
                        bytes=list(token.encode("utf-8", errors="replace")),
                    ))
            else:
                step_token = step_top_logprobs[token_id]
                step_decoded = step_token.decoded_token

                logprobs_content.append(
                    ChatCompletionLogProbsContent(
                        token=self._get_decoded_token(
                            step_token,
                            token_id,
                            tokenizer,
                            self.return_tokens_as_token_ids,
                        ),
                        logprob=max(step_token.logprob, -9999.0),
                        bytes=None if step_decoded is None else list(
                            step_decoded.encode("utf-8", errors="replace")),
                        top_logprobs=self._get_top_logprobs(
                            step_top_logprobs,
                            num_output_top_logprobs,
                            tokenizer,
                        ),
                    ))

        return ChatCompletionLogProbs(content=logprobs_content)<|MERGE_RESOLUTION|>--- conflicted
+++ resolved
@@ -1,10 +1,5 @@
 import time
-<<<<<<< HEAD
-from typing import (AsyncGenerator, AsyncIterator, Awaitable, Dict, Final,
-                    List, Optional)
-=======
-from typing import AsyncGenerator, AsyncIterator, Dict, List, Optional
->>>>>>> 9fadc7b7
+from typing import AsyncGenerator, AsyncIterator, Dict, Final, List, Optional
 from typing import Sequence as GenericSequence
 from typing import Union
 

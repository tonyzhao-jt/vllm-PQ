"""
This file contains the command line arguments for the vLLM's
OpenAI-compatible server. It is kept in a separate file for documentation
purposes.
"""

import argparse
import json
import ssl
from typing import List, Optional, Sequence, Union

from vllm.engine.arg_utils import AsyncEngineArgs, nullable_str
from vllm.entrypoints.openai.serving_engine import (LoRAModulePath,
                                                    PromptAdapterPath)
from vllm.entrypoints.openai.tool_parsers import ToolParserManager
from vllm.utils import FlexibleArgumentParser


class LoRAParserAction(argparse.Action):

    def __call__(
        self,
        parser: argparse.ArgumentParser,
        namespace: argparse.Namespace,
        values: Optional[Union[str, Sequence[str]]],
        option_string: Optional[str] = None,
    ):
        if values is None:
            values = []
        if isinstance(values, str):
            raise TypeError("Expected values to be a list")

        lora_list: List[LoRAModulePath] = []
        for item in values:
            if item in [None, '']:  # Skip if item is None or empty string
                continue
            if '=' in item and ',' not in item:  # Old format: name=path
                name, path = item.split('=')
                lora_list.append(LoRAModulePath(name, path))
            else:  # Assume JSON format
                try:
                    lora_dict = json.loads(item)
                    lora = LoRAModulePath(**lora_dict)
                    lora_list.append(lora)
                except json.JSONDecodeError:
                    parser.error(
                        f"Invalid JSON format for --lora-modules: {item}")
                except TypeError as e:
                    parser.error(
                        f"Invalid fields for --lora-modules: {item} - {str(e)}"
                    )
        setattr(namespace, self.dest, lora_list)


class PromptAdapterParserAction(argparse.Action):

    def __call__(
        self,
        parser: argparse.ArgumentParser,
        namespace: argparse.Namespace,
        values: Optional[Union[str, Sequence[str]]],
        option_string: Optional[str] = None,
    ):
        if values is None:
            values = []
        if isinstance(values, str):
            raise TypeError("Expected values to be a list")

        adapter_list: List[PromptAdapterPath] = []
        for item in values:
            name, path = item.split('=')
            adapter_list.append(PromptAdapterPath(name, path))
        setattr(namespace, self.dest, adapter_list)


def make_arg_parser(parser: FlexibleArgumentParser) -> FlexibleArgumentParser:
    parser.add_argument("--host",
                        type=nullable_str,
                        default=None,
                        help="host name")
    parser.add_argument("--port", type=int, default=8000, help="port number")
    parser.add_argument(
        "--uvicorn-log-level",
        type=str,
        default="info",
        choices=['debug', 'info', 'warning', 'error', 'critical', 'trace'],
        help="log level for uvicorn")
    parser.add_argument("--allow-credentials",
                        action="store_true",
                        help="allow credentials")
    parser.add_argument("--allowed-origins",
                        type=json.loads,
                        default=["*"],
                        help="allowed origins")
    parser.add_argument("--allowed-methods",
                        type=json.loads,
                        default=["*"],
                        help="allowed methods")
    parser.add_argument("--allowed-headers",
                        type=json.loads,
                        default=["*"],
                        help="allowed headers")
    parser.add_argument("--api-key",
                        type=nullable_str,
                        default=None,
                        help="If provided, the server will require this key "
                        "to be presented in the header.")
    parser.add_argument(
        "--lora-modules",
        type=nullable_str,
        default=None,
        nargs='+',
        action=LoRAParserAction,
        help="LoRA module configurations in either 'name=path' format"
        "or JSON format. "
        "Example (old format): 'name=path' "
        "Example (new format): "
        "'{\"name\": \"name\", \"local_path\": \"path\", "
        "\"base_model_name\": \"id\"}'")
    parser.add_argument(
        "--prompt-adapters",
        type=nullable_str,
        default=None,
        nargs='+',
        action=PromptAdapterParserAction,
        help="Prompt adapter configurations in the format name=path. "
        "Multiple adapters can be specified.")
    parser.add_argument("--chat-template",
                        type=nullable_str,
                        default=None,
                        help="The file path to the chat template, "
                        "or the template in single-line form "
                        "for the specified model")
    parser.add_argument("--response-role",
                        type=nullable_str,
                        default="assistant",
                        help="The role name to return if "
                        "`request.add_generation_prompt=true`.")
    parser.add_argument("--ssl-keyfile",
                        type=nullable_str,
                        default=None,
                        help="The file path to the SSL key file")
    parser.add_argument("--ssl-certfile",
                        type=nullable_str,
                        default=None,
                        help="The file path to the SSL cert file")
    parser.add_argument("--ssl-ca-certs",
                        type=nullable_str,
                        default=None,
                        help="The CA certificates file")
    parser.add_argument(
        "--ssl-cert-reqs",
        type=int,
        default=int(ssl.CERT_NONE),
        help="Whether client certificate is required (see stdlib ssl module's)"
    )
    parser.add_argument(
        "--root-path",
        type=nullable_str,
        default=None,
        help="FastAPI root_path when app is behind a path based routing proxy")
    parser.add_argument(
        "--middleware",
        type=nullable_str,
        action="append",
        default=[],
        help="Additional ASGI middleware to apply to the app. "
        "We accept multiple --middleware arguments. "
        "The value should be an import path. "
        "If a function is provided, vLLM will add it to the server "
        "using @app.middleware('http'). "
        "If a class is provided, vLLM will add it to the server "
        "using app.add_middleware(). ")
    parser.add_argument(
        "--return-tokens-as-token-ids",
        action="store_true",
        help="When --max-logprobs is specified, represents single tokens as "
        "strings of the form 'token_id:{token_id}' so that tokens that "
        "are not JSON-encodable can be identified.")
    parser.add_argument(
        "--disable-frontend-multiprocessing",
        action="store_true",
        help="If specified, will run the OpenAI frontend server in the same "
        "process as the model serving engine.")

    parser.add_argument(
        "--enable-auto-tool-choice",
        action="store_true",
        default=False,
        help=
        "Enable auto tool choice for supported models. Use --tool-call-parser"
        "to specify which parser to use")

    valid_tool_parsers = ToolParserManager.tool_parsers.keys()
    parser.add_argument(
        "--tool-call-parser",
        type=str,
<<<<<<< HEAD
        choices=["mistral", "hermes", "llama3_json", "granite-20b-fc"],
=======
        metavar="{" + ",".join(valid_tool_parsers) + "} or name registered in "
        "--tool-parser-plugin",
>>>>>>> 151ef4ef
        default=None,
        help=
        "Select the tool call parser depending on the model that you're using."
        " This is used to parse the model-generated tool call into OpenAI API "
        "format. Required for --enable-auto-tool-choice.")

    parser.add_argument(
        "--tool-parser-plugin",
        type=str,
        default="",
        help=
        "Special the tool parser plugin write to parse the model-generated tool"
        " into OpenAI API format, the name register in this plugin can be used "
        "in --tool-call-parser.")

    parser = AsyncEngineArgs.add_cli_args(parser)

    parser.add_argument('--max-log-len',
                        type=int,
                        default=None,
                        help='Max number of prompt characters or prompt '
                        'ID numbers being printed in log.'
                        '\n\nDefault: Unlimited')

    parser.add_argument(
        "--disable-fastapi-docs",
        action='store_true',
        default=False,
        help="Disable FastAPI's OpenAPI schema, Swagger UI, and ReDoc endpoint"
    )

    return parser


def create_parser_for_docs() -> FlexibleArgumentParser:
    parser_for_docs = FlexibleArgumentParser(
        prog="-m vllm.entrypoints.openai.api_server")
    return make_arg_parser(parser_for_docs)<|MERGE_RESOLUTION|>--- conflicted
+++ resolved
@@ -195,12 +195,8 @@
     parser.add_argument(
         "--tool-call-parser",
         type=str,
-<<<<<<< HEAD
-        choices=["mistral", "hermes", "llama3_json", "granite-20b-fc"],
-=======
         metavar="{" + ",".join(valid_tool_parsers) + "} or name registered in "
         "--tool-parser-plugin",
->>>>>>> 151ef4ef
         default=None,
         help=
         "Select the tool call parser depending on the model that you're using."

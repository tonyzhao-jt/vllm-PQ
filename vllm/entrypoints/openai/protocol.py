# Adapted from
# https://github.com/lm-sys/FastChat/blob/168ccc29d3f7edc50823016105c024fe2282732a/fastchat/protocol/openai_api_protocol.py
import time
from argparse import Namespace
from typing import Any, Dict, List, Literal, Optional, Union

import torch
from pydantic import BaseModel, ConfigDict, Field, model_validator
from transformers import PreTrainedTokenizer
from typing_extensions import Annotated

from vllm.entrypoints.chat_utils import ChatCompletionMessageParam
from vllm.entrypoints.openai.logits_processors import get_logits_processors
from vllm.pooling_params import PoolingParams
from vllm.sampling_params import LogitsProcessor, SamplingParams
from vllm.utils import random_uuid
from vllm.lora.request import LoRARequest

# torch is mocked during docs generation,
# so we have to provide the values as literals
_MOCK_LONG_INFO = Namespace(min=-9223372036854775808, max=9223372036854775807)

try:
    from sphinx.ext.autodoc.mock import _MockModule

    if isinstance(torch, _MockModule):
        _LONG_INFO = _MOCK_LONG_INFO
    else:
        _LONG_INFO = torch.iinfo(torch.long)
except ModuleNotFoundError:
    _LONG_INFO = torch.iinfo(torch.long)

assert _LONG_INFO.min == _MOCK_LONG_INFO.min
assert _LONG_INFO.max == _MOCK_LONG_INFO.max


class OpenAIBaseModel(BaseModel):
    # OpenAI API does not allow extra fields
    model_config = ConfigDict(extra="forbid")


class ErrorResponse(OpenAIBaseModel):
    object: str = "error"
    message: str
    type: str
    param: Optional[str] = None
    code: int


class ModelPermission(OpenAIBaseModel):
    id: str = Field(default_factory=lambda: f"modelperm-{random_uuid()}")
    object: str = "model_permission"
    created: int = Field(default_factory=lambda: int(time.time()))
    allow_create_engine: bool = False
    allow_sampling: bool = True
    allow_logprobs: bool = True
    allow_search_indices: bool = False
    allow_view: bool = True
    allow_fine_tuning: bool = False
    organization: str = "*"
    group: Optional[str] = None
    is_blocking: bool = False


class ModelCard(OpenAIBaseModel):
    id: str
    object: str = "model"
    created: int = Field(default_factory=lambda: int(time.time()))
    owned_by: str = "vllm"
    root: Optional[str] = None
    parent: Optional[str] = None
    max_model_len: Optional[int] = None
    permission: List[ModelPermission] = Field(default_factory=list)


class ModelList(OpenAIBaseModel):
    object: str = "list"
    data: List[ModelCard] = Field(default_factory=list)


class UsageInfo(OpenAIBaseModel):
    prompt_tokens: int = 0
    total_tokens: int = 0
    completion_tokens: Optional[int] = 0


class ResponseFormat(OpenAIBaseModel):
    # type must be "json_object" or "text"
    type: Literal["text", "json_object"]


class StreamOptions(OpenAIBaseModel):
    include_usage: Optional[bool] = True
    continuous_usage_stats: Optional[bool] = True


class FunctionDefinition(OpenAIBaseModel):
    name: str
    description: Optional[str] = None
    parameters: Optional[Dict[str, Any]] = None


class ChatCompletionToolsParam(OpenAIBaseModel):
    type: Literal["function"] = "function"
    function: FunctionDefinition


class ChatCompletionNamedFunction(OpenAIBaseModel):
    name: str


class ChatCompletionNamedToolChoiceParam(OpenAIBaseModel):
    function: ChatCompletionNamedFunction
    type: Literal["function"] = "function"


class ChatCompletionRequest(OpenAIBaseModel):
    # Ordered by official OpenAI API documentation
    # https://platform.openai.com/docs/api-reference/chat/create
    messages: List[ChatCompletionMessageParam]
    model: str
    frequency_penalty: Optional[float] = 0.0
    logit_bias: Optional[Dict[str, float]] = None
    logprobs: Optional[bool] = False
    top_logprobs: Optional[int] = 0
    max_tokens: Optional[int] = None
    n: Optional[int] = 1
    presence_penalty: Optional[float] = 0.0
    response_format: Optional[ResponseFormat] = None
    seed: Optional[int] = Field(None, ge=_LONG_INFO.min, le=_LONG_INFO.max)
    stop: Optional[Union[str, List[str]]] = Field(default_factory=list)
    stream: Optional[bool] = False
    stream_options: Optional[StreamOptions] = None
    temperature: Optional[float] = 0.7
    top_p: Optional[float] = 1.0
    tools: Optional[List[ChatCompletionToolsParam]] = None
    tool_choice: Optional[Union[Literal["none"],
                                ChatCompletionNamedToolChoiceParam]] = "none"
    user: Optional[str] = None

    # doc: begin-chat-completion-sampling-params
    best_of: Optional[int] = None
    use_beam_search: bool = False
    top_k: int = -1
    min_p: float = 0.0
    repetition_penalty: float = 1.0
    length_penalty: float = 1.0
    early_stopping: bool = False
    stop_token_ids: Optional[List[int]] = Field(default_factory=list)
    include_stop_str_in_output: bool = False
    ignore_eos: bool = False
    min_tokens: int = 0
    skip_special_tokens: bool = True
    spaces_between_special_tokens: bool = True
    truncate_prompt_tokens: Optional[Annotated[int, Field(ge=1)]] = None
    # doc: end-chat-completion-sampling-params

    # doc: begin-chat-completion-extra-params
    echo: bool = Field(
        default=False,
        description=(
            "If true, the new message will be prepended with the last message "
            "if they belong to the same role."),
    )
    add_generation_prompt: bool = Field(
        default=True,
        description=
        ("If true, the generation prompt will be added to the chat template. "
         "This is a parameter used by chat template in tokenizer config of the "
         "model."),
    )
    add_special_tokens: bool = Field(
        default=False,
        description=(
            "If true, special tokens (e.g. BOS) will be added to the prompt "
            "on top of what is added by the chat template. "
            "For most models, the chat template takes care of adding the "
            "special tokens so this should be set to false (as is the "
            "default)."),
    )
    documents: Optional[List[Dict[str, str]]] = Field(
        default=None,
        description=
        ("A list of dicts representing documents that will be accessible to "
         "the model if it is performing RAG (retrieval-augmented generation)."
         " If the template does not support RAG, this argument will have no "
         "effect. We recommend that each document should be a dict containing "
         "\"title\" and \"text\" keys."),
    )
    chat_template: Optional[str] = Field(
        default=None,
        description=(
            "A Jinja template to use for this conversion. "
            "As of transformers v4.44, default chat template is no longer "
            "allowed, so you must provide a chat template if the tokenizer "
            "does not define one."),
    )
    chat_template_kwargs: Optional[Dict[str, Any]] = Field(
        default=None,
        description=("Additional kwargs to pass to the template renderer. "
                     "Will be accessible by the chat template."),
    )
    guided_json: Optional[Union[str, dict, BaseModel]] = Field(
        default=None,
        description=("If specified, the output will follow the JSON schema."),
    )
    guided_regex: Optional[str] = Field(
        default=None,
        description=(
            "If specified, the output will follow the regex pattern."),
    )
    guided_choice: Optional[List[str]] = Field(
        default=None,
        description=(
            "If specified, the output will be exactly one of the choices."),
    )
    guided_grammar: Optional[str] = Field(
        default=None,
        description=(
            "If specified, the output will follow the context free grammar."),
    )
    lora_request: Optional[dict] = Field(default_factory=dict)

    guided_decoding_backend: Optional[str] = Field(
        default=None,
        description=(
            "If specified, will override the default guided decoding backend "
            "of the server for this specific request. If set, must be either "
            "'outlines' / 'lm-format-enforcer'"))
    guided_whitespace_pattern: Optional[str] = Field(
        default=None,
        description=(
            "If specified, will override the default whitespace pattern "
            "for guided json decoding."))

    # doc: end-chat-completion-extra-params

<<<<<<< HEAD
    def to_lora_params(self) -> Union[LoRARequest, None]:
        if not self.lora_request:
            return None
        return LoRARequest(**self.lora_request)

    def to_sampling_params(self) -> SamplingParams:
        if self.logprobs and not self.top_logprobs:
            raise ValueError("Top logprobs must be set when logprobs is.")

        logits_processors = None
        if self.logit_bias:

            def logit_bias_logits_processor(
                    token_ids: List[int],
                    logits: torch.Tensor) -> torch.Tensor:
                assert self.logit_bias is not None
                for token_id, bias in self.logit_bias.items():
                    # Clamp the bias between -100 and 100 per OpenAI API spec
                    bias = min(100, max(-100, bias))
                    logits[int(token_id)] += bias
                return logits

            logits_processors = [logit_bias_logits_processor]
=======
    def to_sampling_params(
            self, tokenizer: PreTrainedTokenizer,
            guided_decode_logits_processor: Optional[LogitsProcessor],
            default_max_tokens: int) -> SamplingParams:
        max_tokens = self.max_tokens
        if max_tokens is None:
            max_tokens = default_max_tokens

        # We now allow logprobs being true without top_logrobs.
        logits_processors = get_logits_processors(
            logit_bias=self.logit_bias,
            allowed_token_ids=None,
            tokenizer=tokenizer,
        )
        if guided_decode_logits_processor:
            logits_processors.append(guided_decode_logits_processor)
>>>>>>> 66d617e3

        return SamplingParams(
            n=self.n,
            best_of=self.best_of,
            presence_penalty=self.presence_penalty,
            frequency_penalty=self.frequency_penalty,
            repetition_penalty=self.repetition_penalty,
            temperature=self.temperature,
            top_p=self.top_p,
            top_k=self.top_k,
            min_p=self.min_p,
            seed=self.seed,
            stop=self.stop,
            stop_token_ids=self.stop_token_ids,
            logprobs=self.top_logprobs if self.logprobs else None,
            prompt_logprobs=self.top_logprobs if self.echo else None,
            ignore_eos=self.ignore_eos,
            max_tokens=max_tokens,
            min_tokens=self.min_tokens,
            use_beam_search=self.use_beam_search,
            early_stopping=self.early_stopping,
            skip_special_tokens=self.skip_special_tokens,
            spaces_between_special_tokens=self.spaces_between_special_tokens,
            include_stop_str_in_output=self.include_stop_str_in_output,
            length_penalty=self.length_penalty,
            logits_processors=logits_processors,
            truncate_prompt_tokens=self.truncate_prompt_tokens,
        )

    @model_validator(mode='before')
    @classmethod
    def validate_stream_options(cls, values):
        if (values.get('stream_options') is not None
                and not values.get('stream')):
            raise ValueError(
                "stream_options can only be set if stream is true")
        return values

    @model_validator(mode="before")
    @classmethod
    def check_guided_decoding_count(cls, data):
        guide_count = sum([
            "guided_json" in data and data["guided_json"] is not None,
            "guided_regex" in data and data["guided_regex"] is not None,
            "guided_choice" in data and data["guided_choice"] is not None
        ])
        # you can only use one kind of guided decoding
        if guide_count > 1:
            raise ValueError(
                "You can only use one kind of guided decoding "
                "('guided_json', 'guided_regex' or 'guided_choice').")
        # you can only either use guided decoding or tools, not both
        if guide_count > 1 and "tool_choice" in data and data[
                "tool_choice"] != "none":
            raise ValueError(
                "You can only either use guided decoding or tools, not both.")
        return data

    @model_validator(mode="before")
    @classmethod
    def check_tool_choice(cls, data):
        if "tool_choice" in data and data["tool_choice"] != "none":
            if not isinstance(data["tool_choice"], dict):
                raise ValueError("Currently only named tools are supported.")
            if "tools" not in data or data["tools"] is None:
                raise ValueError(
                    "When using `tool_choice`, `tools` must be set.")
        return data

    @model_validator(mode="before")
    @classmethod
    def check_logprobs(cls, data):
        if "top_logprobs" in data and data["top_logprobs"] is not None:
            if "logprobs" not in data or data["logprobs"] is False:
                raise ValueError(
                    "when using `top_logprobs`, `logprobs` must be set to true."
                )
            elif data["top_logprobs"] < 0:
                raise ValueError(
                    "`top_logprobs` must be a value a positive value.")
        return data


class CompletionRequest(OpenAIBaseModel):
    # Ordered by official OpenAI API documentation
    # https://platform.openai.com/docs/api-reference/completions/create
    model: str
    prompt: Union[List[int], List[List[int]], str, List[str]]
    best_of: Optional[int] = None
    echo: Optional[bool] = False
    frequency_penalty: Optional[float] = 0.0
    logit_bias: Optional[Dict[str, float]] = None
    logprobs: Optional[int] = None
    max_tokens: Optional[int] = 16
    n: int = 1
    presence_penalty: Optional[float] = 0.0
    seed: Optional[int] = Field(None, ge=_LONG_INFO.min, le=_LONG_INFO.max)
    stop: Optional[Union[str, List[str]]] = Field(default_factory=list)
    stream: Optional[bool] = False
    stream_options: Optional[StreamOptions] = None
    suffix: Optional[str] = None
    temperature: Optional[float] = 1.0
    top_p: Optional[float] = 1.0
    user: Optional[str] = None

    # doc: begin-completion-sampling-params
    use_beam_search: bool = False
    top_k: int = -1
    min_p: float = 0.0
    repetition_penalty: float = 1.0
    length_penalty: float = 1.0
    early_stopping: bool = False
    stop_token_ids: Optional[List[int]] = Field(default_factory=list)
    include_stop_str_in_output: bool = False
    ignore_eos: bool = False
    min_tokens: int = 0
    skip_special_tokens: bool = True
    spaces_between_special_tokens: bool = True
    truncate_prompt_tokens: Optional[Annotated[int, Field(ge=1)]] = None
    allowed_token_ids: Optional[List[int]] = None
    # doc: end-completion-sampling-params

    # doc: begin-completion-extra-params
    add_special_tokens: bool = Field(
        default=True,
        description=(
            "If true (the default), special tokens (e.g. BOS) will be added to "
            "the prompt."),
    )
    response_format: Optional[ResponseFormat] = Field(
        default=None,
        description=
        ("Similar to chat completion, this parameter specifies the format of "
         "output. Only {'type': 'json_object'} or {'type': 'text' } is "
         "supported."),
    )
    guided_json: Optional[Union[str, dict, BaseModel]] = Field(
        default=None,
        description=("If specified, the output will follow the JSON schema."),
    )
    guided_regex: Optional[str] = Field(
        default=None,
        description=(
            "If specified, the output will follow the regex pattern."),
    )
    guided_choice: Optional[List[str]] = Field(
        default=None,
        description=(
            "If specified, the output will be exactly one of the choices."),
    )
    guided_grammar: Optional[str] = Field(
        default=None,
        description=(
            "If specified, the output will follow the context free grammar."),
    )
    lora_request: Optional[dict] = Field(default_factory=dict)
    guided_decoding_backend: Optional[str] = Field(
        default=None,
        description=(
            "If specified, will override the default guided decoding backend "
            "of the server for this specific request. If set, must be one of "
            "'outlines' / 'lm-format-enforcer'"))
    guided_whitespace_pattern: Optional[str] = Field(
        default=None,
        description=(
            "If specified, will override the default whitespace pattern "
            "for guided json decoding."))

    # doc: end-completion-extra-params

<<<<<<< HEAD
    def to_lora_params(self) -> Union[LoRARequest, None]:
        if not self.lora_request:
            return None
        return LoRARequest(**self.lora_request)

    def to_sampling_params(self):
        echo_without_generation = self.echo and self.max_tokens == 0

        logits_processors = None
        if self.logit_bias:
=======
    def to_sampling_params(
            self, tokenizer: PreTrainedTokenizer,
            guided_decode_logits_processor: Optional[LogitsProcessor],
            default_max_tokens: int) -> SamplingParams:
        max_tokens = self.max_tokens
        if max_tokens is None:
            max_tokens = default_max_tokens
>>>>>>> 66d617e3

        echo_without_generation = self.echo and self.max_tokens == 0

        logits_processors = get_logits_processors(
            logit_bias=self.logit_bias,
            allowed_token_ids=self.allowed_token_ids,
            tokenizer=tokenizer,
        )
        if guided_decode_logits_processor:
            logits_processors.append(guided_decode_logits_processor)

        return SamplingParams(
            n=self.n,
            best_of=self.best_of,
            presence_penalty=self.presence_penalty,
            frequency_penalty=self.frequency_penalty,
            repetition_penalty=self.repetition_penalty,
            temperature=self.temperature,
            top_p=self.top_p,
            top_k=self.top_k,
            min_p=self.min_p,
            seed=self.seed,
            stop=self.stop,
            stop_token_ids=self.stop_token_ids,
            logprobs=self.logprobs,
            ignore_eos=self.ignore_eos,
            max_tokens=max_tokens if not echo_without_generation else 1,
            min_tokens=self.min_tokens,
            use_beam_search=self.use_beam_search,
            early_stopping=self.early_stopping,
            prompt_logprobs=self.logprobs if self.echo else None,
            skip_special_tokens=self.skip_special_tokens,
            spaces_between_special_tokens=self.spaces_between_special_tokens,
            include_stop_str_in_output=self.include_stop_str_in_output,
            length_penalty=self.length_penalty,
            logits_processors=logits_processors,
            truncate_prompt_tokens=self.truncate_prompt_tokens,
        )

    @model_validator(mode="before")
    @classmethod
    def check_guided_decoding_count(cls, data):
        guide_count = sum([
            "guided_json" in data and data["guided_json"] is not None,
            "guided_regex" in data and data["guided_regex"] is not None,
            "guided_choice" in data and data["guided_choice"] is not None
        ])
        if guide_count > 1:
            raise ValueError(
                "You can only use one kind of guided decoding "
                "('guided_json', 'guided_regex' or 'guided_choice').")
        return data

    @model_validator(mode="before")
    @classmethod
    def check_logprobs(cls, data):
        if "logprobs" in data and data[
                "logprobs"] is not None and not data["logprobs"] >= 0:
            raise ValueError("if passed, `logprobs` must be a positive value.")
        return data

    @model_validator(mode="before")
    @classmethod
    def validate_stream_options(cls, data):
        if data.get("stream_options") and not data.get("stream"):
            raise ValueError(
                "Stream options can only be defined when stream is true.")
        return data


class EmbeddingRequest(OpenAIBaseModel):
    # Ordered by official OpenAI API documentation
    # https://platform.openai.com/docs/api-reference/embeddings
    model: str
    input: Union[List[int], List[List[int]], str, List[str]]
    encoding_format: Optional[str] = Field('float', pattern='^(float|base64)$')
    dimensions: Optional[int] = None
    user: Optional[str] = None

    # doc: begin-embedding-pooling-params
    additional_data: Optional[Any] = None

    # doc: end-embedding-pooling-params

    def to_pooling_params(self):
        return PoolingParams(additional_data=self.additional_data)


class CompletionLogProbs(OpenAIBaseModel):
    text_offset: List[int] = Field(default_factory=list)
    token_logprobs: List[Optional[float]] = Field(default_factory=list)
    tokens: List[str] = Field(default_factory=list)
    top_logprobs: List[Optional[Dict[str,
                                     float]]] = Field(default_factory=list)


class CompletionResponseChoice(OpenAIBaseModel):
    index: int
    text: str
    logprobs: Optional[CompletionLogProbs] = None
    finish_reason: Optional[str] = None
    stop_reason: Optional[Union[int, str]] = Field(
        default=None,
        description=(
            "The stop string or token id that caused the completion "
            "to stop, None if the completion finished for some other reason "
            "including encountering the EOS token"),
    )


class CompletionResponse(OpenAIBaseModel):
    id: str = Field(default_factory=lambda: f"cmpl-{random_uuid()}")
    object: str = "text_completion"
    created: int = Field(default_factory=lambda: int(time.time()))
    model: str
    choices: List[CompletionResponseChoice]
    usage: UsageInfo


class CompletionResponseStreamChoice(OpenAIBaseModel):
    index: int
    text: str
    logprobs: Optional[CompletionLogProbs] = None
    finish_reason: Optional[str] = None
    stop_reason: Optional[Union[int, str]] = Field(
        default=None,
        description=(
            "The stop string or token id that caused the completion "
            "to stop, None if the completion finished for some other reason "
            "including encountering the EOS token"),
    )


class CompletionStreamResponse(OpenAIBaseModel):
    id: str = Field(default_factory=lambda: f"cmpl-{random_uuid()}")
    object: str = "text_completion"
    created: int = Field(default_factory=lambda: int(time.time()))
    model: str
    choices: List[CompletionResponseStreamChoice]
    usage: Optional[UsageInfo] = Field(default=None)


class EmbeddingResponseData(OpenAIBaseModel):
    index: int
    object: str = "embedding"
    embedding: Union[List[float], str]


class EmbeddingResponse(OpenAIBaseModel):
    id: str = Field(default_factory=lambda: f"cmpl-{random_uuid()}")
    object: str = "list"
    created: int = Field(default_factory=lambda: int(time.time()))
    model: str
    data: List[EmbeddingResponseData]
    usage: UsageInfo


class FunctionCall(OpenAIBaseModel):
    name: str
    arguments: str


class ToolCall(OpenAIBaseModel):
    id: str = Field(default_factory=lambda: f"chatcmpl-tool-{random_uuid()}")
    type: Literal["function"] = "function"
    function: FunctionCall


class ChatMessage(OpenAIBaseModel):
    role: str
    content: str
    tool_calls: List[ToolCall] = Field(default_factory=list)


class ChatCompletionLogProb(OpenAIBaseModel):
    token: str
    logprob: float = -9999.0
    bytes: Optional[List[int]] = None


class ChatCompletionLogProbsContent(ChatCompletionLogProb):
    top_logprobs: List[ChatCompletionLogProb] = Field(default_factory=list)


class ChatCompletionLogProbs(OpenAIBaseModel):
    content: Optional[List[ChatCompletionLogProbsContent]] = None


class ChatCompletionResponseChoice(OpenAIBaseModel):
    index: int
    message: ChatMessage
    logprobs: Optional[ChatCompletionLogProbs] = None
    finish_reason: Optional[str] = None
    stop_reason: Optional[Union[int, str]] = None


class ChatCompletionResponse(OpenAIBaseModel):
    id: str = Field(default_factory=lambda: f"chatcmpl-{random_uuid()}")
    object: Literal["chat.completion"] = "chat.completion"
    created: int = Field(default_factory=lambda: int(time.time()))
    model: str
    choices: List[ChatCompletionResponseChoice]
    usage: UsageInfo


class DeltaMessage(OpenAIBaseModel):
    role: Optional[str] = None
    content: Optional[str] = None
    tool_calls: List[ToolCall] = Field(default_factory=list)


class ChatCompletionResponseStreamChoice(OpenAIBaseModel):
    index: int
    delta: DeltaMessage
    logprobs: Optional[ChatCompletionLogProbs] = None
    finish_reason: Optional[str] = None
    stop_reason: Optional[Union[int, str]] = None


class ChatCompletionStreamResponse(OpenAIBaseModel):
    id: str = Field(default_factory=lambda: f"chatcmpl-{random_uuid()}")
    object: Literal["chat.completion.chunk"] = "chat.completion.chunk"
    created: int = Field(default_factory=lambda: int(time.time()))
    model: str
    choices: List[ChatCompletionResponseStreamChoice]
    usage: Optional[UsageInfo] = Field(default=None)


class BatchRequestInput(OpenAIBaseModel):
    """
    The per-line object of the batch input file.

    NOTE: Currently only the `/v1/chat/completions` endpoint is supported.
    """

    # A developer-provided per-request id that will be used to match outputs to
    # inputs. Must be unique for each request in a batch.
    custom_id: str

    # The HTTP method to be used for the request. Currently only POST is
    # supported.
    method: str

    # The OpenAI API relative URL to be used for the request. Currently
    # /v1/chat/completions is supported.
    url: str

    # The parameters of the request.
    body: ChatCompletionRequest


class BatchResponseData(OpenAIBaseModel):
    # HTTP status code of the response.
    status_code: int = 200

    # An unique identifier for the API request.
    request_id: str

    # The body of the response.
    body: Optional[ChatCompletionResponse] = None


class BatchRequestOutput(OpenAIBaseModel):
    """
    The per-line object of the batch output and error files
    """

    id: str

    # A developer-provided per-request id that will be used to match outputs to
    # inputs.
    custom_id: str

    response: Optional[BatchResponseData]

    # For requests that failed with a non-HTTP error, this will contain more
    # information on the cause of the failure.
    error: Optional[Any]


class TokenizeCompletionRequest(OpenAIBaseModel):
    model: str
    prompt: str

    add_special_tokens: bool = Field(default=True)


class TokenizeChatRequest(OpenAIBaseModel):
    model: str
    messages: List[ChatCompletionMessageParam]

    add_generation_prompt: bool = Field(default=True)
    add_special_tokens: bool = Field(default=False)


TokenizeRequest = Union[TokenizeCompletionRequest, TokenizeChatRequest]


class TokenizeResponse(OpenAIBaseModel):
    count: int
    max_model_len: int
    tokens: List[int]


class DetokenizeRequest(OpenAIBaseModel):
    model: str
    tokens: List[int]


class DetokenizeResponse(OpenAIBaseModel):
    prompt: str<|MERGE_RESOLUTION|>--- conflicted
+++ resolved
@@ -235,31 +235,11 @@
 
     # doc: end-chat-completion-extra-params
 
-<<<<<<< HEAD
     def to_lora_params(self) -> Union[LoRARequest, None]:
         if not self.lora_request:
             return None
         return LoRARequest(**self.lora_request)
 
-    def to_sampling_params(self) -> SamplingParams:
-        if self.logprobs and not self.top_logprobs:
-            raise ValueError("Top logprobs must be set when logprobs is.")
-
-        logits_processors = None
-        if self.logit_bias:
-
-            def logit_bias_logits_processor(
-                    token_ids: List[int],
-                    logits: torch.Tensor) -> torch.Tensor:
-                assert self.logit_bias is not None
-                for token_id, bias in self.logit_bias.items():
-                    # Clamp the bias between -100 and 100 per OpenAI API spec
-                    bias = min(100, max(-100, bias))
-                    logits[int(token_id)] += bias
-                return logits
-
-            logits_processors = [logit_bias_logits_processor]
-=======
     def to_sampling_params(
             self, tokenizer: PreTrainedTokenizer,
             guided_decode_logits_processor: Optional[LogitsProcessor],
@@ -276,7 +256,6 @@
         )
         if guided_decode_logits_processor:
             logits_processors.append(guided_decode_logits_processor)
->>>>>>> 66d617e3
 
         return SamplingParams(
             n=self.n,
@@ -447,18 +426,11 @@
 
     # doc: end-completion-extra-params
 
-<<<<<<< HEAD
     def to_lora_params(self) -> Union[LoRARequest, None]:
         if not self.lora_request:
             return None
         return LoRARequest(**self.lora_request)
 
-    def to_sampling_params(self):
-        echo_without_generation = self.echo and self.max_tokens == 0
-
-        logits_processors = None
-        if self.logit_bias:
-=======
     def to_sampling_params(
             self, tokenizer: PreTrainedTokenizer,
             guided_decode_logits_processor: Optional[LogitsProcessor],
@@ -466,8 +438,6 @@
         max_tokens = self.max_tokens
         if max_tokens is None:
             max_tokens = default_max_tokens
->>>>>>> 66d617e3
-
         echo_without_generation = self.echo and self.max_tokens == 0
 
         logits_processors = get_logits_processors(

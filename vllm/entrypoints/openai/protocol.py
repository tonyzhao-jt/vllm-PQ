--- conflicted
+++ resolved
@@ -285,7 +285,12 @@
             "The priority of the request (lower means earlier handling; "
             "default: 0). Any priority other than 0 will raise an error "
             "if the served model does not use priority scheduling."))
-<<<<<<< HEAD
+    request_id: str = Field(
+        default_factory=lambda: f"{random_uuid()}",
+        description=(
+            "The request_id related to this request. If the caller does "
+            "not set it, a random_uuid will be generated. This id is used "
+            "through out the inference process and return in response."))
     sampler_priority: Optional[str] = Field(
         default=None,
         description=(
@@ -293,14 +298,6 @@
             "(penalties,temperature,top_k_top_p,min_p). "
             "With this, custom orders like:"
             "penalties->temperature->top_k top_p->min_p will be applied. "))
-=======
-    request_id: str = Field(
-        default_factory=lambda: f"{random_uuid()}",
-        description=(
-            "The request_id related to this request. If the caller does "
-            "not set it, a random_uuid will be generated. This id is used "
-            "through out the inference process and return in response."))
->>>>>>> 76ed5340
 
     # doc: end-chat-completion-extra-params
 

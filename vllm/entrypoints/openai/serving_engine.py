--- conflicted
+++ resolved
@@ -1,7 +1,7 @@
 import json
 from dataclasses import dataclass
 from http import HTTPStatus
-from typing import Dict, Iterable, Iterator, List, Optional, TypedDict, Union
+from typing import Iterable, Iterator, List, Optional, TypedDict, Union
 
 from pydantic import Field
 from transformers import PreTrainedTokenizer, PreTrainedTokenizerFast
@@ -216,7 +216,6 @@
                 f"{request.max_tokens + token_num} tokens "
                 f"({token_num} in the messages, "
                 f"{request.max_tokens} in the completion). "
-<<<<<<< HEAD
                 f"Please reduce the length of the messages or completion.")
 
         return TextTokensPrompt(prompt=input_text, prompt_token_ids=input_ids)
@@ -330,13 +329,8 @@
             "params: %s, prompt_token_ids: %s, "
             "lora_request: %s.", request_id, shortened_prompt, params,
             shortened_token_ids, lora_request)
-=======
-                f"Please reduce the length of the messages or completion.", )
-        else:
-            return input_ids, input_text
 
     def _get_decoded_token(self, logprob: Logprob, token_id: int) -> str:
         if logprob.decoded_token is not None:
             return logprob.decoded_token
-        return self.tokenizer.decode(token_id)
->>>>>>> 7a64d24a
+        return self.tokenizer.decode(token_id)
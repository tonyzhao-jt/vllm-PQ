import asyncio
import json
from dataclasses import dataclass
from http import HTTPStatus
from typing import Dict, List, Optional, Tuple, Union

<<<<<<< HEAD
import numpy as np
from pydantic import conint
=======
from pydantic import Field
from transformers import PreTrainedTokenizer, PreTrainedTokenizerFast
from typing_extensions import Annotated
>>>>>>> 3a922c1e

from vllm.engine.async_llm_engine import AsyncLLMEngine
from vllm.entrypoints.openai.protocol import (ChatCompletionRequest,
                                              CompletionRequest, ErrorResponse,
                                              LogProbs, ModelCard, ModelList,
                                              ModelPermission)
from vllm.logger import init_logger
from vllm.lora.request import LoRARequest
from vllm.sequence import Logprob
from vllm.transformers_utils.tokenizer import get_tokenizer

logger = init_logger(__name__)


@dataclass
class LoRAModulePath:
    name: str
    local_path: str


class OpenAIServing:

    def __init__(self, engine: AsyncLLMEngine, served_model_names: List[str],
                 lora_modules: Optional[List[LoRAModulePath]]):
        self.engine = engine
        self.served_model_names = served_model_names
        if lora_modules is None:
            self.lora_requests = []
        else:
            self.lora_requests = [
                LoRARequest(
                    lora_name=lora.name,
                    lora_int_id=i,
                    lora_local_path=lora.local_path,
                ) for i, lora in enumerate(lora_modules, start=1)
            ]

        self.max_model_len = 0
        # Lazy initialized
        self.tokenizer: Union[PreTrainedTokenizer, PreTrainedTokenizerFast]

        try:
            event_loop = asyncio.get_running_loop()
        except RuntimeError:
            event_loop = None

        if event_loop is not None and event_loop.is_running():
            # If the current is instanced by Ray Serve,
            # there is already a running event loop
            event_loop.create_task(self._post_init())
        else:
            # When using single vLLM without engine_use_ray
            asyncio.run(self._post_init())

    async def _post_init(self):
        engine_model_config = await self.engine.get_model_config()
        self.max_model_len = engine_model_config.max_model_len

        # A separate tokenizer to map token IDs to strings.
        self.tokenizer = get_tokenizer(
            engine_model_config.tokenizer,
            tokenizer_mode=engine_model_config.tokenizer_mode,
            tokenizer_revision=engine_model_config.tokenizer_revision,
            trust_remote_code=engine_model_config.trust_remote_code,
            truncation_side="left")

    async def show_available_models(self) -> ModelList:
        """Show available models. Right now we only have one model."""
        model_cards = [
            ModelCard(id=served_model_name,
                      root=self.served_model_names[0],
                      permission=[ModelPermission()])
            for served_model_name in self.served_model_names
        ]
        lora_cards = [
            ModelCard(id=lora.lora_name,
                      root=self.served_model_names[0],
                      permission=[ModelPermission()])
            for lora in self.lora_requests
        ]
        model_cards.extend(lora_cards)
        return ModelList(data=model_cards)

    def _create_logprobs(
        self,
        token_ids: List[int],
        top_logprobs: List[Optional[Dict[int, Logprob]]],
        num_output_top_logprobs: Optional[int] = None,
        initial_text_offset: int = 0,
    ) -> LogProbs:
        """Create OpenAI-style logprobs."""
        logprobs = LogProbs()
        last_token_len = 0
        if num_output_top_logprobs:
            logprobs.top_logprobs = []

        for i, token_id in enumerate(token_ids):
            step_top_logprobs = top_logprobs[i]
<<<<<<< HEAD
            if step_top_logprobs is not None:
                token_logprob = step_top_logprobs[token_id].logprob
                token_logprob = max(token_logprob, -1e9)
                token_logprob = None if np.isinf(
                    token_logprob) else token_logprob
                token = step_top_logprobs[token_id].decoded_token
            else:
                token_logprob = None
                token = ""
            logprobs.tokens.append(token)
            logprobs.token_logprobs.append(token_logprob)
=======
            if step_top_logprobs is None:
                token = self.tokenizer.decode(token_id)
                logprobs.tokens.append(token)
                logprobs.token_logprobs.append(None)
                assert logprobs.top_logprobs is not None
                logprobs.top_logprobs.append(None)
            else:
                token_logprob = step_top_logprobs[token_id].logprob
                token = step_top_logprobs[token_id].decoded_token
                logprobs.tokens.append(token)
                logprobs.token_logprobs.append(token_logprob)

                if num_output_top_logprobs:
                    assert logprobs.top_logprobs is not None
                    logprobs.top_logprobs.append({
                        # Convert float("-inf") to the
                        # JSON-serializable float that OpenAI uses
                        p.decoded_token: max(p.logprob, -9999.0)
                        for i, p in step_top_logprobs.items()
                    } if step_top_logprobs else None)

>>>>>>> 3a922c1e
            if len(logprobs.text_offset) == 0:
                logprobs.text_offset.append(initial_text_offset)
            else:
                logprobs.text_offset.append(logprobs.text_offset[-1] +
                                            last_token_len)
            last_token_len = len(token)
<<<<<<< HEAD

            if num_output_top_logprobs:
                logprobs.top_logprobs.append({
                    p.decoded_token: None if np.isinf(p.logprob) else p.logprob
                    for i, p in step_top_logprobs.items()
                } if step_top_logprobs else None)

=======
>>>>>>> 3a922c1e
        return logprobs

    def create_error_response(
            self,
            message: str,
            err_type: str = "BadRequestError",
            status_code: HTTPStatus = HTTPStatus.BAD_REQUEST) -> ErrorResponse:
        return ErrorResponse(message=message,
                             type=err_type,
                             code=status_code.value)

    def create_streaming_error_response(
            self,
            message: str,
            err_type: str = "BadRequestError",
            status_code: HTTPStatus = HTTPStatus.BAD_REQUEST) -> str:
        json_str = json.dumps({
            "error":
            self.create_error_response(message=message,
                                       err_type=err_type,
                                       status_code=status_code).model_dump()
        })
        return json_str

    async def _check_model(
        self, request: Union[CompletionRequest, ChatCompletionRequest]
    ) -> Optional[ErrorResponse]:
        if request.model in self.served_model_names:
            return None
        if request.model in [lora.lora_name for lora in self.lora_requests]:
            return None
        return self.create_error_response(
            message=f"The model `{request.model}` does not exist.",
            err_type="NotFoundError",
            status_code=HTTPStatus.NOT_FOUND)

    def _maybe_get_lora(
        self, request: Union[CompletionRequest, ChatCompletionRequest]
    ) -> Optional[LoRARequest]:
        if request.model in self.served_model_names:
            return None
        for lora in self.lora_requests:
            if request.model == lora.lora_name:
                return lora
        # if _check_model has been called earlier, this will be unreachable
        raise ValueError(f"The model `{request.model}` does not exist.")

    def _validate_prompt_and_tokenize(
        self,
        request: Union[ChatCompletionRequest, CompletionRequest],
        prompt: Optional[str] = None,
        prompt_ids: Optional[List[int]] = None,
        truncate_prompt_tokens: Optional[Annotated[int, Field(ge=1)]] = None
    ) -> Tuple[List[int], str]:
        if not (prompt or prompt_ids):
            raise ValueError("Either prompt or prompt_ids should be provided.")
        if (prompt and prompt_ids):
            raise ValueError(
                "Only one of prompt or prompt_ids should be provided.")

        if prompt_ids is None:
            tokenizer_kwargs = {} if truncate_prompt_tokens is None else {
                "truncation": True,
                "max_length": truncate_prompt_tokens,
            }
            input_ids = self.tokenizer(prompt, **tokenizer_kwargs).input_ids
        elif truncate_prompt_tokens is not None:
            input_ids = prompt_ids[-truncate_prompt_tokens:]
        else:
            input_ids = prompt_ids

        input_text = prompt if prompt is not None else self.tokenizer.decode(
            prompt_ids)
        token_num = len(input_ids)

        if request.max_tokens is None:
            if token_num >= self.max_model_len:
                raise ValueError(
                    f"This model's maximum context length is "
                    f"{self.max_model_len} tokens. However, you requested "
                    f"{token_num} tokens in the messages, "
                    f"Please reduce the length of the messages.", )
            request.max_tokens = self.max_model_len - token_num

        if token_num + request.max_tokens > self.max_model_len:
            raise ValueError(
                f"This model's maximum context length is "
                f"{self.max_model_len} tokens. However, you requested "
                f"{request.max_tokens + token_num} tokens "
                f"({token_num} in the messages, "
                f"{request.max_tokens} in the completion). "
                f"Please reduce the length of the messages or completion.", )
        else:
            return input_ids, input_text<|MERGE_RESOLUTION|>--- conflicted
+++ resolved
@@ -4,14 +4,9 @@
 from http import HTTPStatus
 from typing import Dict, List, Optional, Tuple, Union
 
-<<<<<<< HEAD
-import numpy as np
-from pydantic import conint
-=======
 from pydantic import Field
 from transformers import PreTrainedTokenizer, PreTrainedTokenizerFast
 from typing_extensions import Annotated
->>>>>>> 3a922c1e
 
 from vllm.engine.async_llm_engine import AsyncLLMEngine
 from vllm.entrypoints.openai.protocol import (ChatCompletionRequest,
@@ -110,19 +105,6 @@
 
         for i, token_id in enumerate(token_ids):
             step_top_logprobs = top_logprobs[i]
-<<<<<<< HEAD
-            if step_top_logprobs is not None:
-                token_logprob = step_top_logprobs[token_id].logprob
-                token_logprob = max(token_logprob, -1e9)
-                token_logprob = None if np.isinf(
-                    token_logprob) else token_logprob
-                token = step_top_logprobs[token_id].decoded_token
-            else:
-                token_logprob = None
-                token = ""
-            logprobs.tokens.append(token)
-            logprobs.token_logprobs.append(token_logprob)
-=======
             if step_top_logprobs is None:
                 token = self.tokenizer.decode(token_id)
                 logprobs.tokens.append(token)
@@ -144,23 +126,12 @@
                         for i, p in step_top_logprobs.items()
                     } if step_top_logprobs else None)
 
->>>>>>> 3a922c1e
             if len(logprobs.text_offset) == 0:
                 logprobs.text_offset.append(initial_text_offset)
             else:
                 logprobs.text_offset.append(logprobs.text_offset[-1] +
                                             last_token_len)
             last_token_len = len(token)
-<<<<<<< HEAD
-
-            if num_output_top_logprobs:
-                logprobs.top_logprobs.append({
-                    p.decoded_token: None if np.isinf(p.logprob) else p.logprob
-                    for i, p in step_top_logprobs.items()
-                } if step_top_logprobs else None)
-
-=======
->>>>>>> 3a922c1e
         return logprobs
 
     def create_error_response(

# Adapted from
# https://github.com/lm-sys/FastChat/blob/168ccc29d3f7edc50823016105c024fe2282732a/fastchat/serve/openai_api_server.py

import argparse
import asyncio
import codecs
import json
import time
from http import HTTPStatus
from typing import AsyncGenerator, Dict, List, Optional, Tuple, Union

import fastapi
import uvicorn
from fastapi import Request
from fastapi.exceptions import RequestValidationError
from fastapi.middleware.cors import CORSMiddleware
from fastapi.responses import JSONResponse, StreamingResponse, Response

from vllm.engine.arg_utils import AsyncEngineArgs
from vllm.engine.async_llm_engine import AsyncLLMEngine
from vllm.engine.metrics import add_global_metrics_labels
from vllm.entrypoints.openai.protocol import (
    CompletionRequest, CompletionResponse, CompletionResponseChoice,
    CompletionResponseStreamChoice, CompletionStreamResponse,
    ChatCompletionRequest, ChatCompletionResponse,
    ChatCompletionResponseChoice, ChatCompletionResponseStreamChoice,
    ChatCompletionStreamResponse, ChatMessage, DeltaMessage, ErrorResponse,
    LogProbs, ModelCard, ModelList, ModelPermission, UsageInfo)
from vllm.logger import init_logger
from vllm.outputs import RequestOutput
from vllm.sampling_params import SamplingParams
from vllm.transformers_utils.tokenizer import get_tokenizer
from vllm.utils import random_uuid

<<<<<<< HEAD
try:
    import fastchat
    from fastchat.conversation import Conversation, SeparatorStyle
    from fastchat.model.model_adapter import get_conversation_template
    _fastchat_available = True
except ImportError:
    _fastchat_available = False

from aioprometheus import MetricsMiddleware
from aioprometheus.asgi.starlette import metrics

=======
>>>>>>> f86bd619
TIMEOUT_KEEP_ALIVE = 5  # seconds

logger = init_logger(__name__)
served_model = None
app = fastapi.FastAPI()
engine = None
response_role = None


def parse_args():
    parser = argparse.ArgumentParser(
        description="vLLM OpenAI-Compatible RESTful API server.")
    parser.add_argument("--host", type=str, default=None, help="host name")
    parser.add_argument("--port", type=int, default=8000, help="port number")
    parser.add_argument("--allow-credentials",
                        action="store_true",
                        help="allow credentials")
    parser.add_argument("--allowed-origins",
                        type=json.loads,
                        default=["*"],
                        help="allowed origins")
    parser.add_argument("--allowed-methods",
                        type=json.loads,
                        default=["*"],
                        help="allowed methods")
    parser.add_argument("--allowed-headers",
                        type=json.loads,
                        default=["*"],
                        help="allowed headers")
    parser.add_argument("--served-model-name",
                        type=str,
                        default=None,
                        help="The model name used in the API. If not "
                        "specified, the model name will be the same as "
                        "the huggingface name.")
    parser.add_argument("--chat-template",
                        type=str,
                        default=None,
                        help="The file path to the chat template, "
                        "or the template in single-line form "
                        "for the specified model")
    parser.add_argument("--response-role",
                        type=str,
                        default="assistant",
                        help="The role name to return if "
                        "`request.add_generation_prompt=true`.")

    parser = AsyncEngineArgs.add_cli_args(parser)
    return parser.parse_args()

app.add_middleware(MetricsMiddleware)  # Trace HTTP server metrics
app.add_route("/metrics", metrics)  # Exposes HTTP metrics


def create_error_response(status_code: HTTPStatus,
                          message: str) -> JSONResponse:
    return JSONResponse(ErrorResponse(message=message,
                                      type="invalid_request_error").dict(),
                        status_code=status_code.value)


def load_chat_template(args, tokenizer):
    if args.chat_template is not None:
        try:
            with open(args.chat_template, "r") as f:
                chat_template = f.read()
        except OSError:
            # If opening a file fails, set chat template to be args to
            # ensure we decode so our escape are interpreted correctly
            chat_template = codecs.decode(args.chat_template, "unicode_escape")

        tokenizer.chat_template = chat_template
        logger.info(
            f"Using supplied chat template:\n{tokenizer.chat_template}")
    elif tokenizer.chat_template is not None:
        logger.info(f"Using default chat template:\n{tokenizer.chat_template}")
    else:
        logger.warning("No chat template provided. Chat API will not work.")


@app.exception_handler(RequestValidationError)
async def validation_exception_handler(_, exc):
    return create_error_response(HTTPStatus.BAD_REQUEST, str(exc))


async def check_model(request) -> Optional[JSONResponse]:
    if request.model == served_model:
        return
    ret = create_error_response(
        HTTPStatus.NOT_FOUND,
        f"The model `{request.model}` does not exist.",
    )
    return ret


async def check_length(
    request: Union[ChatCompletionRequest, CompletionRequest],
    prompt: Optional[str] = None,
    prompt_ids: Optional[List[int]] = None
) -> Tuple[List[int], Optional[JSONResponse]]:
    assert (not (prompt is None and prompt_ids is None)
            and not (prompt is not None and prompt_ids is not None)
            ), "Either prompt or prompt_ids should be provided."
    input_ids = prompt_ids if prompt_ids is not None else tokenizer(
        prompt).input_ids
    token_num = len(input_ids)

    if request.max_tokens is None:
        request.max_tokens = max_model_len - token_num
    if token_num + request.max_tokens > max_model_len:
        return input_ids, create_error_response(
            HTTPStatus.BAD_REQUEST,
            f"This model's maximum context length is {max_model_len} tokens. "
            f"However, you requested {request.max_tokens + token_num} tokens "
            f"({token_num} in the messages, "
            f"{request.max_tokens} in the completion). "
            f"Please reduce the length of the messages or completion.",
        )
    else:
        return input_ids, None


@app.get("/health")
async def health() -> Response:
    """Health check."""
    return Response(status_code=200)


@app.get("/v1/models")
async def show_available_models():
    """Show available models. Right now we only have one model."""
    model_cards = [
        ModelCard(id=served_model,
                  root=served_model,
                  permission=[ModelPermission()])
    ]
    return ModelList(data=model_cards)


def create_logprobs(
    token_ids: List[int],
    top_logprobs: Optional[List[Optional[Dict[int, float]]]] = None,
    num_output_top_logprobs: Optional[int] = None,
    initial_text_offset: int = 0,
) -> LogProbs:
    """Create OpenAI-style logprobs."""
    logprobs = LogProbs()
    last_token_len = 0
    if num_output_top_logprobs:
        logprobs.top_logprobs = []
    for i, token_id in enumerate(token_ids):
        step_top_logprobs = top_logprobs[i]
        if step_top_logprobs is not None:
            token_logprob = step_top_logprobs[token_id]
        else:
            token_logprob = None
        token = tokenizer.convert_ids_to_tokens(token_id)
        logprobs.tokens.append(token)
        logprobs.token_logprobs.append(token_logprob)
        if len(logprobs.text_offset) == 0:
            logprobs.text_offset.append(initial_text_offset)
        else:
            logprobs.text_offset.append(logprobs.text_offset[-1] +
                                        last_token_len)
        last_token_len = len(token)

        if num_output_top_logprobs:
            logprobs.top_logprobs.append({
                tokenizer.convert_ids_to_tokens(i): p
                for i, p in step_top_logprobs.items()
            } if step_top_logprobs else None)
    return logprobs


@app.post("/v1/chat/completions")
async def create_chat_completion(request: ChatCompletionRequest,
                                 raw_request: Request):
    """Completion API similar to OpenAI's API.

    See  https://platform.openai.com/docs/api-reference/chat/create
    for the API specification. This API mimics the OpenAI ChatCompletion API.

    NOTE: Currently we do not support the following features:
        - function_call (Users should implement this by themselves)
        - logit_bias (to be supported by vLLM engine)
    """
    error_check_ret = await check_model(request)
    if error_check_ret is not None:
        return error_check_ret

    if request.logit_bias is not None and len(request.logit_bias) > 0:
        # TODO: support logit_bias in vLLM engine.
        return create_error_response(HTTPStatus.BAD_REQUEST,
                                     "logit_bias is not currently supported")

    try:
        prompt = tokenizer.apply_chat_template(
            conversation=request.messages,
            tokenize=False,
            add_generation_prompt=request.add_generation_prompt)
    except Exception as e:
        logger.error(f"Error in applying chat template from request: {str(e)}")
        return create_error_response(HTTPStatus.BAD_REQUEST, str(e))

    token_ids, error_check_ret = await check_length(request, prompt=prompt)
    if error_check_ret is not None:
        return error_check_ret

    model_name = request.model
    request_id = f"cmpl-{random_uuid()}"
    created_time = int(time.monotonic())
    chunk_object_type = "chat.completion.chunk"
    try:
        spaces_between_special_tokens = request.spaces_between_special_tokens
        sampling_params = SamplingParams(
            n=request.n,
            presence_penalty=request.presence_penalty,
            frequency_penalty=request.frequency_penalty,
            temperature=request.temperature,
            top_p=request.top_p,
            stop=request.stop,
            stop_token_ids=request.stop_token_ids,
            max_tokens=request.max_tokens,
            best_of=request.best_of,
            top_k=request.top_k,
            ignore_eos=request.ignore_eos,
            use_beam_search=request.use_beam_search,
            skip_special_tokens=request.skip_special_tokens,
            spaces_between_special_tokens=spaces_between_special_tokens,
        )
    except ValueError as e:
        return create_error_response(HTTPStatus.BAD_REQUEST, str(e))

    result_generator = engine.generate(prompt, sampling_params, request_id,
                                       token_ids)

    def get_role() -> str:
        if request.add_generation_prompt:
            return response_role
        else:
            return request.messages[-1]["role"]

    async def completion_stream_generator() -> AsyncGenerator[str, None]:
        # Send first response for each request.n (index) with the role
        role = get_role()
        for i in range(request.n):
            choice_data = ChatCompletionResponseStreamChoice(
                index=i, delta=DeltaMessage(role=role), finish_reason=None)
            chunk = ChatCompletionStreamResponse(id=request_id,
                                                 object=chunk_object_type,
                                                 created=created_time,
                                                 choices=[choice_data],
                                                 model=model_name)
            data = chunk.json(exclude_unset=True, ensure_ascii=False)
            yield f"data: {data}\n\n"

        # Send response to echo the input portion of the last message
        if request.echo:
            last_msg_content = ""
            if request.messages and isinstance(
                    request.messages, list) and request.messages[-1].get(
                        "content") and request.messages[-1].get(
                            "role") == role:
                last_msg_content = request.messages[-1]["content"]
            if last_msg_content:
                for i in range(request.n):
                    choice_data = ChatCompletionResponseStreamChoice(
                        index=i,
                        delta=DeltaMessage(content=last_msg_content),
                        finish_reason=None)
                    chunk = ChatCompletionStreamResponse(
                        id=request_id,
                        object=chunk_object_type,
                        created=created_time,
                        choices=[choice_data],
                        model=model_name)
                    data = chunk.json(exclude_unset=True, ensure_ascii=False)
                    yield f"data: {data}\n\n"

        # Send response for each token for each request.n (index)
        previous_texts = [""] * request.n
        previous_num_tokens = [0] * request.n
        finish_reason_sent = [False] * request.n
        async for res in result_generator:
            res: RequestOutput
            for output in res.outputs:
                i = output.index

                if finish_reason_sent[i]:
                    continue

                if output.finish_reason is None:
                    # Send token-by-token response for each request.n
                    delta_text = output.text[len(previous_texts[i]):]
                    previous_texts[i] = output.text
                    completion_tokens = len(output.token_ids)
                    previous_num_tokens[i] = completion_tokens
                    choice_data = ChatCompletionResponseStreamChoice(
                        index=i,
                        delta=DeltaMessage(content=delta_text),
                        finish_reason=None)
                    chunk = ChatCompletionStreamResponse(
                        id=request_id,
                        object=chunk_object_type,
                        created=created_time,
                        choices=[choice_data],
                        model=model_name)
                    data = chunk.json(exclude_unset=True, ensure_ascii=False)
                    yield f"data: {data}\n\n"
                else:
                    # Send the finish response for each request.n only once
                    prompt_tokens = len(res.prompt_token_ids)
                    final_usage = UsageInfo(
                        prompt_tokens=prompt_tokens,
                        completion_tokens=completion_tokens,
                        total_tokens=prompt_tokens + completion_tokens,
                    )
                    choice_data = ChatCompletionResponseStreamChoice(
                        index=i, delta=[], finish_reason=output.finish_reason)
                    chunk = ChatCompletionStreamResponse(
                        id=request_id,
                        object=chunk_object_type,
                        created=created_time,
                        choices=[choice_data],
                        model=model_name)
                    if final_usage is not None:
                        chunk.usage = final_usage
                    data = chunk.json(exclude_unset=True,
                                      exclude_none=True,
                                      ensure_ascii=False)
                    yield f"data: {data}\n\n"
                    finish_reason_sent[i] = True
        # Send the final done message after all response.n are finished
        yield "data: [DONE]\n\n"

    async def completion_full_generator():
        final_res: RequestOutput = None
        async for res in result_generator:
            if await raw_request.is_disconnected():
                # Abort the request if the client disconnects.
                await engine.abort(request_id)
                return create_error_response(HTTPStatus.BAD_REQUEST,
                                             "Client disconnected")
            final_res = res
        assert final_res is not None

        choices = []
        role = get_role()
        for output in final_res.outputs:
            choice_data = ChatCompletionResponseChoice(
                index=output.index,
                message=ChatMessage(role=role, content=output.text),
                finish_reason=output.finish_reason,
            )
            choices.append(choice_data)

        if request.echo:
            last_msg_content = ""
            if request.messages and isinstance(
                    request.messages, list) and request.messages[-1].get(
                        "content") and request.messages[-1].get(
                            "role") == role:
                last_msg_content = request.messages[-1]["content"]

            for choice in choices:
                full_message = last_msg_content + choice.message.content
                choice.message.content = full_message

        num_prompt_tokens = len(final_res.prompt_token_ids)
        num_generated_tokens = sum(
            len(output.token_ids) for output in final_res.outputs)
        usage = UsageInfo(
            prompt_tokens=num_prompt_tokens,
            completion_tokens=num_generated_tokens,
            total_tokens=num_prompt_tokens + num_generated_tokens,
        )
        response = ChatCompletionResponse(
            id=request_id,
            created=created_time,
            model=model_name,
            choices=choices,
            usage=usage,
        )

        return response

    # Streaming response
    if request.stream:
        return StreamingResponse(completion_stream_generator(),
                                 media_type="text/event-stream")
    else:
        return await completion_full_generator()


@app.post("/v1/completions")
async def create_completion(request: CompletionRequest, raw_request: Request):
    """Completion API similar to OpenAI's API.

    See https://platform.openai.com/docs/api-reference/completions/create
    for the API specification. This API mimics the OpenAI Completion API.

    NOTE: Currently we do not support the following features:
        - suffix (the language models we currently support do not support
          suffix)
        - logit_bias (to be supported by vLLM engine)
    """

    error_check_ret = await check_model(request)
    if error_check_ret is not None:
        return error_check_ret

    # OpenAI API supports echoing the prompt when max_tokens is 0.
    echo_without_generation = request.echo and request.max_tokens == 0

    if request.suffix is not None:
        # The language models we currently support do not support suffix.
        return create_error_response(HTTPStatus.BAD_REQUEST,
                                     "suffix is not currently supported")

    if request.logit_bias is not None and len(request.logit_bias) > 0:
        # TODO: support logit_bias in vLLM engine.
        return create_error_response(HTTPStatus.BAD_REQUEST,
                                     "logit_bias is not currently supported")

    model_name = request.model
    request_id = f"cmpl-{random_uuid()}"

    use_token_ids = False
    if isinstance(request.prompt, list):
        if len(request.prompt) == 0:
            return create_error_response(HTTPStatus.BAD_REQUEST,
                                         "please provide at least one prompt")
        first_element = request.prompt[0]
        if isinstance(first_element, int):
            use_token_ids = True
            prompt = request.prompt
        elif isinstance(first_element, (str, list)):
            # TODO: handles multiple prompt case in list[list[int]]
            if len(request.prompt) > 1:
                return create_error_response(
                    HTTPStatus.BAD_REQUEST,
                    "multiple prompts in a batch is not currently supported")
            use_token_ids = not isinstance(first_element, str)
            prompt = request.prompt[0]
    else:
        prompt = request.prompt

    if use_token_ids:
        _, error_check_ret = await check_length(request, prompt_ids=prompt)
    else:
        token_ids, error_check_ret = await check_length(request, prompt=prompt)
    if error_check_ret is not None:
        return error_check_ret

    created_time = int(time.monotonic())
    try:
        spaces_between_special_tokens = request.spaces_between_special_tokens
        sampling_params = SamplingParams(
            n=request.n,
            best_of=request.best_of,
            presence_penalty=request.presence_penalty,
            frequency_penalty=request.frequency_penalty,
            temperature=request.temperature,
            top_p=request.top_p,
            top_k=request.top_k,
            stop=request.stop,
            stop_token_ids=request.stop_token_ids,
            ignore_eos=request.ignore_eos,
            max_tokens=request.max_tokens
            if not echo_without_generation else 1,
            logprobs=request.logprobs,
            use_beam_search=request.use_beam_search,
            prompt_logprobs=request.logprobs if request.echo else None,
            skip_special_tokens=request.skip_special_tokens,
            spaces_between_special_tokens=spaces_between_special_tokens,
        )
    except ValueError as e:
        return create_error_response(HTTPStatus.BAD_REQUEST, str(e))

    if use_token_ids:
        result_generator = engine.generate(None,
                                           sampling_params,
                                           request_id,
                                           prompt_token_ids=prompt)
    else:
        result_generator = engine.generate(prompt, sampling_params, request_id,
                                           token_ids)

    # Similar to the OpenAI API, when n != best_of, we do not stream the
    # results. In addition, we do not stream the results when use beam search.
    stream = (request.stream
              and (request.best_of is None or request.n == request.best_of)
              and not request.use_beam_search)

    def create_stream_response_json(
        index: int,
        text: str,
        logprobs: Optional[LogProbs] = None,
        finish_reason: Optional[str] = None,
        usage: Optional[UsageInfo] = None,
    ) -> str:
        choice_data = CompletionResponseStreamChoice(
            index=index,
            text=text,
            logprobs=logprobs,
            finish_reason=finish_reason,
        )
        response = CompletionStreamResponse(
            id=request_id,
            created=created_time,
            model=model_name,
            choices=[choice_data],
        )
        if usage is not None:
            response.usage = usage
        response_json = response.json(exclude_unset=True, ensure_ascii=False)

        return response_json

    async def completion_stream_generator() -> AsyncGenerator[str, None]:
        previous_texts = [""] * request.n
        previous_num_tokens = [0] * request.n
        has_echoed = [False] * request.n
        async for res in result_generator:
            res: RequestOutput
            for output in res.outputs:
                i = output.index
                delta_text = output.text[len(previous_texts[i]):]
                token_ids = output.token_ids[previous_num_tokens[i]:]
                top_logprobs = output.logprobs[previous_num_tokens[i]:]
                offsets = len(previous_texts[i])
                if request.echo and not has_echoed[i]:
                    if not echo_without_generation:
                        delta_text = res.prompt + delta_text
                        token_ids = res.prompt_token_ids + token_ids
                        top_logprobs = res.prompt_logprobs + top_logprobs
                    else:
                        delta_text = res.prompt
                        token_ids = res.prompt_token_ids
                        top_logprobs = res.prompt_logprobs
                    has_echoed[i] = True
                if request.logprobs is not None:
                    logprobs = create_logprobs(
                        token_ids=token_ids,
                        top_logprobs=top_logprobs,
                        num_output_top_logprobs=request.logprobs,
                        initial_text_offset=offsets,
                    )
                else:
                    logprobs = None
                previous_texts[i] = output.text
                previous_num_tokens[i] = len(output.token_ids)
                finish_reason = output.finish_reason
                response_json = create_stream_response_json(
                    index=i,
                    text=delta_text,
                    logprobs=logprobs,
                    finish_reason=finish_reason,
                )
                yield f"data: {response_json}\n\n"
                if output.finish_reason is not None:
                    logprobs = (LogProbs()
                                if request.logprobs is not None else None)
                    prompt_tokens = len(res.prompt_token_ids)
                    completion_tokens = len(output.token_ids)
                    final_usage = UsageInfo(
                        prompt_tokens=prompt_tokens,
                        completion_tokens=completion_tokens,
                        total_tokens=prompt_tokens + completion_tokens,
                    )
                    response_json = create_stream_response_json(
                        index=i,
                        text="",
                        logprobs=logprobs,
                        finish_reason=output.finish_reason,
                        usage=final_usage,
                    )
                    yield f"data: {response_json}\n\n"
        yield "data: [DONE]\n\n"

    # Streaming response
    if stream:
        return StreamingResponse(completion_stream_generator(),
                                 media_type="text/event-stream")

    # Non-streaming response
    final_res: RequestOutput = None
    async for res in result_generator:
        if await raw_request.is_disconnected():
            # Abort the request if the client disconnects.
            await engine.abort(request_id)
            return create_error_response(HTTPStatus.BAD_REQUEST,
                                         "Client disconnected")
        final_res = res
    assert final_res is not None
    choices = []
    prompt_token_ids = final_res.prompt_token_ids
    prompt_logprobs = final_res.prompt_logprobs
    prompt_text = final_res.prompt
    for output in final_res.outputs:
        if request.logprobs is not None:
            if not echo_without_generation:
                token_ids = output.token_ids
                top_logprobs = output.logprobs
                if request.echo:
                    token_ids = prompt_token_ids + token_ids
                    top_logprobs = prompt_logprobs + top_logprobs
            else:
                token_ids = prompt_token_ids
                top_logprobs = prompt_logprobs
            logprobs = create_logprobs(
                token_ids=token_ids,
                top_logprobs=top_logprobs,
                num_output_top_logprobs=request.logprobs,
            )
        else:
            logprobs = None
        if not echo_without_generation:
            output_text = output.text
            if request.echo:
                output_text = prompt_text + output_text
        else:
            output_text = prompt_text
        choice_data = CompletionResponseChoice(
            index=output.index,
            text=output_text,
            logprobs=logprobs,
            finish_reason=output.finish_reason,
        )
        choices.append(choice_data)

    num_prompt_tokens = len(final_res.prompt_token_ids)
    num_generated_tokens = sum(
        len(output.token_ids) for output in final_res.outputs)
    usage = UsageInfo(
        prompt_tokens=num_prompt_tokens,
        completion_tokens=num_generated_tokens,
        total_tokens=num_prompt_tokens + num_generated_tokens,
    )
    response = CompletionResponse(
        id=request_id,
        created=created_time,
        model=model_name,
        choices=choices,
        usage=usage,
    )

    if request.stream:
        # When user requests streaming but we don't stream, we still need to
        # return a streaming response with a single event.
        response_json = response.json(ensure_ascii=False)

        async def fake_stream_generator() -> AsyncGenerator[str, None]:
            yield f"data: {response_json}\n\n"
            yield "data: [DONE]\n\n"

        return StreamingResponse(fake_stream_generator(),
                                 media_type="text/event-stream")

    return response


if __name__ == "__main__":
    args = parse_args()

    app.add_middleware(
        CORSMiddleware,
        allow_origins=args.allowed_origins,
        allow_credentials=args.allow_credentials,
        allow_methods=args.allowed_methods,
        allow_headers=args.allowed_headers,
    )

    logger.info(f"args: {args}")

    if args.served_model_name is not None:
        served_model = args.served_model_name
    else:
        served_model = args.model

    response_role = args.response_role

    engine_args = AsyncEngineArgs.from_cli_args(args)
    engine = AsyncLLMEngine.from_engine_args(engine_args)
    engine_model_config = asyncio.run(engine.get_model_config())
    max_model_len = engine_model_config.max_model_len

    # A separate tokenizer to map token IDs to strings.
    tokenizer = get_tokenizer(
        engine_model_config.tokenizer,
        tokenizer_mode=engine_model_config.tokenizer_mode,
        trust_remote_code=engine_model_config.trust_remote_code)
    load_chat_template(args, tokenizer)

    # Register labels for metrics
    add_global_metrics_labels(model_name=engine_args.model, )

    uvicorn.run(app,
                host=args.host,
                port=args.port,
                log_level="info",
                timeout_keep_alive=TIMEOUT_KEEP_ALIVE)<|MERGE_RESOLUTION|>--- conflicted
+++ resolved
@@ -32,20 +32,9 @@
 from vllm.transformers_utils.tokenizer import get_tokenizer
 from vllm.utils import random_uuid
 
-<<<<<<< HEAD
-try:
-    import fastchat
-    from fastchat.conversation import Conversation, SeparatorStyle
-    from fastchat.model.model_adapter import get_conversation_template
-    _fastchat_available = True
-except ImportError:
-    _fastchat_available = False
-
 from aioprometheus import MetricsMiddleware
 from aioprometheus.asgi.starlette import metrics
 
-=======
->>>>>>> f86bd619
 TIMEOUT_KEEP_ALIVE = 5  # seconds
 
 logger = init_logger(__name__)

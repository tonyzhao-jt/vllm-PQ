import argparse
import asyncio
import importlib
import inspect
import re
from contextlib import asynccontextmanager
from http import HTTPStatus
from typing import Optional, Set

import fastapi
import uvicorn
from fastapi import APIRouter, Request
from fastapi.exceptions import RequestValidationError
from fastapi.middleware.cors import CORSMiddleware
from fastapi.responses import JSONResponse, Response, StreamingResponse
from prometheus_client import make_asgi_app
from starlette.routing import Mount

import vllm
import vllm.envs as envs
from vllm.engine.arg_utils import AsyncEngineArgs
from vllm.engine.async_llm_engine import AsyncLLMEngine
from vllm.entrypoints.openai.cli_args import make_arg_parser
from vllm.entrypoints.openai.protocol import (ChatCompletionRequest,
                                              ChatCompletionResponse,
                                              CompletionRequest,
                                              EmbeddingRequest, ErrorResponse)
from vllm.entrypoints.openai.serving_chat import OpenAIServingChat
from vllm.entrypoints.openai.serving_completion import OpenAIServingCompletion
from vllm.entrypoints.openai.serving_embedding import OpenAIServingEmbedding
from vllm.logger import init_logger
from vllm.usage.usage_lib import UsageContext


TIMEOUT_KEEP_ALIVE = 5  # seconds

<<<<<<< HEAD
engine: AsyncLLMEngine = None
engine_args: AsyncEngineArgs = None
openai_serving_chat: OpenAIServingChat = None
openai_serving_completion: OpenAIServingCompletion = None
logger = init_logger(__name__)
=======
openai_serving_chat: OpenAIServingChat
openai_serving_completion: OpenAIServingCompletion
openai_serving_embedding: OpenAIServingEmbedding

logger = init_logger('vllm.entrypoints.openai.api_server')

_running_tasks: Set[asyncio.Task] = set()
>>>>>>> 8f1729b8


@asynccontextmanager
async def lifespan(app: fastapi.FastAPI):

    async def _force_log():
        while True:
            await asyncio.sleep(10)
            await engine.do_log_stats()

    if not engine_args.disable_log_stats:
        task = asyncio.create_task(_force_log())
        _running_tasks.add(task)
        task.add_done_callback(_running_tasks.remove)

    yield


router = APIRouter()

# Add prometheus asgi middleware to route /metrics requests
<<<<<<< HEAD
metrics_app = make_asgi_app()
router.mount("/metrics", metrics_app)
=======
route = Mount("/metrics", make_asgi_app())
# Workaround for 307 Redirect for /metrics
route.path_regex = re.compile('^/metrics(?P<path>.*)$')
app.routes.append(route)

>>>>>>> 8f1729b8


@router.get("/health")
async def health() -> Response:
    """Health check."""
    await openai_serving_chat.engine.check_health()
    return Response(status_code=200)


@router.get("/v1/models")
async def show_available_models():
    models = await openai_serving_chat.show_available_models()
    return JSONResponse(content=models.model_dump())


@router.get("/version")
async def show_version():
    ver = {"version": vllm.__version__}
    return JSONResponse(content=ver)


@router.post("/v1/chat/completions")
async def create_chat_completion(request: ChatCompletionRequest,
                                 raw_request: Request):
    generator = await openai_serving_chat.create_chat_completion(
        request, raw_request)
    if isinstance(generator, ErrorResponse):
        return JSONResponse(content=generator.model_dump(),
                            status_code=generator.code)
    if request.stream:
        return StreamingResponse(content=generator,
                                 media_type="text/event-stream")
    else:
        assert isinstance(generator, ChatCompletionResponse)
        return JSONResponse(content=generator.model_dump())


@router.post("/v1/completions")
async def create_completion(request: CompletionRequest, raw_request: Request):
    generator = await openai_serving_completion.create_completion(
        request, raw_request)
    if isinstance(generator, ErrorResponse):
        return JSONResponse(content=generator.model_dump(),
                            status_code=generator.code)
    if request.stream:
        return StreamingResponse(content=generator,
                                 media_type="text/event-stream")
    else:
        return JSONResponse(content=generator.model_dump())


<<<<<<< HEAD
def build_app(args):
    app = fastapi.FastAPI(lifespan=lifespan)
    app.include_router(router)
    app.root_path = args.root_path
=======
@app.post("/v1/embeddings")
async def create_embedding(request: EmbeddingRequest, raw_request: Request):
    generator = await openai_serving_embedding.create_embedding(
        request, raw_request)
    if isinstance(generator, ErrorResponse):
        return JSONResponse(content=generator.model_dump(),
                            status_code=generator.code)
    else:
        return JSONResponse(content=generator.model_dump())


if __name__ == "__main__":
    args = parse_args()
>>>>>>> 8f1729b8

    app.add_middleware(
        CORSMiddleware,
        allow_origins=args.allowed_origins,
        allow_credentials=args.allow_credentials,
        allow_methods=args.allowed_methods,
        allow_headers=args.allowed_headers,
    )

<<<<<<< HEAD
    @app.exception_handler(RequestValidationError)
    async def validation_exception_handler(_, exc):
        err = openai_serving_chat.create_error_response(message=str(exc))
        return JSONResponse(err.model_dump(),
                            status_code=HTTPStatus.BAD_REQUEST)

    if token := os.environ.get("VLLM_API_KEY") or args.api_key:
=======
    if token := envs.VLLM_API_KEY or args.api_key:
>>>>>>> 8f1729b8

        @app.middleware("http")
        async def authentication(request: Request, call_next):
            root_path = "" if args.root_path is None else args.root_path
            if request.method == "OPTIONS":
                return await call_next(request)
            if not request.url.path.startswith(f"{root_path}/v1"):
                return await call_next(request)
            if request.headers.get("Authorization") != "Bearer " + token:
                return JSONResponse(content={"error": "Unauthorized"},
                                    status_code=401)
            return await call_next(request)

    for middleware in args.middleware:
        module_path, object_name = middleware.rsplit(".", 1)
        imported = getattr(importlib.import_module(module_path), object_name)
        if inspect.isclass(imported):
            app.add_middleware(imported)
        elif inspect.iscoroutinefunction(imported):
            app.middleware("http")(imported)
        else:
            raise ValueError(f"Invalid middleware {middleware}. "
                             f"Must be a function or a class.")

<<<<<<< HEAD
    return app


def run_server(args):
    app = build_app(args)

    logger.info(f"vLLM API server version {vllm.__version__}")
    logger.info(f"args: {args}")
=======
    logger.info("vLLM API server version %s", vllm.__version__)
    logger.info("args: %s", args)
>>>>>>> 8f1729b8

    if args.served_model_name is not None:
        served_model_names = args.served_model_name
    else:
<<<<<<< HEAD
        served_model_names = [args.model_tag]

    global engine_args, engine, openai_serving_chat, openai_serving_completion
=======
        served_model_names = [args.model]

>>>>>>> 8f1729b8
    engine_args = AsyncEngineArgs.from_cli_args(args)
    engine = AsyncLLMEngine.from_engine_args(
        engine_args, usage_context=UsageContext.OPENAI_API_SERVER)

    event_loop: Optional[asyncio.AbstractEventLoop]
    try:
        event_loop = asyncio.get_running_loop()
    except RuntimeError:
        event_loop = None

    if event_loop is not None and event_loop.is_running():
        # If the current is instanced by Ray Serve,
        # there is already a running event loop
        model_config = event_loop.run_until_complete(engine.get_model_config())
    else:
        # When using single vLLM without engine_use_ray
        model_config = asyncio.run(engine.get_model_config())

    openai_serving_chat = OpenAIServingChat(engine, model_config,
                                            served_model_names,
                                            args.response_role,
                                            args.lora_modules,
                                            args.chat_template)
    openai_serving_completion = OpenAIServingCompletion(
<<<<<<< HEAD
        engine, served_model_names, args.lora_modules)

=======
        engine, model_config, served_model_names, args.lora_modules)
    openai_serving_embedding = OpenAIServingEmbedding(engine, model_config,
                                                      served_model_names)
    app.root_path = args.root_path
>>>>>>> 8f1729b8
    uvicorn.run(app,
                host=args.host,
                port=args.port,
                log_level=args.uvicorn_log_level,
                timeout_keep_alive=TIMEOUT_KEEP_ALIVE,
                ssl_keyfile=args.ssl_keyfile,
                ssl_certfile=args.ssl_certfile,
                ssl_ca_certs=args.ssl_ca_certs,
                ssl_cert_reqs=args.ssl_cert_reqs)


if __name__ == "__main__":
    # NOTE(simon):
    # This section should be in sync with vllm/scripts.py for CLI entrypoints.
    parser = argparse.ArgumentParser(
        description="vLLM OpenAI-Compatible RESTful API server.")
    parser = make_arg_parser(parser)
    args = parser.parse_args()
    run_server(args)<|MERGE_RESOLUTION|>--- conflicted
+++ resolved
@@ -31,16 +31,11 @@
 from vllm.logger import init_logger
 from vllm.usage.usage_lib import UsageContext
 
-
 TIMEOUT_KEEP_ALIVE = 5  # seconds
 
-<<<<<<< HEAD
-engine: AsyncLLMEngine = None
-engine_args: AsyncEngineArgs = None
-openai_serving_chat: OpenAIServingChat = None
-openai_serving_completion: OpenAIServingCompletion = None
 logger = init_logger(__name__)
-=======
+engine: AsyncLLMEngine
+engine_args: AsyncEngineArgs
 openai_serving_chat: OpenAIServingChat
 openai_serving_completion: OpenAIServingCompletion
 openai_serving_embedding: OpenAIServingEmbedding
@@ -48,7 +43,6 @@
 logger = init_logger('vllm.entrypoints.openai.api_server')
 
 _running_tasks: Set[asyncio.Task] = set()
->>>>>>> 8f1729b8
 
 
 @asynccontextmanager
@@ -70,16 +64,10 @@
 router = APIRouter()
 
 # Add prometheus asgi middleware to route /metrics requests
-<<<<<<< HEAD
-metrics_app = make_asgi_app()
-router.mount("/metrics", metrics_app)
-=======
 route = Mount("/metrics", make_asgi_app())
 # Workaround for 307 Redirect for /metrics
 route.path_regex = re.compile('^/metrics(?P<path>.*)$')
-app.routes.append(route)
-
->>>>>>> 8f1729b8
+router.routes.append(route)
 
 
 @router.get("/health")
@@ -131,13 +119,7 @@
         return JSONResponse(content=generator.model_dump())
 
 
-<<<<<<< HEAD
-def build_app(args):
-    app = fastapi.FastAPI(lifespan=lifespan)
-    app.include_router(router)
-    app.root_path = args.root_path
-=======
-@app.post("/v1/embeddings")
+@router.post("/v1/embeddings")
 async def create_embedding(request: EmbeddingRequest, raw_request: Request):
     generator = await openai_serving_embedding.create_embedding(
         request, raw_request)
@@ -148,9 +130,10 @@
         return JSONResponse(content=generator.model_dump())
 
 
-if __name__ == "__main__":
-    args = parse_args()
->>>>>>> 8f1729b8
+def build_app(args):
+    app = fastapi.FastAPI(lifespan=lifespan)
+    app.include_router(router)
+    app.root_path = args.root_path
 
     app.add_middleware(
         CORSMiddleware,
@@ -160,17 +143,13 @@
         allow_headers=args.allowed_headers,
     )
 
-<<<<<<< HEAD
     @app.exception_handler(RequestValidationError)
     async def validation_exception_handler(_, exc):
         err = openai_serving_chat.create_error_response(message=str(exc))
         return JSONResponse(err.model_dump(),
                             status_code=HTTPStatus.BAD_REQUEST)
 
-    if token := os.environ.get("VLLM_API_KEY") or args.api_key:
-=======
     if token := envs.VLLM_API_KEY or args.api_key:
->>>>>>> 8f1729b8
 
         @app.middleware("http")
         async def authentication(request: Request, call_next):
@@ -195,31 +174,22 @@
             raise ValueError(f"Invalid middleware {middleware}. "
                              f"Must be a function or a class.")
 
-<<<<<<< HEAD
     return app
 
 
 def run_server(args):
     app = build_app(args)
 
-    logger.info(f"vLLM API server version {vllm.__version__}")
-    logger.info(f"args: {args}")
-=======
     logger.info("vLLM API server version %s", vllm.__version__)
     logger.info("args: %s", args)
->>>>>>> 8f1729b8
 
     if args.served_model_name is not None:
         served_model_names = args.served_model_name
     else:
-<<<<<<< HEAD
-        served_model_names = [args.model_tag]
-
-    global engine_args, engine, openai_serving_chat, openai_serving_completion
-=======
         served_model_names = [args.model]
 
->>>>>>> 8f1729b8
+    global engine, engine_args
+
     engine_args = AsyncEngineArgs.from_cli_args(args)
     engine = AsyncLLMEngine.from_engine_args(
         engine_args, usage_context=UsageContext.OPENAI_API_SERVER)
@@ -237,6 +207,8 @@
     else:
         # When using single vLLM without engine_use_ray
         model_config = asyncio.run(engine.get_model_config())
+
+    global openai_serving_chat, openai_serving_completion, openai_serving_embedding
 
     openai_serving_chat = OpenAIServingChat(engine, model_config,
                                             served_model_names,
@@ -244,15 +216,10 @@
                                             args.lora_modules,
                                             args.chat_template)
     openai_serving_completion = OpenAIServingCompletion(
-<<<<<<< HEAD
-        engine, served_model_names, args.lora_modules)
-
-=======
         engine, model_config, served_model_names, args.lora_modules)
     openai_serving_embedding = OpenAIServingEmbedding(engine, model_config,
                                                       served_model_names)
     app.root_path = args.root_path
->>>>>>> 8f1729b8
     uvicorn.run(app,
                 host=args.host,
                 port=args.port,

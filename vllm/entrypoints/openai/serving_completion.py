import asyncio
import time
from typing import (AsyncGenerator, AsyncIterator, Callable, Dict, List,
                    Optional)
from typing import Sequence as GenericSequence
from typing import Tuple, cast

from fastapi import Request
from transformers import PreTrainedTokenizer

from vllm.config import ModelConfig
from vllm.engine.protocol import AsyncEngineClient
from vllm.entrypoints.logger import RequestLogger
# yapf conflicts with isort for this block
# yapf: disable
from vllm.engine.llm_engine import QueueOverflowError
from vllm.entrypoints.openai.protocol import (CompletionLogProbs,
                                              CompletionRequest,
                                              CompletionResponse,
                                              CompletionResponseChoice,
                                              CompletionResponseStreamChoice,
                                              CompletionStreamResponse,
                                              UsageInfo)
# yapf: enable
from vllm.entrypoints.openai.serving_engine import (LoRAModulePath,
                                                    OpenAIServing,
                                                    PromptAdapterPath)
from vllm.logger import init_logger
from vllm.outputs import RequestOutput
from vllm.sequence import Logprob
from vllm.tracing import (contains_trace_headers, extract_trace_headers,
                          log_tracing_disabled_warning)
from vllm.utils import merge_async_iterators, random_uuid

logger = init_logger(__name__)

TypeTokenIDs = List[int]
TypeTopLogProbs = List[Optional[Dict[int, float]]]
TypeCreateLogProbsFn = Callable[
    [TypeTokenIDs, TypeTopLogProbs, Optional[int], int], CompletionLogProbs]


class OpenAIServingCompletion(OpenAIServing):

    def __init__(
        self,
        async_engine_client: AsyncEngineClient,
        model_config: ModelConfig,
        served_model_names: List[str],
        *,
        lora_modules: Optional[List[LoRAModulePath]],
        prompt_adapters: Optional[List[PromptAdapterPath]],
        request_logger: Optional[RequestLogger],
        return_tokens_as_token_ids: bool = False,
    ):
        super().__init__(async_engine_client=async_engine_client,
                         model_config=model_config,
                         served_model_names=served_model_names,
                         lora_modules=lora_modules,
                         prompt_adapters=prompt_adapters,
                         request_logger=request_logger,
                         return_tokens_as_token_ids=return_tokens_as_token_ids)

    async def create_completion(self, request: CompletionRequest,
                                raw_request: Request):
        """Completion API similar to OpenAI's API.

        See https://platform.openai.com/docs/api-reference/completions/create
        for the API specification. This API mimics the OpenAI Completion API.

        NOTE: Currently we do not support the following feature:
            - suffix (the language models we currently support do not support
            suffix)
        """
        error_check_ret = await self._check_model(request)
        if error_check_ret is not None:
            return error_check_ret

        # Return error for unsupported features.
        if request.suffix is not None:
            return self.create_error_response(
                "suffix is not currently supported")

        model_name = self.served_model_names[0]
        request_id = f"cmpl-{random_uuid()}"
        created_time = int(time.time())

        if request.prompt_logprobs is not None:
            if request.stream and request.prompt_logprobs > 0:
                return self.create_error_response(
                    "Prompt_logprobs are not available when stream is enabled")
            elif request.prompt_logprobs < 0:
                return self.create_error_response(
                    f"Prompt_logprobs set to invalid negative "
                    f"value: {request.prompt_logprobs}")

        # Schedule the request and get the result generator.
        generators: List[AsyncGenerator[RequestOutput, None]] = []
        try:
            (
                lora_request,
                prompt_adapter_request,
            ) = self._maybe_get_adapters(request)

            tokenizer = await self.async_engine_client.get_tokenizer(
                lora_request)

            guided_decode_logits_processor = (
                await self._guided_decode_logits_processor(request, tokenizer))
            prompts = list(
                self._tokenize_prompt_input_or_inputs(
                    request,
                    tokenizer,
                    request.prompt,
                    truncate_prompt_tokens=request.truncate_prompt_tokens,
                    add_special_tokens=request.add_special_tokens,
                ))

            for i, prompt_inputs in enumerate(prompts):
                sampling_params = request.to_sampling_params(
                    tokenizer,
                    guided_decode_logits_processor,
                    default_max_tokens=self.max_model_len -
                    len(prompt_inputs["prompt_token_ids"]))

                request_id_item = f"{request_id}-{i}"

                self._log_inputs(request_id_item,
                                 prompt_inputs,
                                 params=sampling_params,
                                 lora_request=lora_request,
                                 prompt_adapter_request=prompt_adapter_request)

                is_tracing_enabled = (
                    await self.async_engine_client.is_tracing_enabled())
                trace_headers = None
                if is_tracing_enabled:
                    trace_headers = extract_trace_headers(raw_request.headers)
                if not is_tracing_enabled and contains_trace_headers(
                        raw_request.headers):
                    log_tracing_disabled_warning()

                generator = self.async_engine_client.generate(
                    {"prompt_token_ids": prompt_inputs["prompt_token_ids"]},
                    sampling_params,
                    request_id_item,
                    lora_request=lora_request,
                    prompt_adapter_request=prompt_adapter_request,
                    trace_headers=trace_headers,
                )

                generators.append(generator)
        except QueueOverflowError as e:
            msg, status_code = e.args
            return self.create_error_response(msg, status_code=status_code)
        except ValueError as e:
            # TODO: Use a vllm-specific Validation Error
            return self.create_error_response(str(e))

        result_generator: AsyncIterator[Tuple[
            int, RequestOutput]] = merge_async_iterators(
                *generators, is_cancelled=raw_request.is_disconnected)

        # Similar to the OpenAI API, when n != best_of, we do not stream the
        # results. In addition, we do not stream the results when use
        # beam search.
        stream = (request.stream
                  and (request.best_of is None or request.n == request.best_of)
                  and not request.use_beam_search)

        # Streaming response
        if stream:
            return self.completion_stream_generator(request,
                                                    result_generator,
                                                    request_id,
                                                    created_time,
                                                    model_name,
                                                    num_prompts=len(prompts),
                                                    tokenizer=tokenizer)

        # Non-streaming response
        final_res_batch: List[Optional[RequestOutput]] = [None] * len(prompts)
        try:
            async for i, res in result_generator:
                final_res_batch[i] = res

            for i, final_res in enumerate(final_res_batch):
                assert final_res is not None

                # The output should contain the input text
                # We did not pass it into vLLM engine to avoid being redundant
                # with the inputs token IDs
                if final_res.prompt is None:
                    final_res.prompt = prompts[i]["prompt"]

            final_res_batch_checked = cast(List[RequestOutput],
                                           final_res_batch)

            response = self.request_output_to_completion_response(
<<<<<<< HEAD
                final_res_batch, request, request_id, created_time, model_name)
        except QueueOverflowError as e:
            msg, status_code = e.args
            return self.create_error_response(msg, status_code=status_code)
=======
                final_res_batch_checked,
                request,
                request_id,
                created_time,
                model_name,
                tokenizer,
            )
        except asyncio.CancelledError:
            return self.create_error_response("Client disconnected")
>>>>>>> ff7ec82c
        except ValueError as e:
            # TODO: Use a vllm-specific Validation Error
            return self.create_error_response(str(e))

        # When user requests streaming but we don't stream, we still need to
        # return a streaming response with a single event.
        if request.stream:
            response_json = response.model_dump_json()

            async def fake_stream_generator() -> AsyncGenerator[str, None]:
                yield f"data: {response_json}\n\n"
                yield "data: [DONE]\n\n"

            return fake_stream_generator()

        return response

    async def completion_stream_generator(
        self,
        request: CompletionRequest,
        result_generator: AsyncIterator[Tuple[int, RequestOutput]],
        request_id: str,
        created_time: int,
        model_name: str,
        num_prompts: int,
        tokenizer: PreTrainedTokenizer,
    ) -> AsyncGenerator[str, None]:
        num_choices = 1 if request.n is None else request.n
        previous_texts = [""] * num_choices * num_prompts
        previous_num_tokens = [0] * num_choices * num_prompts
        has_echoed = [False] * num_choices * num_prompts

        try:
            async for prompt_idx, res in result_generator:

                for output in res.outputs:
                    i = output.index + prompt_idx * num_choices
                    # TODO(simon): optimize the performance by avoiding full
                    # text O(n^2) sending.

                    assert request.max_tokens is not None
                    if request.echo and request.max_tokens == 0:
                        # only return the prompt
                        delta_text = res.prompt
                        delta_token_ids = res.prompt_token_ids
                        out_logprobs = res.prompt_logprobs
                        has_echoed[i] = True
                    elif (request.echo and request.max_tokens > 0
                          and not has_echoed[i]):
                        # echo the prompt and first token
                        delta_text = res.prompt + output.text
                        delta_token_ids = (res.prompt_token_ids +
                                           output.token_ids)
                        out_logprobs = res.prompt_logprobs + (output.logprobs
                                                              or [])
                        has_echoed[i] = True
                    else:
                        # return just the delta
                        delta_text = output.text[len(previous_texts[i]):]
                        delta_token_ids = output.token_ids[
                            previous_num_tokens[i]:]
                        out_logprobs = output.logprobs[previous_num_tokens[
                            i]:] if output.logprobs else None

                    if request.logprobs is not None:
                        assert out_logprobs is not None, (
                            "Did not output logprobs")
                        logprobs = self._create_completion_logprobs(
                            token_ids=delta_token_ids,
                            top_logprobs=out_logprobs,
                            num_output_top_logprobs=request.logprobs,
                            tokenizer=tokenizer,
                            initial_text_offset=len(previous_texts[i]),
                        )
                    else:
                        logprobs = None

                    previous_texts[i] = output.text
                    previous_num_tokens[i] = len(output.token_ids)
                    finish_reason = output.finish_reason
                    stop_reason = output.stop_reason

                    chunk = CompletionStreamResponse(
                        id=request_id,
                        created=created_time,
                        model=model_name,
                        choices=[
                            CompletionResponseStreamChoice(
                                index=i,
                                text=delta_text,
                                logprobs=logprobs,
                                finish_reason=finish_reason,
                                stop_reason=stop_reason,
                            )
                        ])
                    if (request.stream_options
                            and request.stream_options.include_usage):
                        if (request.stream_options.continuous_usage_stats
                                or output.finish_reason is not None):
                            prompt_tokens = len(res.prompt_token_ids)
                            completion_tokens = len(output.token_ids)
                            usage = UsageInfo(
                                prompt_tokens=prompt_tokens,
                                completion_tokens=completion_tokens,
                                total_tokens=prompt_tokens + completion_tokens,
                            )
                        if request.stream_options.continuous_usage_stats:
                            chunk.usage = usage
                        else:
                            chunk.usage = None

                    response_json = chunk.model_dump_json(exclude_unset=False)
                    yield f"data: {response_json}\n\n"

            if (request.stream_options
                    and request.stream_options.include_usage):
                final_usage_chunk = CompletionStreamResponse(
                    id=request_id,
                    created=created_time,
                    model=model_name,
                    choices=[],
                    usage=usage,
                )
                final_usage_data = (final_usage_chunk.model_dump_json(
                    exclude_unset=False, exclude_none=True))
                yield f"data: {final_usage_data}\n\n"

        except ValueError as e:
            # TODO: Use a vllm-specific Validation Error
            data = self.create_streaming_error_response(str(e))
            yield f"data: {data}\n\n"
        yield "data: [DONE]\n\n"

    def request_output_to_completion_response(
        self,
        final_res_batch: List[RequestOutput],
        request: CompletionRequest,
        request_id: str,
        created_time: int,
        model_name: str,
        tokenizer: PreTrainedTokenizer,
    ) -> CompletionResponse:
        choices: List[CompletionResponseChoice] = []
        num_prompt_tokens = 0
        num_generated_tokens = 0

        for final_res in final_res_batch:
            prompt_token_ids = final_res.prompt_token_ids
            prompt_logprobs = final_res.prompt_logprobs
            prompt_text = final_res.prompt

            for output in final_res.outputs:
                assert request.max_tokens is not None
                if request.echo and request.max_tokens == 0:
                    token_ids = prompt_token_ids
                    out_logprobs = prompt_logprobs
                    output_text = prompt_text
                elif request.echo and request.max_tokens > 0:
                    token_ids = prompt_token_ids + list(output.token_ids)
                    out_logprobs = (prompt_logprobs + output.logprobs
                                    if request.logprobs is not None else None)
                    output_text = prompt_text + output.text
                else:
                    token_ids = output.token_ids
                    out_logprobs = output.logprobs
                    output_text = output.text

                if request.logprobs is not None:
                    assert out_logprobs is not None, "Did not output logprobs"
                    logprobs = self._create_completion_logprobs(
                        token_ids=token_ids,
                        top_logprobs=out_logprobs,
                        tokenizer=tokenizer,
                        num_output_top_logprobs=request.logprobs,
                    )
                else:
                    logprobs = None

                choice_data = CompletionResponseChoice(
                    index=len(choices),
                    text=output_text,
                    logprobs=logprobs,
                    finish_reason=output.finish_reason,
                    stop_reason=output.stop_reason,
                    prompt_logprobs=final_res.prompt_logprobs,
                )
                choices.append(choice_data)

            num_prompt_tokens += len(prompt_token_ids)
            num_generated_tokens += sum(
                len(output.token_ids) for output in final_res.outputs)

        usage = UsageInfo(
            prompt_tokens=num_prompt_tokens,
            completion_tokens=num_generated_tokens,
            total_tokens=num_prompt_tokens + num_generated_tokens,
        )

        return CompletionResponse(
            id=request_id,
            created=created_time,
            model=model_name,
            choices=choices,
            usage=usage,
        )

    def _create_completion_logprobs(
        self,
        token_ids: GenericSequence[int],
        top_logprobs: GenericSequence[Optional[Dict[int, Logprob]]],
        num_output_top_logprobs: int,
        tokenizer: PreTrainedTokenizer,
        initial_text_offset: int = 0,
    ) -> CompletionLogProbs:
        """Create logprobs for OpenAI Completion API."""
        out_text_offset: List[int] = []
        out_token_logprobs: List[Optional[float]] = []
        out_tokens: List[str] = []
        out_top_logprobs: List[Optional[Dict[str, float]]] = []

        last_token_len = 0

        for i, token_id in enumerate(token_ids):
            step_top_logprobs = top_logprobs[i]
            if step_top_logprobs is None:
                token = tokenizer.decode(token_id)
                if self.return_tokens_as_token_ids:
                    token = f"token_id:{token_id}"
                out_tokens.append(token)
                out_token_logprobs.append(None)
                out_top_logprobs.append(None)
            else:
                token = self._get_decoded_token(
                    step_top_logprobs[token_id],
                    token_id,
                    tokenizer,
                    return_as_token_id=self.return_tokens_as_token_ids)
                token_logprob = max(step_top_logprobs[token_id].logprob,
                                    -9999.0)
                out_tokens.append(token)
                out_token_logprobs.append(token_logprob)

                # makes sure to add the top num_output_top_logprobs + 1
                # logprobs, as defined in the openai API
                # (cf. https://github.com/openai/openai-openapi/blob/
                # 893ba52242dbd5387a97b96444ee1c742cfce9bd/openapi.yaml#L7153)
                out_top_logprobs.append({
                    # Convert float("-inf") to the
                    # JSON-serializable float that OpenAI uses
                    self._get_decoded_token(
                        top_lp[1],
                        top_lp[0],
                        tokenizer,
                        return_as_token_id=self.return_tokens_as_token_ids):
                    max(top_lp[1].logprob, -9999.0)
                    for i, top_lp in enumerate(step_top_logprobs.items())
                    if num_output_top_logprobs >= i
                })

            if len(out_text_offset) == 0:
                out_text_offset.append(initial_text_offset)
            else:
                out_text_offset.append(out_text_offset[-1] + last_token_len)
            last_token_len = len(token)

        return CompletionLogProbs(
            text_offset=out_text_offset,
            token_logprobs=out_token_logprobs,
            tokens=out_tokens,
            top_logprobs=out_top_logprobs,
        )<|MERGE_RESOLUTION|>--- conflicted
+++ resolved
@@ -197,22 +197,10 @@
                                            final_res_batch)
 
             response = self.request_output_to_completion_response(
-<<<<<<< HEAD
                 final_res_batch, request, request_id, created_time, model_name)
         except QueueOverflowError as e:
             msg, status_code = e.args
             return self.create_error_response(msg, status_code=status_code)
-=======
-                final_res_batch_checked,
-                request,
-                request_id,
-                created_time,
-                model_name,
-                tokenizer,
-            )
-        except asyncio.CancelledError:
-            return self.create_error_response("Client disconnected")
->>>>>>> ff7ec82c
         except ValueError as e:
             # TODO: Use a vllm-specific Validation Error
             return self.create_error_response(str(e))

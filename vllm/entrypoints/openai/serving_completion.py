--- conflicted
+++ resolved
@@ -95,28 +95,17 @@
 
             tokenizer = await self.engine_client.get_tokenizer(lora_request)
 
-<<<<<<< HEAD
-            prompts = list(
-                self._tokenize_prompt_input_or_inputs(
-                    request,
-                    tokenizer,
-                    request.prompt,
-                    suffix=request.suffix,
-                    truncate_prompt_tokens=request.truncate_prompt_tokens,
-                    add_special_tokens=request.add_special_tokens,
-                ))
-=======
             request_prompts, engine_prompts = self._preprocess_completion(
                 request,
                 tokenizer,
                 request.prompt,
+                request.suffix,
                 truncate_prompt_tokens=request.truncate_prompt_tokens,
                 add_special_tokens=request.add_special_tokens,
             )
         except ValueError as e:
             logger.exception("Error in preprocessing prompt inputs")
             return self.create_error_response(str(e))
->>>>>>> 603a661a
 
         # Schedule the request and get the result generator.
         generators: List[AsyncGenerator[RequestOutput, None]] = []

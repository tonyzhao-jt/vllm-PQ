import asyncio
import time
from typing import AsyncGenerator, AsyncIterator, Dict, List, Optional
from typing import Sequence as GenericSequence
from typing import Tuple, Union, cast

from fastapi import Request

from vllm.config import ModelConfig
from vllm.engine.protocol import EngineClient
from vllm.entrypoints.logger import RequestLogger
# yapf conflicts with isort for this block
# yapf: disable
from vllm.entrypoints.openai.protocol import (CompletionLogProbs,
                                              CompletionRequest,
                                              CompletionResponse,
                                              CompletionResponseChoice,
                                              CompletionResponseStreamChoice,
                                              CompletionStreamResponse,
                                              ErrorResponse,
                                              RequestResponseMetadata,
                                              UsageInfo)
# yapf: enable
from vllm.entrypoints.openai.serving_engine import (BaseModelPath,
                                                    LoRAModulePath,
                                                    OpenAIServing,
                                                    PromptAdapterPath)
from vllm.logger import init_logger
from vllm.outputs import RequestOutput
from vllm.sampling_params import BeamSearchParams, SamplingParams
from vllm.sequence import Logprob
from vllm.transformers_utils.tokenizer import AnyTokenizer
from vllm.utils import merge_async_iterators

logger = init_logger(__name__)


class OpenAIServingCompletion(OpenAIServing):

    def __init__(
        self,
        engine_client: EngineClient,
        model_config: ModelConfig,
        base_model_paths: List[BaseModelPath],
        *,
        lora_modules: Optional[List[LoRAModulePath]],
        prompt_adapters: Optional[List[PromptAdapterPath]],
        request_logger: Optional[RequestLogger],
        return_tokens_as_token_ids: bool = False,
    ):
        super().__init__(engine_client=engine_client,
                         model_config=model_config,
                         base_model_paths=base_model_paths,
                         lora_modules=lora_modules,
                         prompt_adapters=prompt_adapters,
                         request_logger=request_logger,
                         return_tokens_as_token_ids=return_tokens_as_token_ids)
        diff_sampling_param = self.model_config.get_diff_sampling_param()
        if diff_sampling_param:
            logger.info(
                "Overwriting default completion sampling param with: %s",
                diff_sampling_param)

    async def create_completion(
        self,
        request: CompletionRequest,
        raw_request: Request,
    ) -> Union[AsyncGenerator[str, None], CompletionResponse, ErrorResponse]:
        """Completion API similar to OpenAI's API.

        See https://platform.openai.com/docs/api-reference/completions/create
        for the API specification. This API mimics the OpenAI Completion API.

        NOTE: Currently we do not support the following feature:
            - suffix (the language models we currently support do not support
            suffix)
        """
        error_check_ret = await self._check_model(request)
        if error_check_ret is not None:
            return error_check_ret

        # If the engine is dead, raise the engine's DEAD_ERROR.
        # This is required for the streaming case, where we return a
        # success status before we actually start generating text :).
        if self.engine_client.errored:
            raise self.engine_client.dead_error

        # Return error for unsupported features.
        if request.suffix is not None:
            return self.create_error_response(
                "suffix is not currently supported")

        request_id = f"cmpl-{self._base_request_id(raw_request)}"
        created_time = int(time.time())

        request_metadata = RequestResponseMetadata(request_id=request_id)
        if raw_request:
            raw_request.state.request_metadata = request_metadata

        try:
            (
                lora_request,
                prompt_adapter_request,
            ) = self._maybe_get_adapters(request)

            tokenizer = await self.engine_client.get_tokenizer(lora_request)

            request_prompts, engine_prompts = await self._preprocess_completion(
                request,
                tokenizer,
                request.prompt,
                truncate_prompt_tokens=request.truncate_prompt_tokens,
                add_special_tokens=request.add_special_tokens,
            )
        except ValueError as e:
            logger.exception("Error in preprocessing prompt inputs")
            return self.create_error_response(str(e))

        # Schedule the request and get the result generator.
        generators: List[AsyncGenerator[RequestOutput, None]] = []
        try:
            for i, engine_prompt in enumerate(engine_prompts):
                sampling_params: Union[SamplingParams, BeamSearchParams]
                default_max_tokens = self.max_model_len - len(
                    engine_prompt["prompt_token_ids"])
                # Build default sampling params
                default_sampling_params = (
                    self.model_config.get_diff_sampling_param())
                if request.use_beam_search:
                    sampling_params = request.to_beam_search_params(
                        default_max_tokens, default_sampling_params)
                else:
                    sampling_params = request.to_sampling_params(
                        default_max_tokens,
                        self.model_config.logits_processor_pattern,
                        default_sampling_params)

                request_id_item = f"{request_id}-{i}"

                self._log_inputs(request_id_item,
                                 request_prompts[i],
                                 params=sampling_params,
                                 lora_request=lora_request,
                                 prompt_adapter_request=prompt_adapter_request)

                trace_headers = (await
                                 self._get_trace_headers(raw_request.headers))

                if isinstance(sampling_params, BeamSearchParams):
                    generator = self.engine_client.beam_search(
                        prompt=engine_prompt,
                        request_id=request_id,
                        params=sampling_params,
                    )
                else:
                    generator = self.engine_client.generate(
                        engine_prompt,
                        sampling_params,
                        request_id_item,
                        lora_request=lora_request,
                        prompt_adapter_request=prompt_adapter_request,
                        trace_headers=trace_headers,
                        priority=request.priority,
                    )

                generators.append(generator)
        except ValueError as e:
            # TODO: Use a vllm-specific Validation Error
            return self.create_error_response(str(e))

<<<<<<< HEAD
        # result_generator = merge_async_iterators(
        #     *generators, is_cancelled=raw_request.is_disconnected)
        result_generator = generator
=======
        result_generator = merge_async_iterators(*generators)
>>>>>>> 72d9c316

        model_name = self._get_model_name(lora_request)
        num_prompts = len(engine_prompts)

        # Similar to the OpenAI API, when n != best_of, we do not stream the
        # results. In addition, we do not stream the results when use
        # beam search.
        stream = (request.stream
                  and (request.best_of is None or request.n == request.best_of)
                  and not request.use_beam_search)

        # Streaming response
        if stream:
            return self.completion_stream_generator(
                request,
                result_generator,
                request_id,
                created_time,
                model_name,
                num_prompts=num_prompts,
                tokenizer=tokenizer,
                request_metadata=request_metadata)

        # Non-streaming response
        final_res_batch: List[Optional[RequestOutput]] = [None] * num_prompts
        try:
            async for i, res in result_generator:
                final_res_batch[i] = res

            for i, final_res in enumerate(final_res_batch):
                assert final_res is not None

                # The output should contain the input text
                # We did not pass it into vLLM engine to avoid being redundant
                # with the inputs token IDs
                if final_res.prompt is None:
                    final_res.prompt = request_prompts[i]["prompt"]

            final_res_batch_checked = cast(List[RequestOutput],
                                           final_res_batch)

            response = self.request_output_to_completion_response(
                final_res_batch_checked,
                request,
                request_id,
                created_time,
                model_name,
                tokenizer,
                request_metadata,
            )
        except asyncio.CancelledError:
            return self.create_error_response("Client disconnected")
        except ValueError as e:
            # TODO: Use a vllm-specific Validation Error
            return self.create_error_response(str(e))

        # When user requests streaming but we don't stream, we still need to
        # return a streaming response with a single event.
        if request.stream:
            response_json = response.model_dump_json()

            async def fake_stream_generator() -> AsyncGenerator[str, None]:
                yield f"data: {response_json}\n\n"
                yield "data: [DONE]\n\n"

            return fake_stream_generator()

        return response

    async def completion_stream_generator(
        self,
        request: CompletionRequest,
        result_generator: AsyncIterator[Tuple[int, RequestOutput]],
        request_id: str,
        created_time: int,
        model_name: str,
        num_prompts: int,
        tokenizer: AnyTokenizer,
        request_metadata: RequestResponseMetadata,
    ) -> AsyncGenerator[str, None]:
        num_choices = 1 if request.n is None else request.n
        previous_text_lens = [0] * num_choices * num_prompts
        previous_num_tokens = [0] * num_choices * num_prompts
        has_echoed = [False] * num_choices * num_prompts
        num_prompt_tokens = [0] * num_prompts

        stream_options = request.stream_options
        if stream_options:
            include_usage = stream_options.include_usage
            include_continuous_usage = include_usage and \
                                       stream_options.continuous_usage_stats
        else:
            include_usage, include_continuous_usage = False, False

        try:
            # async for prompt_idx, res in result_generator:
            async for res in result_generator:
                prompt_idx = 0
                prompt_token_ids = res.prompt_token_ids
                prompt_logprobs = res.prompt_logprobs
                prompt_text = res.prompt

                # Prompt details are excluded from later streamed outputs
                if res.prompt_token_ids is not None:
                    num_prompt_tokens[prompt_idx] = len(res.prompt_token_ids)

                delta_token_ids: GenericSequence[int]
                out_logprobs: Optional[GenericSequence[Optional[Dict[
                    int, Logprob]]]]

                for output in res.outputs:
                    i = output.index + prompt_idx * num_choices

                    assert request.max_tokens is not None
                    if request.echo and not has_echoed[i]:
                        assert prompt_token_ids is not None
                        assert prompt_text is not None
                        if request.max_tokens == 0:
                            # only return the prompt
                            delta_text = prompt_text
                            delta_token_ids = prompt_token_ids
                            out_logprobs = prompt_logprobs
                        else:
                            assert prompt_logprobs is not None
                            # echo the prompt and first token
                            delta_text = prompt_text + output.text
                            delta_token_ids = [
                                *prompt_token_ids, *output.token_ids
                            ]
                            out_logprobs = [
                                *prompt_logprobs,
                                *(output.logprobs or []),
                            ]
                        has_echoed[i] = True
                    else:
                        # return just the delta
                        delta_text = output.text
                        delta_token_ids = output.token_ids
                        out_logprobs = output.logprobs

                        if not delta_text and not delta_token_ids \
                            and not previous_num_tokens[i]:
                            # Chunked prefill case, don't return empty chunks
                            continue

                    if request.logprobs is not None:
                        assert out_logprobs is not None, (
                            "Did not output logprobs")
                        logprobs = self._create_completion_logprobs(
                            token_ids=delta_token_ids,
                            top_logprobs=out_logprobs,
                            num_output_top_logprobs=request.logprobs,
                            tokenizer=tokenizer,
                            initial_text_offset=previous_text_lens[i],
                        )
                    else:
                        logprobs = None

                    previous_text_lens[i] += len(output.text)
                    previous_num_tokens[i] += len(output.token_ids)
                    finish_reason = output.finish_reason
                    stop_reason = output.stop_reason

                    chunk = CompletionStreamResponse(
                        id=request_id,
                        created=created_time,
                        model=model_name,
                        choices=[
                            CompletionResponseStreamChoice(
                                index=i,
                                text=delta_text,
                                logprobs=logprobs,
                                finish_reason=finish_reason,
                                stop_reason=stop_reason,
                            )
                        ])
                    if include_continuous_usage:
                        prompt_tokens = num_prompt_tokens[prompt_idx]
                        completion_tokens = previous_num_tokens[i]
                        chunk.usage = UsageInfo(
                            prompt_tokens=prompt_tokens,
                            completion_tokens=completion_tokens,
                            total_tokens=prompt_tokens + completion_tokens,
                        )

                    response_json = chunk.model_dump_json(exclude_unset=False)
                    yield f"data: {response_json}\n\n"

            total_prompt_tokens = sum(num_prompt_tokens)
            total_completion_tokens = sum(previous_num_tokens)
            final_usage_info = UsageInfo(
                prompt_tokens=total_prompt_tokens,
                completion_tokens=total_completion_tokens,
                total_tokens=total_prompt_tokens + total_completion_tokens)

            if include_usage:
                final_usage_chunk = CompletionStreamResponse(
                    id=request_id,
                    created=created_time,
                    model=model_name,
                    choices=[],
                    usage=final_usage_info,
                )
                final_usage_data = (final_usage_chunk.model_dump_json(
                    exclude_unset=False, exclude_none=True))
                yield f"data: {final_usage_data}\n\n"

            # report to FastAPI middleware aggregate usage across all choices
            request_metadata.final_usage_info = final_usage_info

        except ValueError as e:
            # TODO: Use a vllm-specific Validation Error
            data = self.create_streaming_error_response(str(e))
            yield f"data: {data}\n\n"
        yield "data: [DONE]\n\n"

    def request_output_to_completion_response(
        self,
        final_res_batch: List[RequestOutput],
        request: CompletionRequest,
        request_id: str,
        created_time: int,
        model_name: str,
        tokenizer: AnyTokenizer,
        request_metadata: RequestResponseMetadata,
    ) -> CompletionResponse:
        choices: List[CompletionResponseChoice] = []
        num_prompt_tokens = 0
        num_generated_tokens = 0

        for final_res in final_res_batch:
            prompt_token_ids = final_res.prompt_token_ids
            assert prompt_token_ids is not None
            prompt_logprobs = final_res.prompt_logprobs
            if prompt_logprobs:
                for logprob_dict in prompt_logprobs:
                    if logprob_dict:
                        for logprob_values in logprob_dict.values():
                            if logprob_values.logprob == float('-inf'):
                                logprob_values.logprob = -9999.0
            prompt_text = final_res.prompt

            token_ids: GenericSequence[int]
            out_logprobs: Optional[GenericSequence[Optional[Dict[int,
                                                                 Logprob]]]]

            for output in final_res.outputs:
                assert request.max_tokens is not None
                if request.echo:
                    assert prompt_text is not None
                    if request.max_tokens == 0:
                        token_ids = prompt_token_ids
                        out_logprobs = prompt_logprobs
                        output_text = prompt_text
                    else:
                        token_ids = [*prompt_token_ids, *output.token_ids]

                        if request.logprobs is None:
                            out_logprobs = None
                        else:
                            assert prompt_logprobs is not None
                            assert output.logprobs is not None
                            out_logprobs = [
                                *prompt_logprobs,
                                *output.logprobs,
                            ]

                        output_text = prompt_text + output.text
                else:
                    token_ids = output.token_ids
                    out_logprobs = output.logprobs
                    output_text = output.text

                if request.logprobs is not None:
                    assert out_logprobs is not None, "Did not output logprobs"
                    logprobs = self._create_completion_logprobs(
                        token_ids=token_ids,
                        top_logprobs=out_logprobs,
                        tokenizer=tokenizer,
                        num_output_top_logprobs=request.logprobs,
                    )
                else:
                    logprobs = None

                choice_data = CompletionResponseChoice(
                    index=len(choices),
                    text=output_text,
                    logprobs=logprobs,
                    finish_reason=output.finish_reason,
                    stop_reason=output.stop_reason,
                    prompt_logprobs=final_res.prompt_logprobs,
                )
                choices.append(choice_data)

                num_generated_tokens += len(output.token_ids)

            num_prompt_tokens += len(prompt_token_ids)

        usage = UsageInfo(
            prompt_tokens=num_prompt_tokens,
            completion_tokens=num_generated_tokens,
            total_tokens=num_prompt_tokens + num_generated_tokens,
        )

        request_metadata.final_usage_info = usage

        return CompletionResponse(
            id=request_id,
            created=created_time,
            model=model_name,
            choices=choices,
            usage=usage,
        )

    def _create_completion_logprobs(
        self,
        token_ids: GenericSequence[int],
        top_logprobs: GenericSequence[Optional[Dict[int, Logprob]]],
        num_output_top_logprobs: int,
        tokenizer: AnyTokenizer,
        initial_text_offset: int = 0,
    ) -> CompletionLogProbs:
        """Create logprobs for OpenAI Completion API."""
        out_text_offset: List[int] = []
        out_token_logprobs: List[Optional[float]] = []
        out_tokens: List[str] = []
        out_top_logprobs: List[Optional[Dict[str, float]]] = []

        last_token_len = 0

        for i, token_id in enumerate(token_ids):
            step_top_logprobs = top_logprobs[i]
            if step_top_logprobs is None:
                token = tokenizer.decode(token_id)
                if self.return_tokens_as_token_ids:
                    token = f"token_id:{token_id}"

                out_tokens.append(token)
                out_token_logprobs.append(None)
                out_top_logprobs.append(None)
            else:
                step_token = step_top_logprobs[token_id]

                token = self._get_decoded_token(
                    step_token,
                    token_id,
                    tokenizer,
                    return_as_token_id=self.return_tokens_as_token_ids,
                )
                token_logprob = max(step_token.logprob, -9999.0)

                out_tokens.append(token)
                out_token_logprobs.append(token_logprob)

                # makes sure to add the top num_output_top_logprobs + 1
                # logprobs, as defined in the openai API
                # (cf. https://github.com/openai/openai-openapi/blob/
                # 893ba52242dbd5387a97b96444ee1c742cfce9bd/openapi.yaml#L7153)
                out_top_logprobs.append({
                    # Convert float("-inf") to the
                    # JSON-serializable float that OpenAI uses
                    self._get_decoded_token(
                        top_lp[1],
                        top_lp[0],
                        tokenizer,
                        return_as_token_id=self.return_tokens_as_token_ids):
                    max(top_lp[1].logprob, -9999.0)
                    for i, top_lp in enumerate(step_top_logprobs.items())
                    if num_output_top_logprobs >= i
                })

            if len(out_text_offset) == 0:
                out_text_offset.append(initial_text_offset)
            else:
                out_text_offset.append(out_text_offset[-1] + last_token_len)
            last_token_len = len(token)

        return CompletionLogProbs(
            text_offset=out_text_offset,
            token_logprobs=out_token_logprobs,
            tokens=out_tokens,
            top_logprobs=out_top_logprobs,
        )<|MERGE_RESOLUTION|>--- conflicted
+++ resolved
@@ -168,13 +168,8 @@
             # TODO: Use a vllm-specific Validation Error
             return self.create_error_response(str(e))
 
-<<<<<<< HEAD
-        # result_generator = merge_async_iterators(
-        #     *generators, is_cancelled=raw_request.is_disconnected)
+        # result_generator = merge_async_iterators(*generators)
         result_generator = generator
-=======
-        result_generator = merge_async_iterators(*generators)
->>>>>>> 72d9c316
 
         model_name = self._get_model_name(lora_request)
         num_prompts = len(engine_prompts)

import asyncio
import time
from fastapi import Request
from typing import AsyncGenerator, AsyncIterator, Callable, Dict, List, Optional, Tuple
from vllm.logger import init_logger
from vllm.utils import random_uuid
from vllm.engine.async_llm_engine import AsyncLLMEngine
from .protocol import (
    CompletionRequest,
    CompletionResponse,
    CompletionResponseChoice,
    CompletionResponseStreamChoice,
    CompletionStreamResponse,
    LogProbs,
    UsageInfo,
)
from vllm.outputs import RequestOutput
from vllm.entrypoints.openai.serving_engine import OpenAIServing, LoRA

logger = init_logger(__name__)

TypeTokenIDs = List[int]
TypeTopLogProbs = List[Optional[Dict[int, float]]]
TypeCreateLogProbsFn = Callable[
    [TypeTokenIDs, TypeTopLogProbs, Optional[int], int], LogProbs]


async def completion_stream_generator(
    request: CompletionRequest,
    raw_request: Request,
    on_abort,
    result_generator: AsyncIterator[Tuple[int, RequestOutput]],
    create_logprobs_fn: TypeCreateLogProbsFn,
    request_id: str,
    created_time: int,
    model_name: str,
    num_prompts: int,
) -> AsyncGenerator[str, None]:
    previous_texts = [""] * request.n * num_prompts
    previous_num_tokens = [0] * request.n * num_prompts
    has_echoed = [False] * request.n * num_prompts

    async for prompt_idx, res in result_generator:

        # Abort the request if the client disconnects.
        if await raw_request.is_disconnected():
            await on_abort(f"{request_id}-{prompt_idx}")
            raise StopAsyncIteration()

        for output in res.outputs:
            i = output.index + prompt_idx * request.n
            # TODO(simon): optimize the performance by avoiding full text O(n^2) sending.

            if request.echo and request.max_tokens == 0:
                # only return the prompt
                delta_text = res.prompt
                delta_token_ids = res.prompt_token_ids
                top_logprobs = res.prompt_logprobs
                has_echoed[i] = True
            elif request.echo and request.max_tokens > 0 and not has_echoed[i]:
                # echo the prompt and first token
                delta_text = res.prompt + output.text
                delta_token_ids = res.prompt_token_ids + output.token_ids
                top_logprobs = res.prompt_logprobs + (output.logprobs or [])
                has_echoed[i] = True
            else:
                # return just the delta
                delta_text = output.text[len(previous_texts[i]):]
                delta_token_ids = output.token_ids[previous_num_tokens[i]:]
                top_logprobs = output.logprobs[
                    previous_num_tokens[i]:] if output.logprobs else None

            if request.logprobs is not None:
                assert top_logprobs is not None, "top_logprobs must be provided when logprobs is requested"
                logprobs = create_logprobs_fn(
                    token_ids=delta_token_ids,
                    top_logprobs=top_logprobs,
                    num_output_top_logprobs=request.logprobs,
                    initial_text_offset=len(previous_texts[i]),
                )
            else:
                logprobs = None

            previous_texts[i] = output.text
            previous_num_tokens[i] = len(output.token_ids)
            finish_reason = output.finish_reason
            response_json = CompletionStreamResponse(
                id=request_id,
                created=created_time,
                model=model_name,
                choices=[
                    CompletionResponseStreamChoice(
                        index=i,
                        text=delta_text,
                        logprobs=logprobs,
                        finish_reason=finish_reason,
                    )
                ]).model_dump_json(exclude_unset=True)
            yield f"data: {response_json}\n\n"

            if output.finish_reason is not None:  # return final usage
                logprobs = LogProbs() if request.logprobs is not None else None
                prompt_tokens = len(res.prompt_token_ids)
                completion_tokens = len(output.token_ids)
                final_usage = UsageInfo(
                    prompt_tokens=prompt_tokens,
                    completion_tokens=completion_tokens,
                    total_tokens=prompt_tokens + completion_tokens,
                )
                response_json = CompletionStreamResponse(
                    id=request_id,
                    created=created_time,
                    model=model_name,
                    choices=[
                        CompletionResponseStreamChoice(
                            index=i,
                            text="",
                            logprobs=logprobs,
                            finish_reason=output.finish_reason,
                        )
                    ],
                    usage=final_usage,
                ).model_dump_json(exclude_unset=True)
                yield f"data: {response_json}\n\n"

    yield "data: [DONE]\n\n"


def parse_prompt_format(prompt) -> Tuple[bool, list]:
    # get the prompt, openai supports the following
    # "a string, array of strings, array of tokens, or array of token arrays."
    prompt_is_tokens = False
    prompts = [prompt]  # case 1: a string
    if isinstance(prompt, list):
        if len(prompt) == 0:
            raise ValueError("please provide at least one prompt")
        elif isinstance(prompt[0], str):
            prompt_is_tokens = False
            prompts = prompt  # case 2: array of strings
        elif isinstance(prompt[0], int):
            prompt_is_tokens = True
            prompts = [prompt]  # case 3: array of tokens
        elif isinstance(prompt[0], list) and isinstance(prompt[0][0], int):
            prompt_is_tokens = True
            prompts = prompt  # case 4: array of token arrays
        else:
            raise ValueError(
                "prompt must be a string, array of strings, array of tokens, or array of token arrays"
            )
    return prompt_is_tokens, prompts


def request_output_to_completion_response(
    final_res_batch: List[RequestOutput],
    request: CompletionRequest,
    create_logprobs_fn: TypeCreateLogProbsFn,
    request_id: str,
    created_time: int,
    model_name: str,
) -> CompletionResponse:
    choices = []
    num_prompt_tokens = 0
    num_generated_tokens = 0
    for final_res in final_res_batch:
        assert final_res is not None
        prompt_token_ids = final_res.prompt_token_ids
        prompt_logprobs = final_res.prompt_logprobs
        prompt_text = final_res.prompt

        for output in final_res.outputs:
            if request.echo and request.max_tokens == 0:
                token_ids = prompt_token_ids
                top_logprobs = prompt_logprobs
                output_text = prompt_text
            elif request.echo and request.max_tokens > 0:
                token_ids = prompt_token_ids + output.token_ids
                top_logprobs = prompt_logprobs + output.logprobs
                output_text = prompt_text + output.text
            else:
                token_ids = output.token_ids
                top_logprobs = output.logprobs
                output_text = output.text

            if request.logprobs is not None:
                logprobs = create_logprobs_fn(
                    token_ids=token_ids,
                    top_logprobs=top_logprobs,
                    num_output_top_logprobs=request.logprobs,
                )
            else:
                logprobs = None

            choice_data = CompletionResponseChoice(
                index=len(choices),
                text=output_text,
                logprobs=logprobs,
                finish_reason=output.finish_reason,
            )
            choices.append(choice_data)

        num_prompt_tokens += len(prompt_token_ids)
        num_generated_tokens += sum(
            len(output.token_ids) for output in final_res.outputs)

    usage = UsageInfo(
        prompt_tokens=num_prompt_tokens,
        completion_tokens=num_generated_tokens,
        total_tokens=num_prompt_tokens + num_generated_tokens,
    )

    return CompletionResponse(
        id=request_id,
        created=created_time,
        model=model_name,
        choices=choices,
        usage=usage,
    )


def merge_async_iterators(*iterators):
    """Merge multiple asynchronous iterators into a single iterator.

    This method handle the case where some iterators finish before others.
    When it yields, it yields a tuple (i, item) where i is the index of the
    iterator that yields the item.
    """
    queue = asyncio.Queue()

    finished = [False] * len(iterators)

    async def producer(i, iterator):
        async for item in iterator:
            await queue.put((i, item))
        finished[i] = True

    _tasks = [
        asyncio.create_task(producer(i, iterator))
        for i, iterator in enumerate(iterators)
    ]

    async def consumer():
        while not all(finished) or not queue.empty():
            item = await queue.get()
            yield item
        await asyncio.gather(*_tasks)

    return consumer()


class OpenAIServingCompletion(OpenAIServing):

<<<<<<< HEAD
    def __init__(self, engine: AsyncLLMEngine, served_model_names: List[str]):
        super().__init__(engine=engine, served_model_names=served_model_names)
=======
    def __init__(self,
                 engine: AsyncLLMEngine,
                 served_model: str,
                 lora_modules: Optional[List[LoRA]] = None):
        super().__init__(engine=engine,
                         served_model=served_model,
                         lora_modules=lora_modules)
>>>>>>> 017d9f15

    async def create_completion(self, request: CompletionRequest,
                                raw_request: Request):
        """Completion API similar to OpenAI's API.

        See https://platform.openai.com/docs/api-reference/completions/create
        for the API specification. This API mimics the OpenAI Completion API.

        NOTE: Currently we do not support the following features:
            - suffix (the language models we currently support do not support
            suffix)
            - logit_bias (to be supported by vLLM engine)
        """
        error_check_ret = await self._check_model(request)
        if error_check_ret is not None:
            return error_check_ret

        # Return error for unsupported features.
        if request.suffix is not None:
            return self.create_error_response(
                "suffix is not currently supported")
        if request.logit_bias is not None and len(request.logit_bias) > 0:
            return self.create_error_response(
                "logit_bias is not currently supported")

        request_id = f"cmpl-{random_uuid()}"
        created_time = int(time.monotonic())

        # Schedule the request and get the result generator.
        generators = []
        try:
            sampling_params = request.to_sampling_params()
            lora_request = self._maybe_get_lora(request)
            prompt_is_tokens, prompts = parse_prompt_format(request.prompt)

            for i, prompt in enumerate(prompts):
                if prompt_is_tokens:
                    input_ids = self._validate_prompt_and_tokenize(
                        request, prompt_ids=prompt)
                else:
                    input_ids = self._validate_prompt_and_tokenize(
                        request, prompt=prompt)

                generators.append(
                    self.engine.generate(None,
                                         sampling_params,
                                         f"{request_id}-{i}",
                                         prompt_token_ids=input_ids,
                                         lora_request=lora_request))
        except ValueError as e:
            return self.create_error_response(str(e))

        result_generator: AsyncIterator[Tuple[
            int, RequestOutput]] = merge_async_iterators(*generators)

        # Similar to the OpenAI API, when n != best_of, we do not stream the
        # results. In addition, we do not stream the results when use beam search.
        stream = (request.stream
                  and (request.best_of is None or request.n == request.best_of)
                  and not request.use_beam_search)

        # Streaming response
        if stream:
            return completion_stream_generator(request,
                                               raw_request,
                                               self.engine.abort,
                                               result_generator,
                                               self._create_logprobs,
                                               request_id,
                                               created_time,
                                               self.served_model_names[0],
                                               num_prompts=len(prompts))

        # Non-streaming response
        final_res_batch: RequestOutput = [None] * len(prompts)
        async for i, res in result_generator:
            if await raw_request.is_disconnected():
                # Abort the request if the client disconnects.
                await self.engine.abort(f"{request_id}-{i}")
                return self.create_error_response("Client disconnected")
            final_res_batch[i] = res
        response = request_output_to_completion_response(
            final_res_batch, request, self._create_logprobs, request_id,
            created_time, self.served_model_names[0])

        # When user requests streaming but we don't stream, we still need to
        # return a streaming response with a single event.
        if request.stream:
            response_json = response.model_dump_json()

            async def fake_stream_generator() -> AsyncGenerator[str, None]:
                yield f"data: {response_json}\n\n"
                yield "data: [DONE]\n\n"

            return fake_stream_generator()

        return response<|MERGE_RESOLUTION|>--- conflicted
+++ resolved
@@ -249,18 +249,13 @@
 
 class OpenAIServingCompletion(OpenAIServing):
 
-<<<<<<< HEAD
-    def __init__(self, engine: AsyncLLMEngine, served_model_names: List[str]):
-        super().__init__(engine=engine, served_model_names=served_model_names)
-=======
     def __init__(self,
                  engine: AsyncLLMEngine,
-                 served_model: str,
+                 served_model_names: List[str],
                  lora_modules: Optional[List[LoRA]] = None):
         super().__init__(engine=engine,
-                         served_model=served_model,
+                         served_model_names=served_model_names,
                          lora_modules=lora_modules)
->>>>>>> 017d9f15
 
     async def create_completion(self, request: CompletionRequest,
                                 raw_request: Request):

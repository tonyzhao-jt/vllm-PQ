--- conflicted
+++ resolved
@@ -15,12 +15,8 @@
     UsageInfo,
 )
 from vllm.outputs import RequestOutput
-<<<<<<< HEAD
-from vllm.entrypoints.openai.serving_engine import OpenAIServing
+from vllm.entrypoints.openai.serving_engine import OpenAIServing, LoRA
 from vllm.model_executor.guided_decoding import get_guided_decoding_logits_processor
-=======
-from vllm.entrypoints.openai.serving_engine import OpenAIServing, LoRA
->>>>>>> 71bcaf99
 
 logger = init_logger(__name__)
 
@@ -290,13 +286,10 @@
         generators = []
         try:
             sampling_params = request.to_sampling_params()
-<<<<<<< HEAD
+            lora_request = self._maybe_get_lora(request)
             sampling_params.logits_processors = \
                 await get_guided_decoding_logits_processor(
                     request, self.engine.get_tokenizer())
-=======
-            lora_request = self._maybe_get_lora(request)
->>>>>>> 71bcaf99
             prompt_is_tokens, prompts = parse_prompt_format(request.prompt)
 
             for i, prompt in enumerate(prompts):

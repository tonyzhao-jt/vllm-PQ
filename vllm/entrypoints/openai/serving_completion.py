import time
from typing import (AsyncGenerator, AsyncIterator, Callable, Dict, List,
                    Optional)
from typing import Sequence as GenericSequence
from typing import Tuple

from fastapi import Request

from vllm.config import ModelConfig
from vllm.engine.async_llm_engine import AsyncLLMEngine
# yapf: disable
from vllm.entrypoints.openai.protocol import (CompletionLogProbs,
                                              CompletionRequest,
                                              CompletionResponse,
                                              CompletionResponseChoice,
                                              CompletionResponseStreamChoice,
                                              CompletionStreamResponse,
<<<<<<< HEAD
                                              LogProbs, UsageInfo)
=======
                                              UsageInfo)
# yapf: enable
>>>>>>> 7a64d24a
from vllm.entrypoints.openai.serving_engine import (LoRAModulePath,
                                                    OpenAIServing)
from vllm.logger import init_logger
from vllm.model_executor.guided_decoding import (
    get_guided_decoding_logits_processor)
from vllm.outputs import RequestOutput
from vllm.sequence import Logprob
from vllm.utils import merge_async_iterators, random_uuid

logger = init_logger(__name__)

TypeTokenIDs = List[int]
TypeTopLogProbs = List[Optional[Dict[int, float]]]
TypeCreateLogProbsFn = Callable[
    [TypeTokenIDs, TypeTopLogProbs, Optional[int], int], CompletionLogProbs]


class OpenAIServingCompletion(OpenAIServing):

    def __init__(self, engine: AsyncLLMEngine, model_config: ModelConfig,
                 served_model_names: List[str],
<<<<<<< HEAD
                 lora_modules: Optional[List[LoRAModulePath]] = None):
=======
                 lora_modules: Optional[List[LoRAModulePath]]):
>>>>>>> 7a64d24a
        super().__init__(engine=engine,
                         model_config=model_config,
                         served_model_names=served_model_names,
                         lora_modules=lora_modules)

    async def create_completion(self, request: CompletionRequest,
                                raw_request: Request):
        """Completion API similar to OpenAI's API.

        See https://platform.openai.com/docs/api-reference/completions/create
        for the API specification. This API mimics the OpenAI Completion API.

        NOTE: Currently we do not support the following feature:
            - suffix (the language models we currently support do not support
            suffix)
        """
        error_check_ret = await self._check_model(request)
        if error_check_ret is not None:
            return error_check_ret

        # Return error for unsupported features.
        if request.suffix is not None:
            return self.create_error_response(
                "suffix is not currently supported")

        model_name = self.served_model_names[0]
        request_id = f"cmpl-{random_uuid()}"
        created_time = int(time.time())

        # Schedule the request and get the result generator.
        generators: List[AsyncIterator[RequestOutput]] = []
        try:
            sampling_params = request.to_sampling_params()
            lora_request = self._maybe_get_lora(request)
            decoding_config = await self.engine.get_decoding_config()
            guided_decoding_backend = request.guided_decoding_backend \
                or decoding_config.guided_decoding_backend
            guided_decode_logit_processor = (
                await get_guided_decoding_logits_processor(
                    guided_decoding_backend, request, await
                    self.engine.get_tokenizer()))
            if guided_decode_logit_processor is not None:
                if sampling_params.logits_processors is None:
                    sampling_params.logits_processors = []
                sampling_params.logits_processors.append(
                    guided_decode_logit_processor)

<<<<<<< HEAD
            prompts = list(
                self._tokenize_prompt_input_or_inputs(
                    request,
                    request.prompt,
                    truncate_prompt_tokens=sampling_params.
                    truncate_prompt_tokens,
                ))

            for i, (prompt_ids, prompt_text) in enumerate(prompts):
                generators.append(
                    self.engine.generate(prompt_text,
                                         sampling_params,
                                         f"{request_id}-{i}",
                                         prompt_token_ids=prompt_ids,
                                         lora_request=lora_request))
=======
                generator = self.engine.generate(
                    {
                        "prompt": prompt_text,
                        "prompt_token_ids": prompt_ids
                    },
                    sampling_params,
                    f"{request_id}-{i}",
                    lora_request=lora_request,
                )

                generators.append(generator)
>>>>>>> 7a64d24a
        except ValueError as e:
            # TODO: Use a vllm-specific Validation Error
            return self.create_error_response(str(e))

        result_generator: AsyncIterator[Tuple[
            int, RequestOutput]] = merge_async_iterators(*generators)

        # Similar to the OpenAI API, when n != best_of, we do not stream the
        # results. In addition, we do not stream the results when use
        # beam search.
        stream = (request.stream
                  and (request.best_of is None or request.n == request.best_of)
                  and not request.use_beam_search)

        # Streaming response
        if stream:
            return self.completion_stream_generator(request,
                                                    raw_request,
                                                    result_generator,
                                                    request_id,
                                                    created_time,
                                                    model_name,
                                                    num_prompts=len(prompts))

        # Non-streaming response
        final_res_batch: List[Optional[RequestOutput]] = [None] * len(prompts)
        try:
            async for i, res in result_generator:
                if await raw_request.is_disconnected():
                    # Abort the request if the client disconnects.
                    await self.engine.abort(f"{request_id}-{i}")
                    return self.create_error_response("Client disconnected")
                final_res_batch[i] = res

            final_res_batch_checked: List[RequestOutput] = []
            for final_res in final_res_batch:
                assert final_res is not None
                final_res_batch_checked.append(final_res)

            response = self.request_output_to_completion_response(
                final_res_batch_checked,
                request,
                request_id,
                created_time,
                model_name,
            )
        except ValueError as e:
            # TODO: Use a vllm-specific Validation Error
            return self.create_error_response(str(e))

        # When user requests streaming but we don't stream, we still need to
        # return a streaming response with a single event.
        if request.stream:
            response_json = response.model_dump_json()

            async def fake_stream_generator() -> AsyncGenerator[str, None]:
                yield f"data: {response_json}\n\n"
                yield "data: [DONE]\n\n"

            return fake_stream_generator()

        return response

    async def completion_stream_generator(
        self,
        request: CompletionRequest,
        raw_request: Request,
        result_generator: AsyncIterator[Tuple[int, RequestOutput]],
        request_id: str,
        created_time: int,
        model_name: str,
        num_prompts: int,
    ) -> AsyncGenerator[str, None]:
<<<<<<< HEAD
        num_choices = 1 if request.n is None else request.n
        previous_texts = [""] * num_choices * num_prompts
        previous_num_tokens = [0] * num_choices * num_prompts
        has_echoed = [False] * num_choices * num_prompts
=======
        assert request.n is not None
        previous_texts = [""] * request.n * num_prompts
        previous_num_tokens = [0] * request.n * num_prompts
        has_echoed = [False] * request.n * num_prompts
>>>>>>> 7a64d24a

        try:
            async for prompt_idx, res in result_generator:

                # Abort the request if the client disconnects.
                if await raw_request.is_disconnected():
                    await self.engine.abort(f"{request_id}-{prompt_idx}")
                    raise StopAsyncIteration()

                for output in res.outputs:
                    i = output.index + prompt_idx * num_choices
                    # TODO(simon): optimize the performance by avoiding full
                    # text O(n^2) sending.

                    assert request.max_tokens is not None
                    if request.echo and request.max_tokens == 0:
                        # only return the prompt
                        delta_text = res.prompt
                        delta_token_ids = res.prompt_token_ids
                        top_logprobs = res.prompt_logprobs
                        has_echoed[i] = True
                    elif (request.echo and request.max_tokens > 0
                          and not has_echoed[i]):
                        # echo the prompt and first token
                        delta_text = res.prompt + output.text
                        delta_token_ids = (res.prompt_token_ids +
                                           output.token_ids)
                        top_logprobs = res.prompt_logprobs + (output.logprobs
                                                              or [])
                        has_echoed[i] = True
                    else:
                        # return just the delta
                        delta_text = output.text[len(previous_texts[i]):]
                        delta_token_ids = output.token_ids[
                            previous_num_tokens[i]:]
                        top_logprobs = output.logprobs[previous_num_tokens[
                            i]:] if output.logprobs else None

                    if request.logprobs is not None:
                        logprobs = self._create_completion_logprobs(
                            token_ids=delta_token_ids,
                            top_logprobs=top_logprobs,
                            num_output_top_logprobs=request.logprobs,
                            initial_text_offset=len(previous_texts[i]),
                        )
                    else:
                        logprobs = None

                    previous_texts[i] = output.text
                    previous_num_tokens[i] = len(output.token_ids)
                    finish_reason = output.finish_reason
                    stop_reason = output.stop_reason
                    if output.finish_reason is not None:  # return final usage
                        prompt_tokens = len(res.prompt_token_ids)
                        completion_tokens = len(output.token_ids)
                        final_usage = UsageInfo(
                            prompt_tokens=prompt_tokens,
                            completion_tokens=completion_tokens,
                            total_tokens=prompt_tokens + completion_tokens,
                        )
                    else:
                        final_usage = None
                    response_json = CompletionStreamResponse(
                        id=request_id,
                        created=created_time,
                        model=model_name,
                        choices=[
                            CompletionResponseStreamChoice(
                                index=i,
                                text=delta_text,
                                logprobs=logprobs,
                                finish_reason=finish_reason,
                                stop_reason=stop_reason,
                            )
                        ],
                        usage=final_usage,
                    ).model_dump_json(exclude_unset=True)
                    yield f"data: {response_json}\n\n"
        except ValueError as e:
            # TODO: Use a vllm-specific Validation Error
            data = self.create_streaming_error_response(str(e))
            yield f"data: {data}\n\n"
        yield "data: [DONE]\n\n"

    def request_output_to_completion_response(
        self,
        final_res_batch: List[RequestOutput],
        request: CompletionRequest,
        request_id: str,
        created_time: int,
        model_name: str,
    ) -> CompletionResponse:
        choices: List[CompletionResponseChoice] = []
        num_prompt_tokens = 0
        num_generated_tokens = 0

        for final_res in final_res_batch:
            prompt_token_ids = final_res.prompt_token_ids
            prompt_logprobs = final_res.prompt_logprobs
            prompt_text = final_res.prompt

            for output in final_res.outputs:
                assert request.max_tokens is not None
                if request.echo and request.max_tokens == 0:
                    token_ids = prompt_token_ids
                    top_logprobs = prompt_logprobs
                    output_text = prompt_text
                elif request.echo and request.max_tokens > 0:
                    token_ids = prompt_token_ids + output.token_ids
                    top_logprobs = (prompt_logprobs + output.logprobs
                                    if request.logprobs else None)
                    output_text = prompt_text + output.text
                else:
                    token_ids = output.token_ids
                    top_logprobs = output.logprobs
                    output_text = output.text

                if request.logprobs is not None:
                    assert top_logprobs is not None, (
                        "top_logprobs must be provided when logprobs "
                        "is requested")
                    logprobs = self._create_completion_logprobs(
                        token_ids=token_ids,
                        top_logprobs=top_logprobs,
                        num_output_top_logprobs=request.logprobs,
                    )
                else:
                    logprobs = None

                choice_data = CompletionResponseChoice(
                    index=len(choices),
                    text=output_text,
                    logprobs=logprobs,
                    finish_reason=output.finish_reason,
                    stop_reason=output.stop_reason,
                )
                choices.append(choice_data)

            num_prompt_tokens += len(prompt_token_ids)
            num_generated_tokens += sum(
                len(output.token_ids) for output in final_res.outputs)

        usage = UsageInfo(
            prompt_tokens=num_prompt_tokens,
            completion_tokens=num_generated_tokens,
            total_tokens=num_prompt_tokens + num_generated_tokens,
        )

        return CompletionResponse(
            id=request_id,
            created=created_time,
            model=model_name,
            choices=choices,
            usage=usage,
        )

    def _create_completion_logprobs(
        self,
        token_ids: GenericSequence[int],
        top_logprobs: GenericSequence[Optional[Dict[int, Logprob]]],
        num_output_top_logprobs: int,
        initial_text_offset: int = 0,
    ) -> CompletionLogProbs:
        """Create logprobs for OpenAI Completion API."""
        out_text_offset: List[int] = []
        out_token_logprobs: List[Optional[float]] = []
        out_tokens: List[str] = []
        out_top_logprobs: List[Optional[Dict[str, float]]] = []

        last_token_len = 0

        for i, token_id in enumerate(token_ids):
            step_top_logprobs = top_logprobs[i]
            if step_top_logprobs is None:
                token = self.tokenizer.decode(token_id)
                out_tokens.append(token)
                out_token_logprobs.append(None)
                out_top_logprobs.append(None)
            else:
                token = self._get_decoded_token(step_top_logprobs[token_id],
                                                token_id)
                token_logprob = max(step_top_logprobs[token_id].logprob,
                                    -9999.0)
                out_tokens.append(token)
                out_token_logprobs.append(token_logprob)

                # makes sure to add the top num_output_top_logprobs + 1
                # logprobs, as defined in the openai API
                # (cf. https://github.com/openai/openai-openapi/blob/
                # 893ba52242dbd5387a97b96444ee1c742cfce9bd/openapi.yaml#L7153)
                out_top_logprobs.append({
                    # Convert float("-inf") to the
                    # JSON-serializable float that OpenAI uses
                    self._get_decoded_token(top_lp[1], top_lp[0]):
                    max(top_lp[1].logprob, -9999.0)
                    for i, top_lp in enumerate(step_top_logprobs.items())
                    if num_output_top_logprobs >= i
                })

            if len(out_text_offset) == 0:
                out_text_offset.append(initial_text_offset)
            else:
                out_text_offset.append(out_text_offset[-1] + last_token_len)
            last_token_len = len(token)

        return CompletionLogProbs(
            text_offset=out_text_offset,
            token_logprobs=out_token_logprobs,
            tokens=out_tokens,
            top_logprobs=out_top_logprobs,
        )<|MERGE_RESOLUTION|>--- conflicted
+++ resolved
@@ -15,12 +15,8 @@
                                               CompletionResponseChoice,
                                               CompletionResponseStreamChoice,
                                               CompletionStreamResponse,
-<<<<<<< HEAD
-                                              LogProbs, UsageInfo)
-=======
                                               UsageInfo)
 # yapf: enable
->>>>>>> 7a64d24a
 from vllm.entrypoints.openai.serving_engine import (LoRAModulePath,
                                                     OpenAIServing)
 from vllm.logger import init_logger
@@ -38,15 +34,34 @@
     [TypeTokenIDs, TypeTopLogProbs, Optional[int], int], CompletionLogProbs]
 
 
+def parse_prompt_format(prompt) -> Tuple[bool, list]:
+    # get the prompt, openai supports the following
+    # "a string, array of strings, array of tokens, or array of token arrays."
+    prompt_is_tokens = False
+    prompts = [prompt]  # case 1: a string
+    if isinstance(prompt, list):
+        if len(prompt) == 0:
+            raise ValueError("please provide at least one prompt")
+        elif isinstance(prompt[0], str):
+            prompt_is_tokens = False
+            prompts = prompt  # case 2: array of strings
+        elif isinstance(prompt[0], int):
+            prompt_is_tokens = True
+            prompts = [prompt]  # case 3: array of tokens
+        elif isinstance(prompt[0], list) and isinstance(prompt[0][0], int):
+            prompt_is_tokens = True
+            prompts = prompt  # case 4: array of token arrays
+        else:
+            raise ValueError("prompt must be a string, array of strings, "
+                             "array of tokens, or array of token arrays")
+    return prompt_is_tokens, prompts
+
+
 class OpenAIServingCompletion(OpenAIServing):
 
     def __init__(self, engine: AsyncLLMEngine, model_config: ModelConfig,
                  served_model_names: List[str],
-<<<<<<< HEAD
-                 lora_modules: Optional[List[LoRAModulePath]] = None):
-=======
                  lora_modules: Optional[List[LoRAModulePath]]):
->>>>>>> 7a64d24a
         super().__init__(engine=engine,
                          model_config=model_config,
                          served_model_names=served_model_names,
@@ -93,24 +108,23 @@
                     sampling_params.logits_processors = []
                 sampling_params.logits_processors.append(
                     guided_decode_logit_processor)
-
-<<<<<<< HEAD
-            prompts = list(
-                self._tokenize_prompt_input_or_inputs(
-                    request,
-                    request.prompt,
-                    truncate_prompt_tokens=sampling_params.
-                    truncate_prompt_tokens,
-                ))
-
-            for i, (prompt_ids, prompt_text) in enumerate(prompts):
-                generators.append(
-                    self.engine.generate(prompt_text,
-                                         sampling_params,
-                                         f"{request_id}-{i}",
-                                         prompt_token_ids=prompt_ids,
-                                         lora_request=lora_request))
-=======
+            prompt_is_tokens, prompts = parse_prompt_format(request.prompt)
+
+            for i, prompt in enumerate(prompts):
+                if prompt_is_tokens:
+                    prompt_formats = self._validate_prompt_and_tokenize(
+                        request,
+                        prompt_ids=prompt,
+                        truncate_prompt_tokens=sampling_params.
+                        truncate_prompt_tokens)
+                else:
+                    prompt_formats = self._validate_prompt_and_tokenize(
+                        request,
+                        prompt=prompt,
+                        truncate_prompt_tokens=sampling_params.
+                        truncate_prompt_tokens)
+                prompt_ids, prompt_text = prompt_formats
+
                 generator = self.engine.generate(
                     {
                         "prompt": prompt_text,
@@ -122,7 +136,6 @@
                 )
 
                 generators.append(generator)
->>>>>>> 7a64d24a
         except ValueError as e:
             # TODO: Use a vllm-specific Validation Error
             return self.create_error_response(str(e))
@@ -156,19 +169,8 @@
                     await self.engine.abort(f"{request_id}-{i}")
                     return self.create_error_response("Client disconnected")
                 final_res_batch[i] = res
-
-            final_res_batch_checked: List[RequestOutput] = []
-            for final_res in final_res_batch:
-                assert final_res is not None
-                final_res_batch_checked.append(final_res)
-
             response = self.request_output_to_completion_response(
-                final_res_batch_checked,
-                request,
-                request_id,
-                created_time,
-                model_name,
-            )
+                final_res_batch, request, request_id, created_time, model_name)
         except ValueError as e:
             # TODO: Use a vllm-specific Validation Error
             return self.create_error_response(str(e))
@@ -196,17 +198,10 @@
         model_name: str,
         num_prompts: int,
     ) -> AsyncGenerator[str, None]:
-<<<<<<< HEAD
-        num_choices = 1 if request.n is None else request.n
-        previous_texts = [""] * num_choices * num_prompts
-        previous_num_tokens = [0] * num_choices * num_prompts
-        has_echoed = [False] * num_choices * num_prompts
-=======
         assert request.n is not None
         previous_texts = [""] * request.n * num_prompts
         previous_num_tokens = [0] * request.n * num_prompts
         has_echoed = [False] * request.n * num_prompts
->>>>>>> 7a64d24a
 
         try:
             async for prompt_idx, res in result_generator:
@@ -217,7 +212,7 @@
                     raise StopAsyncIteration()
 
                 for output in res.outputs:
-                    i = output.index + prompt_idx * num_choices
+                    i = output.index + prompt_idx * request.n
                     # TODO(simon): optimize the performance by avoiding full
                     # text O(n^2) sending.
 
@@ -302,8 +297,8 @@
         choices: List[CompletionResponseChoice] = []
         num_prompt_tokens = 0
         num_generated_tokens = 0
-
         for final_res in final_res_batch:
+            assert final_res is not None
             prompt_token_ids = final_res.prompt_token_ids
             prompt_logprobs = final_res.prompt_logprobs
             prompt_text = final_res.prompt
@@ -317,7 +312,7 @@
                 elif request.echo and request.max_tokens > 0:
                     token_ids = prompt_token_ids + output.token_ids
                     top_logprobs = (prompt_logprobs + output.logprobs
-                                    if request.logprobs else None)
+                                    if request.logprobs is not None else None)
                     output_text = prompt_text + output.text
                 else:
                     token_ids = output.token_ids

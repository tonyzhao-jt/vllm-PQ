from abc import ABC, abstractmethod
from typing import FrozenSet, List, Optional, Protocol, Tuple

from vllm.utils import Device

BlockId = int


class Block(ABC):

    @abstractmethod
    def append_token_ids(self, token_ids: List[int]) -> None:
        pass

    @property
    @abstractmethod
    def block_id(self) -> Optional[int]:
        pass

    @block_id.setter
    @abstractmethod
    def block_id(self, value: Optional[int]) -> None:
        """NOTE: Do not use this API outside Block."""
        self._block_id = value

    @property
    @abstractmethod
    def token_ids(self) -> List[int]:
        pass

    @property
    @abstractmethod
    def num_empty_slots(self) -> int:
        pass

    @property
    @abstractmethod
    def is_full(self) -> bool:
        pass

    @property
    @abstractmethod
    def prev_block(self) -> Optional["Block"]:
        pass

<<<<<<< HEAD
    @abstractmethod
    def trim(self, num_tokens: int):
        pass
=======
    @property
    @abstractmethod
    def computed(self) -> bool:
        raise NotImplementedError

    @computed.setter
    @abstractmethod
    def computed(self, value) -> bool:
        """Should be only used by PrefixCacingAllocator"""
        raise NotImplementedError

    @property
    @abstractmethod
    def last_accessed(self) -> float:
        raise NotImplementedError

    @last_accessed.setter
    @abstractmethod
    def last_accessed(self, last_accessed_ts: float):
        raise NotImplementedError
>>>>>>> c8331017

    class Factory(Protocol):

        @abstractmethod
        def __call__(
            self,
            prev_block: Optional["Block"],
            token_ids: List[int],
            block_size: int,
            allocator: "BlockAllocator",
            block_id: Optional[int] = None,
        ) -> "Block":
            pass

    @property
    @abstractmethod
    def content_hash(self) -> Optional[int]:
        """Return the content-based hash of the current block, or None if it is
        not yet defined or not supported.

        For the content-based hash to be defined, the current block must be
        full.
        """
        return None


class BlockAllocator(ABC):

    @abstractmethod
    def allocate_mutable(self, prev_block: Optional[Block]) -> Block:
        pass

    @abstractmethod
    def allocate_immutable(self, prev_block: Optional[Block],
                           token_ids: List[int]) -> Block:
        pass

    @abstractmethod
    def free(self, block: Block) -> None:
        pass

    @abstractmethod
    def fork(self, last_block: Block) -> List[Block]:
        pass

    @abstractmethod
    def get_num_total_blocks(self) -> int:
        pass

    @abstractmethod
    def get_num_free_blocks(self) -> int:
        pass

    @property
    @abstractmethod
    def all_block_ids(self) -> FrozenSet[int]:
        pass

    @abstractmethod
    def clear_copy_on_writes(self) -> List[Tuple[int, int]]:
        pass

    @abstractmethod
    def mark_blocks_as_accessed(self, block_ids: List[int],
                                now: float) -> None:
        pass

    @abstractmethod
    def mark_blocks_as_computed(self, block_ids: List[int]) -> None:
        pass

    @abstractmethod
    def get_common_computed_block_ids(
            self, seq_block_ids: List[List[int]]) -> List[int]:
        pass

    @abstractmethod
    def cow_block_if_not_appendable(self, block: Block) -> Optional["BlockId"]:
        """NOTE: This should not be used besides Block"""
        pass

    @abstractmethod
    def promote_to_immutable_block(self, block: Block) -> BlockId:
        """NOTE: This should not be used besides Block"""
        pass

    class NoFreeBlocksError(ValueError):
        pass


class DeviceAwareBlockAllocator(ABC):

    @abstractmethod
    def allocate_mutable(self, prev_block: Optional[Block],
                         device: Device) -> Block:
        pass

    @abstractmethod
    def allocate_immutable(self, prev_block: Optional[Block],
                           token_ids: List[int], device: Device) -> Block:
        pass

    @abstractmethod
    def get_num_free_blocks(self, device: Device) -> int:
        pass

    @abstractmethod
    def get_num_total_blocks(self, device: Device) -> int:
        pass

    @abstractmethod
    def free(self, block: Block) -> None:
        pass

    @abstractmethod
    def fork(self, last_block: Block) -> List[Block]:
        pass

    @property
    @abstractmethod
    def all_block_ids(self) -> FrozenSet[int]:
        pass

    @abstractmethod
    def clear_copy_on_writes(self) -> List[Tuple[int, int]]:
        pass

    @abstractmethod
    def mark_blocks_as_accessed(self, block_ids: List[int],
                                now: float) -> None:
        pass

    @abstractmethod
    def mark_blocks_as_computed(self, block_ids: List[int]) -> None:
        pass

    @abstractmethod
    def get_common_computed_block_ids(
            self, seq_block_ids: List[List[int]]) -> List[int]:
        pass<|MERGE_RESOLUTION|>--- conflicted
+++ resolved
@@ -43,11 +43,10 @@
     def prev_block(self) -> Optional["Block"]:
         pass
 
-<<<<<<< HEAD
     @abstractmethod
     def trim(self, num_tokens: int):
         pass
-=======
+
     @property
     @abstractmethod
     def computed(self) -> bool:
@@ -68,7 +67,6 @@
     @abstractmethod
     def last_accessed(self, last_accessed_ts: float):
         raise NotImplementedError
->>>>>>> c8331017
 
     class Factory(Protocol):
 

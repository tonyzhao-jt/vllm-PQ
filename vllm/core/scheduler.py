--- conflicted
+++ resolved
@@ -403,12 +403,8 @@
     def _append_slot(self, seq_group: SequenceGroup,
                      blocks_to_copy: Dict[int, List[int]]) -> None:
         for seq in seq_group.get_seqs(status=SequenceStatus.RUNNING):
-<<<<<<< HEAD
-            ret = self.block_manager.append_slot(seq, now,
+            ret = self.block_manager.append_slot(seq,
                                                  seq_group.get_prefix_len())
-=======
-            ret = self.block_manager.append_slot(seq)
->>>>>>> b3e73f55
             if ret is not None:
                 src_block, dst_block = ret
                 if src_block in blocks_to_copy:

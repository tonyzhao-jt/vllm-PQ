import enum
import os
import random
import time
from collections import deque
from dataclasses import dataclass, field
from typing import Deque, Dict, Iterable, List, Optional, Set, Tuple, Union

from vllm.config import CacheConfig, LoRAConfig, SchedulerConfig
from vllm.core.interfaces import AllocStatus, BlockSpaceManager
from vllm.core.policy import Policy, PolicyFactory
from vllm.logger import init_logger
from vllm.lora.request import LoRARequest
from vllm.sequence import (Sequence, SequenceData, SequenceGroup,
                           SequenceGroupMetadata, SequenceStatus)

logger = init_logger(__name__)

# Test-only. If configured, decode is preempted with
# ARTIFICIAL_PREEMPTION_PROB% probability.
ENABLE_ARTIFICIAL_PREEMPT = bool(
    os.getenv("VLLM_TEST_ENABLE_ARTIFICIAL_PREEMPT", False))  # noqa
ARTIFICIAL_PREEMPTION_PROB = 0.5
ARTIFICIAL_PREEMPTION_MAX_CNT = 500


class PreemptionMode(enum.Enum):
    """Preemption modes.

    1. Swapping: Swap out the blocks of the preempted sequences to CPU memory
    and swap them back in when the sequences are resumed.
    2. Recomputation: Discard the blocks of the preempted sequences and
    recompute them when the sequences are resumed, treating the sequences as
    new prompts.
    """
    SWAP = enum.auto()
    RECOMPUTE = enum.auto()


@dataclass
class SchedulingBudget:
    """The available slots for scheduling.

    TODO(sang): Right now, the budget is request_id-aware meaning it can ignore
    budget update from the same request_id. It is because in normal scheduling
    path, we update RUNNING num_seqs ahead of time, meaning it could be
    updated more than once when scheduling RUNNING requests. Since this won't
    happen if we only have chunked prefill scheduling, we can remove this
    feature from the API when chunked prefill is enabled by default.
    """
    token_budget: int
    max_num_seqs: int
    _request_ids_num_batched_tokens: Set[str] = field(default_factory=set)
    _request_ids_num_curr_seqs: Set[str] = field(default_factory=set)
    _num_batched_tokens: int = 0
    _num_curr_seqs: int = 0

    def can_schedule(self, *, num_new_tokens: int, num_new_seqs: int):
        assert num_new_tokens != 0
        assert num_new_seqs != 0
        return (self.num_batched_tokens + num_new_tokens <= self.token_budget
                and self.num_curr_seqs + num_new_seqs <= self.max_num_seqs)

    def remaining_token_budget(self):
        return self.token_budget - self.num_batched_tokens

    def add_num_batched_tokens(self, req_id: str, num_batched_tokens: int):
        if req_id in self._request_ids_num_batched_tokens:
            return

        self._request_ids_num_batched_tokens.add(req_id)
        self._num_batched_tokens += num_batched_tokens

    def subtract_num_batched_tokens(self, req_id: str,
                                    num_batched_tokens: int):
        if req_id in self._request_ids_num_batched_tokens:
            self._request_ids_num_batched_tokens.remove(req_id)
            self._num_batched_tokens -= num_batched_tokens

    def add_num_seqs(self, req_id: str, num_curr_seqs: int):
        if req_id in self._request_ids_num_curr_seqs:
            return

        self._request_ids_num_curr_seqs.add(req_id)
        self._num_curr_seqs += num_curr_seqs

    def subtract_num_seqs(self, req_id: str, num_curr_seqs: int):
        if req_id in self._request_ids_num_curr_seqs:
            self._request_ids_num_curr_seqs.remove(req_id)
            self._num_curr_seqs -= num_curr_seqs

    @property
    def num_batched_tokens(self):
        return self._num_batched_tokens

    @property
    def num_curr_seqs(self):
        return self._num_curr_seqs


@dataclass
class ScheduledSequenceGroup:
    # A sequence group that's scheduled.
    seq_group: SequenceGroup
    # The total chunk size (number of tokens) to process for next iteration.
    # 1 for decoding. Same as prompt tokens for prefill, but if prefill is
    # chunked, it can be smaller than that.
    token_chunk_size: int


@dataclass
class SchedulerOutputs:
    """The scheduling decision made from a scheduler."""
    # Scheduled sequence groups.
    scheduled_seq_groups: Iterable[ScheduledSequenceGroup]
    # Number of prefill groups scheduled.
    num_prefill_groups: int
    # Total number of batched tokens.
    num_batched_tokens: int
    # Blocks to swap in. List of CPU -> GPU block number.
    blocks_to_swap_in: List[Tuple[int, int]]
    # Blocks to swap out. List of GPU -> CPU block number.
    blocks_to_swap_out: List[Tuple[int, int]]
    # Blocks to copy. Source to dest block.
    blocks_to_copy: List[Tuple[int, int]]
<<<<<<< HEAD
    # Blocks to migrate. list of GPU -> [GPU, rank].
    blocks_to_migrate: List[Tuple[int, int, int]]
	# Dest chunk idx and rank. Note: we only set 1 chunk in master
=======
    # # Blocks to migrate. KV block idx -> [chunk block idx].
    # blocks_to_migrate: List[Tuple[int, int]]
    # Dest chunk idx and rank. Note: we only set 1 chunk in master
>>>>>>> 7d83e321
    chunk_to_migrate: Tuple[int, int]
    # Sequence groups that are going to be ignored.
    ignored_seq_groups: List[SequenceGroup]
    # The number of slots for lookahead decoding.
    num_lookahead_slots: int
    # The number of requests in the running queue
    running_queue_size: int
    preempted: int

    def __post_init__(self):
        # Swap in and swap out should never happen at the same time.
        assert not (self.blocks_to_swap_in and self.blocks_to_swap_out)

        self.num_loras: int = len(self.lora_requests)
        if self.num_loras > 0:
            self._sort_by_lora_ids()

    def is_empty(self) -> bool:
        # NOTE: We do not consider the ignored sequence groups.
        return (not self.scheduled_seq_groups and not self.blocks_to_swap_in
                and not self.blocks_to_swap_out and not self.blocks_to_copy)

    def _sort_by_lora_ids(self):
        self.scheduled_seq_groups = sorted(
            self.scheduled_seq_groups,
            key=lambda g: (g.seq_group.lora_int_id, g.seq_group.request_id))

    @property
    def lora_requests(self) -> Set[LoRARequest]:
        return {
            g.seq_group.lora_request
            for g in self.scheduled_seq_groups
            if g.seq_group.lora_request is not None
        }


@dataclass
class SchedulerRunningOutputs:
    """The requests that are scheduled from a running queue.

    Could contain prefill (prefill that's chunked) or decodes. If there's not
    enough memory, it can be preempted (for recompute) or swapped out.
    """
    # Selected sequences that are running and in a decoding phase.
    decode_seq_groups: List[SequenceGroup]
    # Selected sequences that are running and in a prefill phase.
    # I.e., it means the prefill has been chunked.
    prefill_seq_groups: List[SequenceGroup]
    # The preempted sequences.
    preempted: List[SequenceGroup]
    # Sequences that are swapped out.
    swapped_out: List[SequenceGroup]
    # The blocks to swap out.
    blocks_to_swap_out: List[Tuple[int, int]]
    # The blocks to copy.
    blocks_to_copy: List[Tuple[int, int]]
    # Blocks to migrate. list of GPU -> [GPU, rank].
    blocks_to_migrate: List[Tuple[int, int, int]]
    # The number of slots for lookahead decoding.
    num_lookahead_slots: int

    @classmethod
    def create_empty(cls) -> "SchedulerRunningOutputs":
        return SchedulerRunningOutputs(
            decode_seq_groups=[],
            prefill_seq_groups=[],
            preempted=[],
            swapped_out=[],
            blocks_to_swap_out=[],
            blocks_to_copy=[],
            num_lookahead_slots=0,
        )


@dataclass
class SchedulerSwappedInOutputs:
    """The requests that are scheduled from a swap queue.

    Could contain prefill (prefill that's chunked) or decodes.
    """
    # Selected sequences that are going to be swapped in and is in a
    # decoding phase.
    decode_seq_groups: List[SequenceGroup]
    # Selected sequences that are going to be swapped in and in a prefill
    # phase. I.e., it means the prefill has been chunked.
    prefill_seq_groups: List[SequenceGroup]
    # The blocks to swap in.
    blocks_to_swap_in: List[Tuple[int, int]]
    # The blocks to copy.
    blocks_to_copy: List[Tuple[int, int]]
    # The number of slots for lookahead decoding.
    num_lookahead_slots: int
    # Infeasible sequence groups.
    infeasible_seq_groups: List[SequenceGroup]

    @classmethod
    def create_empty(cls) -> "SchedulerSwappedInOutputs":
        return SchedulerSwappedInOutputs(
            decode_seq_groups=[],
            prefill_seq_groups=[],
            blocks_to_swap_in=[],
            blocks_to_copy=[],
            num_lookahead_slots=0,
            infeasible_seq_groups=[],
        )


@dataclass
class SchedulerPrefillOutputs:
    """The requests that are scheduled from a waiting queue.

    Could contain a fresh prefill requests or preempted requests that need
    to be recomputed from scratch.
    """
    # Selected sequences for prefill.
    seq_groups: List[SequenceGroup]
    # Ignored sequence groups.
    ignored_seq_groups: List[SequenceGroup]
    num_lookahead_slots: int

    @classmethod
    def create_empty(cls) -> "SchedulerPrefillOutputs":
        return SchedulerPrefillOutputs(
            seq_groups=[],
            ignored_seq_groups=[],
            num_lookahead_slots=0,
        )


class Scheduler:

    def __init__(
        self,
        scheduler_config: SchedulerConfig,
        cache_config: CacheConfig,
        lora_config: Optional[LoRAConfig],
    ) -> None:
        self.scheduler_config = scheduler_config
        self.cache_config = cache_config
        # Note for LoRA scheduling: the current policy is extremely
        # simple and NOT fair. It can lead to starvation of some
        # LoRAs. This should be improved in the future.
        self.lora_config = lora_config

        version = "v1"
        if self.scheduler_config.use_v2_block_manager:
            version = "v2"
        if self.scheduler_config.embedding_mode:
            version = "embedding"

        BlockSpaceManagerImpl = BlockSpaceManager.get_block_space_manager_class(
            version)

        # Create the block space manager.
        self.block_manager = BlockSpaceManagerImpl(
            block_size=self.cache_config.block_size,
            num_gpu_blocks=self.cache_config.num_gpu_blocks,
            num_cpu_blocks=self.cache_config.num_cpu_blocks,
            sliding_window=self.cache_config.sliding_window,
            enable_caching=self.cache_config.enable_prefix_caching,
            block_migrate_size=self.cache_config.block_migrate_size,
            block_migrate_threshold=self.cache_config.block_migrate_threshold,
            block_migrate_start=self.cache_config.block_migrate_start)

        # Sequence groups in the WAITING state.
        # Contain new prefill or preempted requests.
        self.waiting: Deque[SequenceGroup] = deque()
        # Sequence groups in the RUNNING state.
        # Contain decode requests.
        self.running: Deque[SequenceGroup] = deque()
        # Sequence groups in the SWAPPED state.
        # Contain decode requests that are swapped out.
        self.swapped: Deque[SequenceGroup] = deque()

        # Time at previous scheduling step
        self.prev_time = 0.0
        # Did we schedule a prompt at previous step?
        self.prev_prompt = False
        # Latency of the last prompt step
        self.last_prompt_latency = 0.0
        # preemption mode, RECOMPUTE or SWAP
        self.user_specified_preemption_mode = scheduler_config.preemption_mode

        # The following field is test-only. It is used to inject artificial
        # preemption.
        self.enable_artificial_preemption = ENABLE_ARTIFICIAL_PREEMPT
        self.artificial_preempt_cnt = (ARTIFICIAL_PREEMPTION_MAX_CNT
                                       if self.enable_artificial_preemption
                                       else 0)
        self.num_cumulative_preemption: int = 0

    @property
    def lora_enabled(self) -> bool:
        return bool(self.lora_config)

    @property
    def num_decoding_tokens_per_seq(self) -> int:
        """The number of new tokens."""
        return 1

    def add_seq_group(self, seq_group: SequenceGroup) -> None:
        # Add sequence groups to the waiting queue.
        self.waiting.append(seq_group)

    def abort_seq_group(self, request_id: Union[str, Iterable[str]]) -> None:
        """Aborts a sequence group with the given ID.

        Check if the sequence group with the given ID
            is present in any of the state queue.
        If present, remove the sequence group from the state queue.
            Also, if any of the sequences in the sequence group is not finished,
                free the sequence with status `FINISHED_ABORTED`.
        Otherwise, do nothing.

        Args:
            request_id: The ID(s) of the sequence group to abort.
        """
        if isinstance(request_id, str):
            request_id = (request_id, )
        request_ids = set(request_id)
        for state_queue in [self.waiting, self.running, self.swapped]:
            aborted_groups: List[SequenceGroup] = []
            for seq_group in state_queue:
                if not request_ids:
                    # Using 'break' here may add two extra iterations,
                    # but is acceptable to reduce complexity.
                    break
                if seq_group.request_id in request_ids:
                    # Appending aborted group into pending list.
                    aborted_groups.append(seq_group)
                    request_ids.remove(seq_group.request_id)
            for aborted_group in aborted_groups:
                # Remove the sequence group from the state queue.
                state_queue.remove(aborted_group)
                for seq in aborted_group.get_seqs():
                    if seq.is_finished():
                        continue
                    seq.status = SequenceStatus.FINISHED_ABORTED
                    self.free_seq(seq)

    def has_unfinished_seqs(self) -> bool:
        return len(self.waiting) != 0 or len(self.running) != 0 or len(
            self.swapped) != 0

    def get_num_unfinished_seq_groups(self) -> int:
        return len(self.waiting) + len(self.running) + len(self.swapped)
    def add_kvcache_migrate_group(self, seq_group:SequenceGroup)->None:
        for seq in seq_group.get_seqs(SequenceStatus.RUNNING):
            self.block_manager.add_kvcache_migrate_block(seq)
    
    def _schedule_running(
        self,
        running_queue: deque,
        budget: SchedulingBudget,
        curr_loras: Optional[Set[int]],
        policy: Policy,
        enable_chunking: bool = False,
    ) -> Tuple[deque, SchedulerRunningOutputs]:
        """Schedule sequence groups that are running.

        Running queue should include decode and chunked prefill requests.

        Args:
            running_queue: The queue that contains running requests (i.e.,
                decodes). The given arguments are NOT in-place modified.
            budget: The scheduling budget. The argument is in-place updated
                when any decodes are preempted.
            curr_loras: Currently batched lora request ids. The argument is
                in-place updated when any decodes are preempted.
            policy: The sorting policy to sort running_queue.
            enable_chunking: If True, seq group can be chunked and only a
                chunked number of tokens are scheduled  if
                `budget.num_batched_tokens` has not enough capacity to schedule
                all tokens.
    
        Returns:
            A tuple of remaining running queue (should be always 0) after
            scheduling and SchedulerRunningOutputs.
        """
        # Blocks that need to be swapped or copied before model execution.
        blocks_to_swap_out: List[Tuple[int, int]] = []
        blocks_to_copy: List[Tuple[int, int]] = []

        decode_seq_groups: List[ScheduledSequenceGroup] = []
        prefill_seq_groups: List[ScheduledSequenceGroup] = []
        preempted: List[SequenceGroup] = []
        swapped_out: List[SequenceGroup] = []

        # NOTE(woosuk): Preemption happens only when there is no available slot
        # to keep all the sequence groups in the RUNNING state.
        # In this case, the policy is responsible for deciding which sequence
        # groups to preempt.
        now = time.time()
        running_queue = policy.sort_by_priority(now, running_queue)
        while running_queue:
            seq_group = running_queue[0]
            num_running_tokens = self._get_num_new_tokens(
                seq_group, SequenceStatus.RUNNING, enable_chunking, budget)

            if num_running_tokens == 0:
                break

            running_queue.popleft()
            while not self._can_append_slots(seq_group):
                budget.subtract_num_batched_tokens(seq_group.request_id,
                                                   num_running_tokens)
                num_running_seqs = seq_group.get_max_num_running_seqs()
                budget.subtract_num_seqs(seq_group.request_id,
                                         num_running_seqs)

                if (curr_loras is not None and seq_group.lora_int_id > 0
                        and seq_group.lora_int_id in curr_loras):
                    curr_loras.remove(seq_group.lora_int_id)

                if running_queue:
                    # Preempt the lowest-priority sequence groups.
                    victim_seq_group = running_queue.pop()
                    preempted_mode = self._preempt(victim_seq_group,
                                                   blocks_to_swap_out)
                    if preempted_mode == PreemptionMode.RECOMPUTE:
                        preempted.append(victim_seq_group)
                    else:
                        swapped_out.append(victim_seq_group)
                else:
                    # No other sequence groups can be preempted.
                    # Preempt the current sequence group.
                    preempted_mode = self._preempt(seq_group,
                                                   blocks_to_swap_out)
                    if preempted_mode == PreemptionMode.RECOMPUTE:
                        preempted.append(seq_group)
                    else:
                        swapped_out.append(seq_group)
                    break
            else:
                self._append_slots(seq_group, blocks_to_copy)
                is_prefill = seq_group.is_prefill()
                if is_prefill:
                    prefill_seq_groups.append(
                        ScheduledSequenceGroup(
                            seq_group=seq_group,
                            token_chunk_size=num_running_tokens))
                else:
                    decode_seq_groups.append(
                        ScheduledSequenceGroup(seq_group=seq_group,
                                               token_chunk_size=1))
                    self.add_kvcache_migrate_group(seq_group)
                budget.add_num_batched_tokens(seq_group.request_id,
                                              num_running_tokens)
                # OPTIMIZATION:  Note that get_max_num_running_seqs is
                # expensive. For the default scheduling chase where
                # enable_chunking is False, num_seqs are updated before running
                # this method, so we don't have to update it again here.
                if enable_chunking:
                    num_running_seqs = seq_group.get_max_num_running_seqs()
                    budget.add_num_seqs(seq_group.request_id, num_running_seqs)
                if curr_loras is not None and seq_group.lora_int_id > 0:
                    curr_loras.add(seq_group.lora_int_id)

        return running_queue, SchedulerRunningOutputs(
            decode_seq_groups=decode_seq_groups,
            prefill_seq_groups=prefill_seq_groups,
            preempted=preempted,
            swapped_out=swapped_out,
            blocks_to_swap_out=blocks_to_swap_out,
            blocks_to_copy=blocks_to_copy,
            num_lookahead_slots=self._get_num_lookahead_slots(
                is_prefill=False))

    def _schedule_swapped(
        self,
        swapped_queue: deque,
        budget: SchedulingBudget,
        curr_loras: Optional[Set[int]],
        policy: Policy,
        enable_chunking: bool = False,
    ) -> Tuple[deque, SchedulerSwappedInOutputs]:
        """Schedule sequence groups that are swapped out.

        It schedules swapped requests as long as it fits `budget` and
        curr_loras <= max_lora from the scheduling config. The input arguments
        `budget` and `curr_loras` are updated based on scheduled seq_groups.

        Args:
            swapped_queue: The queue that contains swapped out requests.
                The given arguments are NOT in-place modified.
            budget: The scheduling budget. The argument is in-place updated
                when any requests are swapped in.
            curr_loras: Currently batched lora request ids. The argument is
                in-place updated when any requests are swapped in.
            policy: The sorting policy to sort swapped_queue.
            enable_chunking: If True, seq group can be chunked and only a
                chunked number of tokens are scheduled  if
                `budget.num_batched_tokens` has not enough capacity to schedule
                all tokens.

        Returns:
            A tuple of remaining swapped_queue after scheduling and
            SchedulerSwappedInOutputs.
        """
        # Blocks that need to be swapped or copied before model execution.
        blocks_to_swap_in: List[Tuple[int, int]] = []
        blocks_to_copy: List[Tuple[int, int]] = []
        decode_seq_groups: List[ScheduledSequenceGroup] = []
        prefill_seq_groups: List[ScheduledSequenceGroup] = []
        now = time.time()
        swapped_queue = policy.sort_by_priority(now, swapped_queue)
        infeasible_seq_groups: List[SequenceGroup] = []

        leftover_swapped: Deque[SequenceGroup] = deque()
        while swapped_queue:
            seq_group = swapped_queue[0]

            # If the sequence group cannot be swapped in, stop.
            is_prefill = seq_group.is_prefill()
            alloc_status = self.block_manager.can_swap_in(
                seq_group, self._get_num_lookahead_slots(is_prefill))
            if alloc_status == AllocStatus.LATER:
                break
            elif alloc_status == AllocStatus.NEVER:
                logger.warning(
                    "Failing the request %s because there's not enough kv "
                    "cache blocks to run the entire sequence.",
                    seq_group.request_id)
                for seq in seq_group.get_seqs():
                    seq.status = SequenceStatus.FINISHED_IGNORED
                infeasible_seq_groups.append(seq_group)
                swapped_queue.popleft()
                continue

            lora_int_id = 0
            if self.lora_enabled:
                lora_int_id = seq_group.lora_int_id
                assert curr_loras is not None
                assert self.lora_config is not None
                if (lora_int_id > 0 and (lora_int_id not in curr_loras)
                        and len(curr_loras) >= self.lora_config.max_loras):
                    # We don't have a space for another LoRA, so
                    # we ignore this request for now.
                    leftover_swapped.appendleft(seq_group)
                    swapped_queue.popleft()
                    continue

            # The total number of sequences in the RUNNING state should not
            # exceed the maximum number of sequences.
            num_new_seqs = seq_group.get_max_num_running_seqs()
            num_new_tokens = self._get_num_new_tokens(seq_group,
                                                      SequenceStatus.SWAPPED,
                                                      enable_chunking, budget)

            if (num_new_tokens == 0
                    or not budget.can_schedule(num_new_tokens=num_new_tokens,
                                               num_new_seqs=num_new_seqs)):
                break

            if lora_int_id > 0 and curr_loras is not None:
                curr_loras.add(lora_int_id)
            swapped_queue.popleft()
            self._swap_in(seq_group, blocks_to_swap_in)
            self._append_slots(seq_group, blocks_to_copy)
            is_prefill = seq_group.is_prefill()
            if is_prefill:
                prefill_seq_groups.append(
                    ScheduledSequenceGroup(seq_group,
                                           token_chunk_size=num_new_tokens))
            else:
                decode_seq_groups.append(
                    ScheduledSequenceGroup(seq_group, token_chunk_size=1))
            budget.add_num_batched_tokens(seq_group.request_id, num_new_tokens)
            budget.add_num_seqs(seq_group.request_id, num_new_seqs)

        swapped_queue.extendleft(leftover_swapped)

        return swapped_queue, SchedulerSwappedInOutputs(
            decode_seq_groups=decode_seq_groups,
            prefill_seq_groups=prefill_seq_groups,
            blocks_to_swap_in=blocks_to_swap_in,
            blocks_to_copy=blocks_to_copy,
            num_lookahead_slots=self._get_num_lookahead_slots(
                is_prefill=False),
            infeasible_seq_groups=infeasible_seq_groups,
        )

    def _get_prompt_limit(self, seq_group: SequenceGroup) -> int:
        if self.scheduler_config.chunked_prefill_enabled:
            prompt_limit = self.scheduler_config.max_model_len
        else:
            prompt_limit = min(self.scheduler_config.max_model_len,
                               self.scheduler_config.max_num_batched_tokens)

        # Model is fine tuned with long context. Return the fine tuned max_len.
        if (seq_group.lora_request
                and seq_group.lora_request.long_lora_max_len):
            assert prompt_limit <= seq_group.lora_request.long_lora_max_len
            return seq_group.lora_request.long_lora_max_len
        else:
            return prompt_limit

    def _schedule_prefills(
        self,
        waiting_queue: deque,
        budget: SchedulingBudget,
        curr_loras: Optional[Set[int]],
        enable_chunking: bool = False,
    ) -> Tuple[deque, SchedulerPrefillOutputs]:
        """Schedule sequence groups that are in prefill stage.

        Note that the current scheduler treats PREEMPTED_FOR_RECOMPUTE
        as a new prefill (that starts from beginning -> most recently generated
        tokens).

        It schedules waiting requests as long as it fits `budget` and
        curr_loras <= max_lora from the scheduling config. The input arguments
        `budget` and `curr_loras` are updated based on scheduled seq_groups.

        Args:
            waiting_queue: The queue that contains prefill requests.
                The given arguments are NOT in-place modified.
            budget: The scheduling budget. The argument is in-place updated
                when any requests are scheduled.
            curr_loras: Currently batched lora request ids. The argument is
                in-place updated when any requests are scheduled.
            enable_chunking: If True, seq group can be chunked and only a
                chunked number of tokens are scheduled  if
                `budget.num_batched_tokens` has not enough capacity to schedule
                all tokens.

        Returns:
            A tuple of remaining waiting_queue after scheduling and
            SchedulerSwappedInOutputs.
        """
        ignored_seq_groups: List[SequenceGroup] = []
        seq_groups: List[SequenceGroup] = []
        # We don't sort waiting queue because we assume it is sorted.
        # Copy the queue so that the input queue is not modified.
        waiting_queue = deque([s for s in waiting_queue])

        leftover_waiting_sequences: Deque[SequenceGroup] = deque()
        while self._passed_delay(time.time()) and waiting_queue:
            seq_group = waiting_queue[0]

            waiting_seqs = seq_group.get_seqs(status=SequenceStatus.WAITING)
            assert len(waiting_seqs) == 1, (
                "Waiting sequence group should have only one prompt "
                "sequence.")
            num_new_tokens = self._get_num_new_tokens(seq_group,
                                                      SequenceStatus.WAITING,
                                                      enable_chunking, budget)
            if not enable_chunking:
                num_prompt_tokens = waiting_seqs[0].get_len()
                assert num_new_tokens == num_prompt_tokens

            prompt_limit = self._get_prompt_limit(seq_group)
            if num_new_tokens > prompt_limit:
                logger.warning(
                    "Input prompt (%d tokens) is too long"
                    " and exceeds limit of %d", num_new_tokens, prompt_limit)
                for seq in waiting_seqs:
                    seq.status = SequenceStatus.FINISHED_IGNORED
                ignored_seq_groups.append(seq_group)
                waiting_queue.popleft()
                continue

            # If the sequence group cannot be allocated, stop.
            can_allocate = self.block_manager.can_allocate(seq_group)
            if can_allocate == AllocStatus.LATER:
                break
            elif can_allocate == AllocStatus.NEVER:
                logger.warning(
                    "Input prompt (%d tokens) is too long"
                    " and exceeds the capacity of block_manager",
                    num_new_tokens)
                for seq in waiting_seqs:
                    seq.status = SequenceStatus.FINISHED_IGNORED
                ignored_seq_groups.append(seq_group)
                waiting_queue.popleft()
                continue

            lora_int_id = 0
            if self.lora_enabled:
                lora_int_id = seq_group.lora_int_id
                assert curr_loras is not None
                assert self.lora_config is not None
                if (self.lora_enabled and lora_int_id > 0
                        and lora_int_id not in curr_loras
                        and len(curr_loras) >= self.lora_config.max_loras):
                    # We don't have a space for another LoRA, so
                    # we ignore this request for now.
                    leftover_waiting_sequences.appendleft(seq_group)
                    waiting_queue.popleft()
                    continue

            num_new_seqs = seq_group.get_max_num_running_seqs()
            if (num_new_tokens == 0
                    or not budget.can_schedule(num_new_tokens=num_new_tokens,
                                               num_new_seqs=num_new_seqs)):
                break

            # Can schedule this request.
            if curr_loras is not None and lora_int_id > 0:
                curr_loras.add(lora_int_id)
            waiting_queue.popleft()
            self._allocate_and_set_running(seq_group)
            seq_groups.append(
                ScheduledSequenceGroup(seq_group=seq_group,
                                       token_chunk_size=num_new_tokens))
            budget.add_num_batched_tokens(seq_group.request_id, num_new_tokens)
            budget.add_num_seqs(seq_group.request_id, num_new_seqs)

        # Queue requests that couldn't be scheduled.
        waiting_queue.extendleft(leftover_waiting_sequences)
        if len(seq_groups) > 0:
            self.prev_prompt = True

        return waiting_queue, SchedulerPrefillOutputs(
            seq_groups=seq_groups,
            ignored_seq_groups=ignored_seq_groups,
            num_lookahead_slots=self._get_num_lookahead_slots(is_prefill=True))

    def _schedule_default(self) -> SchedulerOutputs:
        """Schedule queued requests.
        
        The current policy is designed to optimize the throughput. First,
        it batches as many prefill requests as possible. And it schedules
        decodes. If there's a pressure on GPU memory, decode requests can
        be swapped or preempted.
        """
        # Include running requests to the budget.
        budget = SchedulingBudget(
            token_budget=self.scheduler_config.max_num_batched_tokens,
            max_num_seqs=self.scheduler_config.max_num_seqs,
        )
        # Make sure we include num running seqs before scheduling prefill,
        # so that we don't schedule beyond max_num_seqs for prefill.
        for seq_group in self.running:
            budget.add_num_seqs(seq_group.request_id,
                                seq_group.get_max_num_running_seqs())
        curr_loras = set(
            seq_group.lora_int_id for seq_group in self.running
            if seq_group.lora_int_id > 0) if self.lora_enabled else None

        remaining_waiting, prefills = (self.waiting,
                                       SchedulerPrefillOutputs.create_empty())
        remaining_running, running_scheduled = (
            self.running, SchedulerRunningOutputs.create_empty())
        remaining_swapped, swapped_in = (
            self.swapped, SchedulerSwappedInOutputs.create_empty())

        # If any requests are swapped, prioritized swapped requests.
        if not self.swapped:
            remaining_waiting, prefills = self._schedule_prefills(
                self.waiting, budget, curr_loras, enable_chunking=False)

        fcfs_policy = PolicyFactory.get_policy(policy_name="fcfs")
        # Don't schedule decodes if prefills are scheduled.
        # NOTE: If `_schedule_prefills` doesn't enable chunking, self.running
        # only contains decode requests, not chunked prefills.
        if len(prefills.seq_groups) == 0:
            remaining_running, running_scheduled = self._schedule_running(
                self.running,
                budget,
                curr_loras,
                fcfs_policy,
                enable_chunking=False)

            # If any sequence group is preempted, do not swap in any sequence
            # group. because it means there's no slot for new running requests.
            if len(running_scheduled.preempted) + len(
                    running_scheduled.swapped_out) == 0:
                remaining_swapped, swapped_in = self._schedule_swapped(
                    self.swapped, budget, curr_loras, fcfs_policy)

        assert (budget.num_batched_tokens <=
                self.scheduler_config.max_num_batched_tokens)
        assert budget.num_curr_seqs <= self.scheduler_config.max_num_seqs

        # Update waiting requests.
        self.waiting = remaining_waiting
        self.waiting.extendleft(running_scheduled.preempted)
        # Update new running requests.
        self.running = remaining_running
        self.running.extend([s.seq_group for s in prefills.seq_groups])
        self.running.extend(
            [s.seq_group for s in running_scheduled.decode_seq_groups])
        self.running.extend(
            [s.seq_group for s in swapped_in.decode_seq_groups])
        # Update swapped requests.
        self.swapped = remaining_swapped
        self.swapped.extend(running_scheduled.swapped_out)
        preempted = (len(running_scheduled.preempted) +
                     len(running_scheduled.swapped_out))
        blocks_to_migrate=[]
        blocks_to_copy_for_migration=[]
        self.block_manager.get_kvcache_migrate_block(blocks_to_migrate)
        self.block_manager.format_kvcache_migrate_blocks(blocks_to_migrate,blocks_to_copy_for_migration)
        # There should be no prefill from running queue because this policy
        # doesn't allow chunked prefills.
        assert len(running_scheduled.prefill_seq_groups) == 0
        assert len(swapped_in.prefill_seq_groups) == 0
        return SchedulerOutputs(
            scheduled_seq_groups=(prefills.seq_groups +
                                  running_scheduled.decode_seq_groups +
                                  swapped_in.decode_seq_groups),
            num_prefill_groups=len(prefills.seq_groups),
            num_batched_tokens=budget.num_batched_tokens,
            blocks_to_swap_in=swapped_in.blocks_to_swap_in,
            blocks_to_swap_out=running_scheduled.blocks_to_swap_out,
            blocks_to_copy=running_scheduled.blocks_to_copy +
            swapped_in.blocks_to_copy+ blocks_to_copy_for_migration,
            blocks_to_migrate=blocks_to_migrate,
            ignored_seq_groups=prefills.ignored_seq_groups +
            swapped_in.infeasible_seq_groups,
            num_lookahead_slots=running_scheduled.num_lookahead_slots,
            running_queue_size=len(self.running),
            preempted=preempted,
        )

    def _schedule_chunked_prefill(self):
        """Schedule queued requests.
        
        Chunked prefill allows to chunk prefill requests, batch them together
        with decode requests. This policy 1. schedule as many decoding requests
        as possible. 2. schedule chunked prefill requests that are not
        finished. 3. schedule swapped request. 4. schedule new prefill
        requests.

        The policy can sustain the high GPU utilization because it can put
        prefill and decodes requests to the same batch, while it improves
        inter token latency because decodes requests don't need to blocked
        by prefill requests.
        """
        budget = SchedulingBudget(
            token_budget=self.scheduler_config.max_num_batched_tokens,
            max_num_seqs=self.scheduler_config.max_num_seqs,
        )
        curr_loras: Set[int] = set()

        remaining_waiting, prefills = (self.waiting,
                                       SchedulerPrefillOutputs.create_empty())
        remaining_running, running_scheduled = (
            self.running, SchedulerRunningOutputs.create_empty())
        remaining_swapped, swapped_in = (
            self.swapped, SchedulerSwappedInOutputs.create_empty())

        # Decoding should be always scheduled first by fcfs.
        fcfs_policy = PolicyFactory.get_policy(policy_name="fcfs")
        remaining_running, running_scheduled = self._schedule_running(
            self.running,
            budget,
            curr_loras,
            fcfs_policy,
            enable_chunking=True)

        # Schedule swapped out requests.
        # If preemption happens, it means we don't have space for swap-in.
        if len(running_scheduled.preempted) + len(
                running_scheduled.swapped_out) == 0:
            remaining_swapped, swapped_in = self._schedule_swapped(
                self.swapped, budget, curr_loras, fcfs_policy)

        # Schedule new prefills.
        remaining_waiting, prefills = self._schedule_prefills(
            self.waiting, budget, curr_loras, enable_chunking=True)

        assert (budget.num_batched_tokens <=
                self.scheduler_config.max_num_batched_tokens)
        assert budget.num_curr_seqs <= self.scheduler_config.max_num_seqs

        # Update waiting requests.
        self.waiting = remaining_waiting
        self.waiting.extendleft(running_scheduled.preempted)
        # Update new running requests.
        self.running = remaining_running
        self.running.extend([s.seq_group for s in prefills.seq_groups])
        self.running.extend(
            [s.seq_group for s in running_scheduled.decode_seq_groups])
        self.running.extend(
            [s.seq_group for s in running_scheduled.prefill_seq_groups])
        self.running.extend(
            [s.seq_group for s in swapped_in.decode_seq_groups])
        self.running.extend(
            [s.seq_group for s in swapped_in.prefill_seq_groups])
        # Update swapped requests.
        self.swapped = remaining_swapped
        self.swapped.extend(running_scheduled.swapped_out)
        return SchedulerOutputs(
            scheduled_seq_groups=(prefills.seq_groups +
                                  running_scheduled.prefill_seq_groups +
                                  swapped_in.prefill_seq_groups +
                                  running_scheduled.decode_seq_groups +
                                  swapped_in.decode_seq_groups),
            num_prefill_groups=(len(prefills.seq_groups) +
                                len(swapped_in.prefill_seq_groups) +
                                len(running_scheduled.prefill_seq_groups)),
            num_batched_tokens=budget.num_batched_tokens,
            blocks_to_swap_in=swapped_in.blocks_to_swap_in,
            blocks_to_swap_out=running_scheduled.blocks_to_swap_out,
            blocks_to_copy=running_scheduled.blocks_to_copy +
            swapped_in.blocks_to_copy,
            ignored_seq_groups=prefills.ignored_seq_groups +
            swapped_in.infeasible_seq_groups,
            num_lookahead_slots=running_scheduled.num_lookahead_slots,
            running_queue_size=len(self.running),
            preempted=(len(running_scheduled.preempted) +
                       len(running_scheduled.swapped_out)),
        )

    def _schedule(self) -> SchedulerOutputs:
        """Schedule queued requests."""
        if self.scheduler_config.chunked_prefill_enabled:
            return self._schedule_chunked_prefill()
        else:
            return self._schedule_default()

    def _can_append_slots(self, seq_group: SequenceGroup) -> bool:
        """Determine whether or not we have enough space in the KV cache to
        continue generation of the sequence group.
        """
        # It is True only for testing case to trigger artificial preemption.
        if (self.enable_artificial_preemption
                and random.uniform(0, 1) < ARTIFICIAL_PREEMPTION_PROB
                and self.artificial_preempt_cnt > 0):
            self.artificial_preempt_cnt -= 1
            return False

        # Appending slots only occurs in decoding.
        is_prefill = False

        return self.block_manager.can_append_slots(
            seq_group=seq_group,
            num_lookahead_slots=self._get_num_lookahead_slots(is_prefill),
        )

    def schedule(self) -> Tuple[List[SequenceGroupMetadata], SchedulerOutputs]:
        # TODO: add the code for block to migrate
        # Schedule sequence groups.
        # This function call changes the internal states of the scheduler
        # such as self.running, self.swapped, and self.waiting.
        scheduler_outputs = self._schedule()
        now = time.time()

        # Create input data structures.
        seq_group_metadata_list: List[SequenceGroupMetadata] = []
        for i, scheduled_seq_group in enumerate(
                scheduler_outputs.scheduled_seq_groups):
            seq_group = scheduled_seq_group.seq_group
            token_chunk_size = scheduled_seq_group.token_chunk_size
            seq_group.maybe_set_first_scheduled_time(now)

            # seq_id -> SequenceData
            seq_data: Dict[int, SequenceData] = {}
            # seq_id -> physical block numbers
            block_tables: Dict[int, List[int]] = {}

            for seq in seq_group.get_seqs(status=SequenceStatus.RUNNING):
                seq_id = seq.seq_id
                seq_data[seq_id] = seq.data
                block_tables[seq_id] = self.block_manager.get_block_table(seq)
                self.block_manager.access_all_blocks_in_seq(seq, now)

            common_computed_block_nums = (
                self.block_manager.get_common_computed_block_ids(
                    seq_group.get_seqs(status=SequenceStatus.RUNNING)))

            do_sample = True
            if seq_group.is_prefill():
                seqs = seq_group.get_seqs()
                # Prefill has only 1 sequence.
                assert len(seqs) == 1
                # In the next iteration, all prompt tokens are not computed.
                # It means the prefill is chunked, and we don't need sampling.
                # NOTE: We use get_len instead of get_prompt_len because when
                # a sequence is preempted, prefill includes previous generated
                # output tokens.
                if (token_chunk_size + seqs[0].data.get_num_computed_tokens() <
                        seqs[0].data.get_len()):
                    do_sample = False

            # It assumes the scheduled_seq_groups is ordered by
            # prefill < decoding.
            is_prompt = seq_group.is_prefill()
            seq_group_metadata = SequenceGroupMetadata(
                request_id=seq_group.request_id,
                is_prompt=is_prompt,
                seq_data=seq_data,
                sampling_params=seq_group.sampling_params,
                block_tables=block_tables,
                do_sample=do_sample,
                pooling_params=seq_group.pooling_params,
                token_chunk_size=token_chunk_size,
                lora_request=seq_group.lora_request,
                computed_block_nums=common_computed_block_nums,
                state=seq_group.state,
                # `multi_modal_data` will only be present for the 1st comm
                # between engine and worker.
                # the subsequent comms can still use delta, but
                # `multi_modal_data` will be None.
                multi_modal_data=seq_group.multi_modal_data
                if scheduler_outputs.num_prefill_groups > 0 else None,
            )
            seq_group_metadata_list.append(seq_group_metadata)

        # Now that the batch has been created, we can assume all blocks in the
        # batch will have been computed before the next scheduling invocation.
        # This is because the engine assumes that a failure in model execution
        # will crash the vLLM instance / will not retry.
        for scheduled_seq_group in scheduler_outputs.scheduled_seq_groups:
            self.block_manager.mark_blocks_as_computed(
                scheduled_seq_group.seq_group)

        return seq_group_metadata_list, scheduler_outputs

    def fork_seq(self, parent_seq: Sequence, child_seq: Sequence) -> None:
        self.block_manager.fork(parent_seq, child_seq)

    def free_seq(self, seq: Sequence) -> None:
        """Free a sequence from a block table."""
        self.block_manager.free(seq)

    def free_finished_seq_groups(self) -> None:
        self.running = deque(seq_group for seq_group in self.running
                             if not seq_group.is_finished())

    def _allocate_and_set_running(self, seq_group: SequenceGroup) -> None:
        self.block_manager.allocate(seq_group)
        for seq in seq_group.get_seqs(status=SequenceStatus.WAITING):
            seq.status = SequenceStatus.RUNNING

    def _append_slots(
        self,
        seq_group: SequenceGroup,
        blocks_to_copy: List[Tuple[int, int]],
    ) -> None:
        """Appends new slots to the sequences in the given sequence group.

        Args:
            seq_group (SequenceGroup): The sequence group containing the
                sequences to append slots to.
            blocks_to_copy (List[Tuple[int, int]]): A list of tuple of two
                ints, the first int is the source block index, and the second
                int is the destination block index. This list is updated with
                the new source and destination block indices for the appended
                slots.
        """
        num_lookahead_slots = self._get_num_lookahead_slots(is_prefill=False)

        for seq in seq_group.get_seqs(status=SequenceStatus.RUNNING):
            cows = self.block_manager.append_slots(seq, num_lookahead_slots)
            blocks_to_copy.extend(cows)

    def _preempt(
        self,
        seq_group: SequenceGroup,
        blocks_to_swap_out: List[Tuple[int, int]],
        preemption_mode: Optional[PreemptionMode] = None,
    ) -> PreemptionMode:
        # If preemption mode is not specified, we determine the mode as follows:
        # We use recomputation by default since it incurs lower overhead than
        # swapping. However, when the sequence group has multiple sequences
        # (e.g., beam search), recomputation is not currently supported. In
        # such a case, we use swapping instead.
        # FIXME(woosuk): This makes our scheduling policy a bit bizarre.
        # As swapped sequences are prioritized over waiting sequences,
        # sequence groups with multiple sequences are implicitly prioritized
        # over sequence groups with a single sequence.
        # TODO(woosuk): Support recomputation for sequence groups with multiple
        # sequences. This may require a more sophisticated CUDA kernel.
        if self.user_specified_preemption_mode is None:
            if seq_group.get_max_num_running_seqs() == 1:
                preemption_mode = PreemptionMode.RECOMPUTE
            else:
                preemption_mode = PreemptionMode.SWAP

        elif self.user_specified_preemption_mode == "swap":
            preemption_mode = PreemptionMode.SWAP
        else:
            preemption_mode = PreemptionMode.RECOMPUTE

        if self.num_cumulative_preemption % 50 == 0:
            logger.warning(
                "Sequence group %s is preempted by %s mode because there is "
                "not enough KV cache space. This can affect the end-to-end "
                "performance. Increase gpu_memory_utilization or "
                "tensor_parallel_size to provide more KV cache memory. "
                "total_num_cumulative_preemption=%d", seq_group.request_id,
                preemption_mode, self.num_cumulative_preemption + 1)
        self.num_cumulative_preemption += 1

        if preemption_mode == PreemptionMode.RECOMPUTE:
            self._preempt_by_recompute(seq_group)
        elif preemption_mode == PreemptionMode.SWAP:
            self._preempt_by_swap(seq_group, blocks_to_swap_out)
        else:
            raise AssertionError("Invalid preemption mode.")
        return preemption_mode

    def _preempt_by_recompute(
        self,
        seq_group: SequenceGroup,
    ) -> None:
        seqs = seq_group.get_seqs(status=SequenceStatus.RUNNING)
        assert len(seqs) == 1
        for seq in seqs:
            seq.status = SequenceStatus.WAITING
            self.free_seq(seq)
            self.block_manager.remove_kvcache_migrate_block(seq.seq_id)
            seq.reset_state_for_recompute()

    def _preempt_by_swap(
        self,
        seq_group: SequenceGroup,
        blocks_to_swap_out: List[Tuple[int, int]],
    ) -> None:
        self._swap_out(seq_group, blocks_to_swap_out)

    def _swap_in(
        self,
        seq_group: SequenceGroup,
        blocks_to_swap_in: List[Tuple[int, int]],
    ) -> None:
        mapping = self.block_manager.swap_in(seq_group)
        blocks_to_swap_in.extend(mapping)
        for seq in seq_group.get_seqs(status=SequenceStatus.SWAPPED):
            seq.status = SequenceStatus.RUNNING
            self.block_manager.add_kvcache_migrate(seq)

    def _swap_out(
        self,
        seq_group: SequenceGroup,
        blocks_to_swap_out: List[Tuple[int, int]],
    ) -> None:
        if not self.block_manager.can_swap_out(seq_group):
            # FIXME(woosuk): Abort the sequence group instead of aborting the
            # entire engine.
            raise RuntimeError(
                "Aborted due to the lack of CPU swap space. Please increase "
                "the swap space to avoid this error.")
        mapping = self.block_manager.swap_out(seq_group)
        blocks_to_swap_out.extend(mapping)
        for seq in seq_group.get_seqs(status=SequenceStatus.RUNNING):
            seq.status = SequenceStatus.SWAPPED
            self.block_manager.remove_kvcache_migrate_block(seq.seq_id)

    def _passed_delay(self, now: float) -> bool:
        if self.prev_prompt:
            self.last_prompt_latency = now - self.prev_time
        self.prev_time, self.prev_prompt = now, False
        # Delay scheduling prompts to let waiting queue fill up
        if self.scheduler_config.delay_factor > 0 and self.waiting:
            earliest_arrival_time = min(
                [e.metrics.arrival_time for e in self.waiting])
            passed_delay = (
                (now - earliest_arrival_time) >
                (self.scheduler_config.delay_factor * self.last_prompt_latency)
                or not self.running)
        else:
            passed_delay = True
        return passed_delay

    def _get_num_lookahead_slots(self, is_prefill: bool) -> int:
        """The number of slots to allocate per sequence per step, beyond known
        token ids. Speculative decoding uses these slots to store KV activations
        of tokens which may or may not be accepted.

        Speculative decoding does not yet support prefill, so we do not perform
        lookahead allocation for prefill.
        """
        if is_prefill:
            return 0

        return self.scheduler_config.num_lookahead_slots

    def _get_num_new_tokens(self, seq_group: SequenceGroup,
                            status: SequenceStatus, enable_chunking: bool,
                            budget: SchedulingBudget) -> int:
        """Get the next new tokens to compute for a given sequence group
            that's in a given `status`.

        The API could chunk the number of tokens to compute based on `budget`
        if `enable_chunking` is True. If a sequence group has multiple
        sequences (e.g., running beam search), it means it is in decoding
        phase, so chunking doesn't happen.

        Returns 0 if the new token cannot be computed due to token budget.
        """
        num_new_tokens = 0
        seqs = seq_group.get_seqs(status=status)
        for seq in seqs:
            num_new_tokens += seq.get_num_new_tokens()
        assert num_new_tokens > 0
        # Chunk if a running request cannot fit in.
        # If number of seq > 1, it means it is doing beam search in a
        # decode phase. Do not chunk in that case.
        if enable_chunking and len(seqs) == 1:
            num_new_tokens = min(num_new_tokens,
                                 budget.remaining_token_budget())
        return num_new_tokens<|MERGE_RESOLUTION|>--- conflicted
+++ resolved
@@ -123,15 +123,11 @@
     blocks_to_swap_out: List[Tuple[int, int]]
     # Blocks to copy. Source to dest block.
     blocks_to_copy: List[Tuple[int, int]]
-<<<<<<< HEAD
+
     # Blocks to migrate. list of GPU -> [GPU, rank].
     blocks_to_migrate: List[Tuple[int, int, int]]
-	# Dest chunk idx and rank. Note: we only set 1 chunk in master
-=======
-    # # Blocks to migrate. KV block idx -> [chunk block idx].
-    # blocks_to_migrate: List[Tuple[int, int]]
     # Dest chunk idx and rank. Note: we only set 1 chunk in master
->>>>>>> 7d83e321
+
     chunk_to_migrate: Tuple[int, int]
     # Sequence groups that are going to be ignored.
     ignored_seq_groups: List[SequenceGroup]

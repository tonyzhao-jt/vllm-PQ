--- conflicted
+++ resolved
@@ -1125,8 +1125,8 @@
         for scheduled_seq_group in scheduler_outputs.scheduled_seq_groups:
             self.block_manager.mark_blocks_as_computed(
                 scheduled_seq_group.seq_group)
-
-<<<<<<< HEAD
+        self._seq_group_metadata_cache.reset()
+
         scheduler_time = time.perf_counter() - scheduler_start_time
         # Add this to scheduler time to all the sequences that are currently
         # running. This will help estimate if the scheduler is a significant
@@ -1137,9 +1137,6 @@
                     seq_group.metrics.scheduler_time += scheduler_time
                 else:
                     seq_group.metrics.scheduler_time = scheduler_time
-=======
-        self._seq_group_metadata_cache.reset()
->>>>>>> 67abdbb4
 
         return seq_group_metadata_list, scheduler_outputs
 

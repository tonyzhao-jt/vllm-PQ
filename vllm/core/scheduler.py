--- conflicted
+++ resolved
@@ -101,7 +101,8 @@
     def get_num_unfinished_seq_groups(self) -> int:
         return len(self.waiting) + len(self.running) + len(self.swapped)
 
-    def _schedule(self) -> Tuple[SchedulerOutputs, List[str], List[SequenceGroup]]:
+    def _schedule(
+            self) -> Tuple[SchedulerOutputs, List[str], List[SequenceGroup]]:
         # Blocks that need to be swaped or copied before model execution.
         blocks_to_swap_in: Dict[int, int] = {}
         blocks_to_swap_out: Dict[int, int] = {}
@@ -190,7 +191,7 @@
 
                 num_prompt_tokens = seq_group.get_seqs()[0].get_len()
                 if num_prompt_tokens >= self.scheduler_config.max_seq_len:
-                    logger.warn(
+                    logger.warning(
                         f"Input prompt ({num_prompt_tokens} tokens) is too long"
                         " and exceeds limit of "
                         f"{self.scheduler_config.max_seq_len}")
@@ -205,14 +206,8 @@
                     break
 
                 # If the number of batched tokens exceeds the limit, stop.
-<<<<<<< HEAD
-                num_prompt_tokens = seq_group.get_seqs()[0].get_len()
                 if (num_batched_tokens + num_prompt_tokens >
                         self.scheduler_config.max_num_batched_tokens):
-=======
-                if (num_batched_tokens + num_prompt_tokens
-                    > self.scheduler_config.max_num_batched_tokens):
->>>>>>> dafd924c
                     break
 
                 # The total number of sequences in the RUNNING state should not
@@ -271,30 +266,23 @@
             else:
                 cpu_cache_usage = 0.0
 
-<<<<<<< HEAD
             logger.info(f"Throughput: {avg_throughput:.1f} tokens/s, "
                         f"Running: {len(self.running)} reqs, "
                         f"Swapped: {len(self.swapped)} reqs, "
                         f"Pending: {len(self.waiting)} reqs, "
                         f"GPU KV cache usage: {gpu_cache_usage * 100:.1f}%, "
                         f"CPU KV cache usage: {cpu_cache_usage * 100:.1f}%")
-        return scheduler_outputs, prompt_group_ids
-=======
-            logger.info(
-                f"Throughput: {avg_throughput:.1f} tokens/s, "
-                f"Running: {len(self.running)} reqs, "
-                f"Swapped: {len(self.swapped)} reqs, "
-                f"Pending: {len(self.waiting)} reqs, "
-                f"GPU KV cache usage: {gpu_cache_usage * 100:.1f}%, "
-                f"CPU KV cache usage: {cpu_cache_usage * 100:.1f}%")
         return scheduler_outputs, prompt_group_ids, ignored_seq_groups
->>>>>>> dafd924c
-
-    def schedule(self) -> Tuple[List[SequenceGroupMetadata], SchedulerOutputs, List[SequenceGroup]]:
+
+    def schedule(
+        self
+    ) -> Tuple[List[SequenceGroupMetadata], SchedulerOutputs,
+               List[SequenceGroup]]:
         # Schedule sequence groups.
         # This function call changes the internal states of the scheduler
         # such as self.running, self.swapped, and self.waiting.
-        scheduler_outputs, prompt_group_ids, ignored_seq_groups = self._schedule()
+        (scheduler_outputs, prompt_group_ids,
+         ignored_seq_groups) = self._schedule()
 
         # Create input data structures.
         seq_group_metadata_list: List[SequenceGroupMetadata] = []

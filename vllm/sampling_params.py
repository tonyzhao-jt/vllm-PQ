"""Sampling parameters for text generation."""
from enum import IntEnum
from functools import cached_property
from typing import List, Optional, Union

_SAMPLING_EPS = 1e-5


class SamplingType(IntEnum):
    GREEDY = 0
    RANDOM = 1
    BEAM = 2


class SamplingParams:
    """Sampling parameters for text generation.

    Overall, we follow the sampling parameters from the OpenAI text completion
    API (https://platform.openai.com/docs/api-reference/completions/create).
    In addition, we support beam search, which is not supported by OpenAI.

    Args:
        n: Number of output sequences to return for the given prompt.
        best_of: Number of output sequences that are generated from the prompt.
            From these `best_of` sequences, the top `n` sequences are returned.
            `best_of` must be greater than or equal to `n`. This is treated as
            the beam width when `use_beam_search` is True. By default, `best_of`
            is set to `n`.
        presence_penalty: Float that penalizes new tokens based on whether they
            appear in the generated text so far. Values > 0 encourage the model
            to use new tokens, while values < 0 encourage the model to repeat
            tokens.
        frequency_penalty: Float that penalizes new tokens based on their
            frequency in the generated text so far. Values > 0 encourage the
            model to use new tokens, while values < 0 encourage the model to
            repeat tokens.
        repetition_penalty: Float that penalizes new tokens based on whether
            they appear in the generated text so far. Values > 1 encourage the
            model to use new tokens, while values < 1 encourage the model to
            repeat tokens.
        temperature: Float that controls the randomness of the sampling. Lower
            values make the model more deterministic, while higher values make
            the model more random. Zero means greedy sampling.
        top_p: Float that controls the cumulative probability of the top tokens
            to consider. Must be in (0, 1]. Set to 1 to consider all tokens.
        top_k: Integer that controls the number of top tokens to consider. Set
            to -1 to consider all tokens.
        use_beam_search: Whether to use beam search instead of sampling.
        length_penalty: Float that penalizes sequences based on their length.
            Used in beam search.
        early_stopping: Controls the stopping condition for beam search. It
            accepts the following values: `True`, where the generation stops as
            soon as there are `best_of` complete candidates; `False`, where an
            heuristic is applied and the generation stops when is it very
            unlikely to find better candidates; `"never"`, where the beam search
            procedure only stops when there cannot be better candidates
            (canonical beam search algorithm).
        stop: List of strings that stop the generation when they are generated.
            The returned output will not contain the stop strings.
        stop_token_ids: List of tokens that stop the generation when they are
            generated. The returned output will contain the stop tokens unless
            the stop tokens are sepcial tokens.
        ignore_eos: Whether to ignore the EOS token and continue generating
            tokens after the EOS token is generated.
        max_tokens: Maximum number of tokens to generate per output sequence.
        logprobs: Number of log probabilities to return per output token.
            Note that the implementation follows the OpenAI API: The return
            result includes the log probabilities on the `logprobs` most likely
            tokens, as well the chosen tokens. The API will always return the
            log probability of the sampled token, so there  may be up to
            `logprobs+1` elements in the response.
        prompt_logprobs: Number of log probabilities to return per prompt token.
        skip_special_tokens: Whether to skip special tokens in the output.
        spaces_between_special_tokens: Whether to add spaces between special
            tokens in the output.  Defaults to True.
    """

    def __init__(
        self,
        n: int = 1,
        best_of: Optional[int] = None,
        presence_penalty: float = 0.0,
        frequency_penalty: float = 0.0,
        repetition_penalty: float = 1.0,
        temperature: float = 1.0,
        top_p: float = 1.0,
        top_k: int = -1,
        use_beam_search: bool = False,
        length_penalty: float = 1.0,
        early_stopping: Union[bool, str] = False,
        stop: Optional[Union[str, List[str]]] = None,
        stop_token_ids: Optional[List[int]] = None,
        ignore_eos: bool = False,
        max_tokens: int = 16,
        logprobs: Optional[int] = None,
        prompt_logprobs: Optional[int] = None,
        skip_special_tokens: bool = True,
<<<<<<< HEAD
        lora_id: str = None,
=======
        spaces_between_special_tokens: bool = True,
>>>>>>> 7013a801
    ) -> None:
        self.n = n
        self.best_of = best_of if best_of is not None else n
        self.presence_penalty = presence_penalty
        self.frequency_penalty = frequency_penalty
        self.repetition_penalty = repetition_penalty
        self.temperature = temperature
        self.top_p = top_p
        self.top_k = top_k
        self.use_beam_search = use_beam_search
        self.length_penalty = length_penalty
        self.early_stopping = early_stopping
        self.lora_id = lora_id
        if stop is None:
            self.stop = []
        elif isinstance(stop, str):
            self.stop = [stop]
        else:
            self.stop = list(stop)
        if stop_token_ids is None:
            self.stop_token_ids = []
        else:
            self.stop_token_ids = list(stop_token_ids)
        self.ignore_eos = ignore_eos
        self.max_tokens = max_tokens
        self.logprobs = logprobs
        self.prompt_logprobs = prompt_logprobs
        self.skip_special_tokens = skip_special_tokens
        self.spaces_between_special_tokens = spaces_between_special_tokens

        self._verify_args()
        if self.use_beam_search:
            self._verify_beam_search()
        else:
            self._verify_non_beam_search()
            if self.temperature < _SAMPLING_EPS:
                # Zero temperature means greedy sampling.
                self._verify_greedy_sampling()

    def _verify_args(self) -> None:
        if self.n < 1:
            raise ValueError(f"n must be at least 1, got {self.n}.")
        if self.best_of < self.n:
            raise ValueError(f"best_of must be greater than or equal to n, "
                             f"got n={self.n} and best_of={self.best_of}.")
        if not -2.0 <= self.presence_penalty <= 2.0:
            raise ValueError("presence_penalty must be in [-2, 2], got "
                             f"{self.presence_penalty}.")
        if not -2.0 <= self.frequency_penalty <= 2.0:
            raise ValueError("frequency_penalty must be in [-2, 2], got "
                             f"{self.frequency_penalty}.")
        if not 0.0 < self.repetition_penalty <= 2.0:
            raise ValueError("repetition_penalty must be in (0, 2], got "
                             f"{self.repetition_penalty}.")
        if self.temperature < 0.0:
            raise ValueError(
                f"temperature must be non-negative, got {self.temperature}.")
        if not 0.0 < self.top_p <= 1.0:
            raise ValueError(f"top_p must be in (0, 1], got {self.top_p}.")
        if self.top_k < -1 or self.top_k == 0:
            raise ValueError(f"top_k must be -1 (disable), or at least 1, "
                             f"got {self.top_k}.")
        if self.max_tokens < 1:
            raise ValueError(
                f"max_tokens must be at least 1, got {self.max_tokens}.")
        if self.logprobs is not None and self.logprobs < 0:
            raise ValueError(
                f"logprobs must be non-negative, got {self.logprobs}.")
        if self.prompt_logprobs is not None and self.prompt_logprobs < 0:
            raise ValueError(f"prompt_logprobs must be non-negative, got "
                             f"{self.prompt_logprobs}.")

    def _verify_beam_search(self) -> None:
        if self.best_of == 1:
            raise ValueError("best_of must be greater than 1 when using beam "
                             f"search. Got {self.best_of}.")
        if self.temperature > _SAMPLING_EPS:
            raise ValueError("temperature must be 0 when using beam search.")
        if self.top_p < 1.0 - _SAMPLING_EPS:
            raise ValueError("top_p must be 1 when using beam search.")
        if self.top_k != -1:
            raise ValueError("top_k must be -1 when using beam search.")
        if self.early_stopping not in [True, False, "never"]:
            raise ValueError(
                f"early_stopping must be True, False, or 'never', "
                f"got {self.early_stopping}.")

    def _verify_non_beam_search(self) -> None:
        if self.early_stopping is not False:
            raise ValueError("early_stopping is not effective and must be "
                             "False when not using beam search.")
        if (self.length_penalty < 1.0 - _SAMPLING_EPS
                or self.length_penalty > 1.0 + _SAMPLING_EPS):
            raise ValueError(
                "length_penalty is not effective and must be the "
                "default value of 1.0 when not using beam search.")

    def _verify_greedy_sampling(self) -> None:
        if self.best_of > 1:
            raise ValueError("best_of must be 1 when using greedy sampling."
                             f"Got {self.best_of}.")
        if self.top_p < 1.0 - _SAMPLING_EPS:
            raise ValueError("top_p must be 1 when using greedy sampling.")
        if self.top_k != -1:
            raise ValueError("top_k must be -1 when using greedy sampling.")

    @cached_property
    def sampling_type(self) -> SamplingType:
        if self.use_beam_search:
            return SamplingType.BEAM
        if self.temperature < _SAMPLING_EPS:
            return SamplingType.GREEDY
        return SamplingType.RANDOM

    def __repr__(self) -> str:
        return (f"SamplingParams(n={self.n}, "
                f"best_of={self.best_of}, "
                f"presence_penalty={self.presence_penalty}, "
                f"frequency_penalty={self.frequency_penalty}, "
                f"repetition_penalty={self.repetition_penalty}, "
                f"temperature={self.temperature}, "
                f"top_p={self.top_p}, "
                f"top_k={self.top_k}, "
                f"use_beam_search={self.use_beam_search}, "
                f"length_penalty={self.length_penalty}, "
                f"early_stopping={self.early_stopping}, "
                f"stop={self.stop}, "
                f"ignore_eos={self.ignore_eos}, "
                f"max_tokens={self.max_tokens}, "
                f"logprobs={self.logprobs}, "
                f"prompt_logprobs={self.prompt_logprobs}, "
                f"skip_special_tokens={self.skip_special_tokens}, "
<<<<<<< HEAD
                f"lora_id={self.lora_id}")
=======
                "spaces_between_special_tokens="
                f"{self.spaces_between_special_tokens})")
>>>>>>> 7013a801
<|MERGE_RESOLUTION|>--- conflicted
+++ resolved
@@ -95,11 +95,8 @@
         logprobs: Optional[int] = None,
         prompt_logprobs: Optional[int] = None,
         skip_special_tokens: bool = True,
-<<<<<<< HEAD
+        spaces_between_special_tokens: bool = True,
         lora_id: str = None,
-=======
-        spaces_between_special_tokens: bool = True,
->>>>>>> 7013a801
     ) -> None:
         self.n = n
         self.best_of = best_of if best_of is not None else n
@@ -231,10 +228,4 @@
                 f"max_tokens={self.max_tokens}, "
                 f"logprobs={self.logprobs}, "
                 f"prompt_logprobs={self.prompt_logprobs}, "
-                f"skip_special_tokens={self.skip_special_tokens}, "
-<<<<<<< HEAD
-                f"lora_id={self.lora_id}")
-=======
-                "spaces_between_special_tokens="
-                f"{self.spaces_between_special_tokens})")
->>>>>>> 7013a801
+                f"skip_special_tokens={self.skip_special_tokens})")
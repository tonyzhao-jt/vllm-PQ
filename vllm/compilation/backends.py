import copy
import dataclasses
import operator
<<<<<<< HEAD
from typing import (Any, Callable, Dict, List, Optional, Sequence, Set, Tuple,
                    Union)
=======
from contextlib import ExitStack
from typing import Any, Callable, Dict, List, Optional, Set, Tuple, Union
from unittest.mock import patch
>>>>>>> f6778620

import torch
import torch.fx as fx

import vllm.envs as envs
from vllm.logger import init_logger
from vllm.utils import combine_fx_passes, weak_ref_tensors

from .config import CompilationConfig
from .counter import compilation_counter
from .fusion import FusionPass
from .levels import CompilationLevel
from .reshapes import RedundantReshapesPass

logger = init_logger(__name__)


def fix_functionalization(graph: fx.Graph):
    """
    Rewrite the graph module to replace the pattern involving
    torch._higher_order_ops.auto_functionalize.auto_functionalized
    with a direct call to the inplace custom op.

    # TODO: check if PyTorch nightly has fixed this issue
    """

    # debug code, if we want to see the graph before the transformation
    # with open("before.py", "w") as f:
    #     print(graph.python_code(root_module="self", verbose=True).src, file=f)

    nodes_to_remove = []

    for node in graph.nodes:
        # Identify the auto_functionalized node
        if node.op == 'call_function' and node.target == torch._higher_order_ops.auto_functionalize.auto_functionalized:  # noqa
            if node.args[0] == torch.ops._C.rotary_embedding.default:
                # manual replace for rotary_embedding

                # Now, collect the arguments
                kwargs = node.kwargs

                query = kwargs['query']
                mm_node = query.args[0].args[0]

                # Create a new call to torch.ops._C.rotary_embedding.default
                with graph.inserting_before(node):
                    # just insert the call to the custom op
                    # NOTE: don't run dead code elimination,
                    # otherwise this op will be removed
                    graph.call_function(torch.ops._C.rotary_embedding.default,
                                        kwargs=kwargs)

                # Remove the auto_functionalized node
                # Since the node may have outputs, we need to handle its users
                # Replace uses of the outputs (getitem nodes) with mm_node
                for user in list(node.users):
                    if user.op == 'call_function' and user.target == operator.getitem:  # noqa
                        # Remove the getitem node
                        for getitem_user in list(user.users):
                            if (getitem_user.op == 'call_function'
                                    and getitem_user.target
                                    == torch.ops.aten.slice_scatter.default):
                                # Replace the uses of slice_scatter node
                                # with mm_node
                                getitem_user.replace_all_uses_with(mm_node)
                                nodes_to_remove.append(getitem_user)
                        nodes_to_remove.append(user)
                nodes_to_remove.append(node)

            elif node.args[0] == torch.ops._C.fused_add_rms_norm.default:
                # manual replace for fused_add_rms_norm
                # this is the most effective optimization for llama
                # failing to do this will result in many unnecessary copies

                kwargs = node.kwargs

                input = kwargs['input']
                residual = kwargs['residual']

                # Create a new call to torch.ops._C.rotary_embedding.default
                with graph.inserting_before(node):
                    # just insert the call to the custom op
                    # NOTE: don't run dead code elimination,
                    # otherwise this op will be removed
                    graph.call_function(
                        torch.ops._C.fused_add_rms_norm.default, kwargs=kwargs)

                for user in list(node.users):
                    if user.op == 'call_function' and user.target == operator.getitem:  # noqa
                        # Remove the getitem node
                        if user.args[1] == 1:
                            replace_node = input
                        elif user.args[1] == 2:
                            replace_node = residual
                        user.replace_all_uses_with(replace_node)
                        nodes_to_remove.append(user)
                nodes_to_remove.append(node)
            elif (node.args[0] ==
                  torch.ops._C.fused_add_rms_norm_static_fp8_quant.default):
                # manual replace for fused_add_rms_norm_static_fp8_quant
                # this is the most effective optimization for llama
                # failing to do this will result in many unnecessary copies

                kwargs = node.kwargs

                result = kwargs['result']
                residual = kwargs['residual']

                # Create a new call to
                # torch.ops._C.fused_add_rms_norm_static_fp8_quant.default
                with graph.inserting_before(node):
                    # just insert the call to the custom op
                    # NOTE: don't run dead code elimination,
                    # otherwise this op will be removed
                    graph.call_function(
                        torch.ops._C.fused_add_rms_norm_static_fp8_quant.
                        default,
                        kwargs=kwargs)

                for user in list(node.users):
                    if user.op == 'call_function' and user.target == operator.getitem:  # noqa
                        # Remove the getitem node
                        if user.args[1] == 1:
                            replace_node = result
                        elif user.args[1] == 2:
                            replace_node = residual
                        user.replace_all_uses_with(replace_node)
                        nodes_to_remove.append(user)
                nodes_to_remove.append(node)

            elif node.args[0] == torch.ops._C.rms_norm.default:
                # manual replace for rms_norm

                kwargs = node.kwargs

                replace_node = kwargs['result']
                # Create a new call to torch.ops._C.rms_norm.default
                with graph.inserting_before(node):
                    # just insert the call to the custom op
                    # NOTE: don't run dead code elimination,
                    # otherwise this op will be removed
                    graph.call_function(torch.ops._C.rms_norm.default,
                                        kwargs=kwargs)

                for user in list(node.users):
                    if user.op == 'call_function' and user.target == operator.getitem:  # noqa
                        user.replace_all_uses_with(replace_node)
                        nodes_to_remove.append(user)
                nodes_to_remove.append(node)

            elif node.args[
                    0] == torch.ops._C.rms_norm_static_fp8_quant.default:  # noqa
                # manual replace for rms_norm_static_fp8_quant

                kwargs = node.kwargs

                replace_node = kwargs['result']
                # Create a new call to torch.ops._C.rms_norm_static_fp8_quant.default  # noqa
                with graph.inserting_before(node):
                    # just insert the call to the custom op
                    # NOTE: don't run dead code elimination,
                    # otherwise this op will be removed
                    graph.call_function(
                        torch.ops._C.rms_norm_static_fp8_quant.default,
                        kwargs=kwargs)

                for user in list(node.users):
                    if user.op == 'call_function' and user.target == operator.getitem:  # noqa
                        user.replace_all_uses_with(replace_node)
                        nodes_to_remove.append(user)
                nodes_to_remove.append(node)

            elif node.args[0] == torch.ops._C.silu_and_mul.default:
                # manual replace for silu_and_mul

                kwargs = node.kwargs

                input = kwargs['input']
                out = kwargs['out']

                # Create a new call to torch.ops._C.silu_and_mul.default
                # cannot use kwargs, because we have an `out`, see https://github.com/pytorch/pytorch/blob/a00faf440888ffb724bad413f329a49e2b6388e7/torch/_inductor/lowering.py#L351 # noqa
                with graph.inserting_before(node):
                    # just insert the call to the custom op
                    # NOTE: don't run dead code elimination,
                    # otherwise this op will be removed
                    graph.call_function(
                        torch.ops._C.silu_and_mul.default,
                        args=(out, input),
                    )
                replace_node = out

                for user in list(node.users):
                    if user.op == 'call_function' and user.target == operator.getitem:  # noqa
                        user.replace_all_uses_with(replace_node)
                        nodes_to_remove.append(user)
                nodes_to_remove.append(node)

    # Remove the nodes all at once
    for node in nodes_to_remove:
        graph.erase_node(node)

    # debug code, if we want to see the graph after the transformation
    # with open("after.py", "w") as f:
    #     print(graph.python_code(root_module="self", verbose=True).src, file=f)


def wrap_inductor(graph,
                  example_inputs,
                  additional_inductor_config,
                  do_logging=False,
                  runtime_shape: Optional[int] = None,
                  use_inductor: bool = True):
    if not use_inductor:
        return graph

    compilation_counter.num_inductor_compilations += 1

    if do_logging:
        if runtime_shape is None:
            logger.info("Compiling a graph for general shape")
        else:
            logger.info("Compiling a graph for shape %s", runtime_shape)

    from torch._inductor import config
    current_config = config.shallow_copy_dict()
    from torch._inductor.compile_fx import compile_fx

    if additional_inductor_config is not None:
        current_config.update(additional_inductor_config)

    # inductor can inplace modify the graph, so we need to copy it
    # see https://github.com/pytorch/pytorch/issues/138980
    graph = copy.deepcopy(graph)
    return compile_fx(graph, example_inputs, config_patches=current_config)


@dataclasses.dataclass
class SplitItem:
    submod_name: str
    graph_id: int
    is_splitting_graph: bool
    graph: fx.GraphModule


def split_graph(graph: fx.GraphModule,
                ops: List[str]) -> Tuple[fx.GraphModule, List[SplitItem]]:
    # split graph by ops
    subgraph_id = 0
    node_to_subgraph_id = {}
    split_op_graphs = []
    for node in graph.graph.nodes:
        if node.op in ("output", "placeholder"):
            continue
        if node.op == 'call_function' and str(node.target) in ops:
            subgraph_id += 1
            node_to_subgraph_id[node] = subgraph_id
            split_op_graphs.append(subgraph_id)
            subgraph_id += 1
        else:
            node_to_subgraph_id[node] = subgraph_id

    # `keep_original_order` is important!
    # otherwise pytorch might reorder the nodes and
    # the semantics of the graph will change when we
    # have mutations in the graph
    split_gm = torch.fx.passes.split_module.split_module(
        graph,
        None,
        lambda node: node_to_subgraph_id[node],
        keep_original_order=True)

    outputs = []

    names = [name for (name, module) in split_gm.named_modules()]

    for name in names:
        if "." in name or name == "":
            # recursive child module or the root module
            continue

        module = getattr(split_gm, name)

        graph_id = int(name.replace("submod_", ""))
        outputs.append(
            SplitItem(name, graph_id, (graph_id in split_op_graphs), module))

    # sort by intetger graph_id, rather than string name
    outputs.sort(key=lambda x: x.graph_id)

    return split_gm, outputs


# we share the global graph pool among all the backends
global_graph_pool = None


class PiecewiseCompileInterpreter(torch.fx.Interpreter):
    """Code adapted from `torch.fx.passes.shape_prop.ShapeProp`.
    It runs the given graph with fake inputs, and compile some
    submodules specified by `compile_submod_names` with the given
    compilation configs.

    NOTE: the order in `compile_submod_names` matters, because
    it will be used to determine the order of the compiled piecewise
    graphs. The first graph will handle logging, and the last graph
    has some special cudagraph output handling.
    """

    def __init__(self, module: torch.fx.GraphModule,
                 compile_submod_names: List[str],
                 compilation_configs: CompilationConfig, graph_pool):
        super().__init__(module)
        from torch._guards import detect_fake_mode
        self.fake_mode = detect_fake_mode()
        self.compile_submod_names = compile_submod_names
        self.compilation_configs = compilation_configs
        self.graph_pool = graph_pool

    def run(self, *args):
        fake_args = [
            self.fake_mode.from_tensor(t) if isinstance(t, torch.Tensor) else t
            for t in args
        ]
        return super().run(*fake_args)

    def call_module(self, target: torch.fx.node.Target,
                    args: Tuple[torch.fx.node.Argument,
                                ...], kwargs: Dict[str, Any]) -> Any:
        assert isinstance(target, str)
        output = super().call_module(target, args, kwargs)

        if target in self.compile_submod_names:
            index = self.compile_submod_names.index(target)
            submod = self.fetch_attr(target)
            sym_shape_indices = [
                i for i, x in enumerate(args) if isinstance(x, torch.SymInt)
            ]
            compiled_graph_for_general_shape = wrap_inductor(
                submod,
                args,
                self.compilation_configs.inductor_compile_config,
                runtime_shape=None,
                do_logging=index == 0,
                use_inductor=self.compilation_configs.use_inductor)

            self.module.__dict__[target] = PiecewiseBackend(
                submod, self.compilation_configs, self.graph_pool, index,
                len(self.compile_submod_names), sym_shape_indices,
                compiled_graph_for_general_shape)

            compilation_counter.num_piecewise_capturable_graphs_seen += 1

        return output


class VllmBackend:
    """The compilation backend for `torch.compile` with VLLM.
    It is used for compilation level of `CompilationLevel.PIECEWISE`,
    where we customize the compilation.

    The major work of this backend is to split the graph into
    piecewise graphs, and pass them to the piecewise backend.

    This backend also handles custom passes and adds them to Inductor config.
    The order of the post-grad post-passes is:
    1. post_grad_passes (constructor parameter)
    2. config["post_grad_custom_post_pass"]
    3. fix_functionalization
    This way, all passes operate on a functionalized graph.
    """

    compilation_configs: CompilationConfig
    graph_pool: Any
    _called: bool = False
    # the graph we compiled
    graph: fx.GraphModule
    # the stiching graph module for all the piecewise graphs
    split_gm: fx.GraphModule
    piecewise_graphs: List[SplitItem]
    returned_callable: Callable
    # Inductor passes to run on the graph pre-defunctionalization
    post_grad_passes: Sequence[Callable]

<<<<<<< HEAD
    def __init__(self, post_grad_passes: Sequence[Callable] = ()):
        # every instance of VllmBackend has its own graph pool
        self.graph_pool = torch.cuda.graph_pool_handle()
        self.post_grad_passes = post_grad_passes
=======
    def __init__(self, ):
        global global_graph_pool
        if global_graph_pool is None:
            global_graph_pool = torch.cuda.graph_pool_handle()

        # TODO: in the future, if we want to use multiple
        # streams, it might not be safe to share a global pool.
        # only investigate this when we use multiple streams
        self.graph_pool = global_graph_pool
>>>>>>> f6778620

        # `torch.compile` is JIT compiled, so we don't need to
        # do anything here

    def add_passes_to_config(self):
        config = self.compilation_configs
        passes = list(self.post_grad_passes)

        passes = passes + [RedundantReshapesPass(config)]

        if config.enable_fusion:
            passes = passes + [FusionPass.instance(config)]

        inductor_config = config.inductor_compile_config
        if "post_grad_custom_post_pass" in inductor_config:
            passes = passes + [inductor_config["post_grad_custom_post_pass"]]

        # add the fix_functionalization pass last, so that all other
        # passes operate on a functionalized graph
        passes = passes + [fix_functionalization]
        combined_pass = combine_fx_passes(passes)
        inductor_config["post_grad_custom_post_pass"] = combined_pass

    def __call__(self, graph: fx.GraphModule, example_inputs) -> Callable:

        compilation_counter.num_graphs_seen += 1

        # we control the compilation process, each instance can only be
        # called once
        assert not self._called, "VllmBackend can only be called once"

        self.graph = graph
        # config is read now, because only here can
        # we get the sizes to capture for cudagraph
        # from compilation context
        self.compilation_configs = CompilationConfig.select_and_init_config()
        self.add_passes_to_config()

        self.split_gm, self.piecewise_graphs = split_graph(
            graph, self.compilation_configs.non_cudagraph_ops)

        from torch._dynamo.utils import lazy_format_graph_code
        logger.debug("%s", lazy_format_graph_code("before split", self.graph))
        logger.debug("%s", lazy_format_graph_code("after split",
                                                  self.split_gm))

        compilation_counter.num_piecewise_graphs_seen += len(
            self.piecewise_graphs)
        submod_names_to_compile = [
            item.submod_name for item in self.piecewise_graphs
            if not item.is_splitting_graph
        ]

        # propagate the split graph to the piecewise backend,
        # compile submodules with symbolic shapes
        PiecewiseCompileInterpreter(self.split_gm, submod_names_to_compile,
                                    self.compilation_configs,
                                    self.graph_pool).run(*example_inputs)

        self._called = True

        return self.split_gm


@dataclasses.dataclass
class ConcreteSizeEntry:
    runtime_shape: int
    need_to_compile: bool  # the size is in compile_sizes
    use_cudagraph: bool  # the size is in capture_sizes

    compiled: bool = False
    runnable: Callable = None  # type: ignore
    num_finished_warmup: int = 0
    cudagraph: Optional[torch.cuda.CUDAGraph] = None
    output: Optional[Any] = None

    # for cudagraph debugging, track the input addresses
    # during capture, and check if they are the same during replay
    input_addresses: Optional[List[int]] = None


class PiecewiseBackend:

    def __init__(self, graph: fx.GraphModule,
                 compilation_configs: CompilationConfig, graph_pool: Any,
                 piecewise_compile_index: int, total_piecewise_compiles: int,
                 sym_shape_indices: List[int],
                 compiled_graph_for_general_shape: Callable):
        """
        The backend for piecewise compilation.
        It mainly handles the compilation and cudagraph capturing.

        We will compile `self.graph` once for the general shape,
        and then compile for different shapes specified in
        `compilation_configs.compile_sizes`.

        Independently, we will capture cudagraph for different shapes.

        If a shape needs both compilation and cudagraph, we will
        compile it first, and then capture cudagraph.
        """
        self.graph = graph
        self.compilation_configs = compilation_configs
        self.graph_pool = graph_pool
        self.piecewise_compile_index = piecewise_compile_index
        self.total_piecewise_compiles = total_piecewise_compiles

        self.is_first_graph = piecewise_compile_index == 0
        self.is_last_graph = (
            piecewise_compile_index == total_piecewise_compiles - 1)

        self.compile_sizes: Set[int] = set(
            self.compilation_configs.compile_sizes)
        self.capture_sizes: Set[int] = set(
            self.compilation_configs.capture_sizes
        ) if self.compilation_configs.use_cudagraph else set()

        self.first_run_finished = False

        self.compiled_graph_for_general_shape = compiled_graph_for_general_shape  # noqa

        self.sym_shape_indices = sym_shape_indices

        self.is_debugging_mode = envs.VLLM_LOGGING_LEVEL == "DEBUG"

        # the entries for different shapes that we need to either
        # compile or capture cudagraph
        self.concrete_size_entries: Dict[int, ConcreteSizeEntry] = {}
        for shape in self.compile_sizes.union(self.capture_sizes):
            self.concrete_size_entries[shape] = ConcreteSizeEntry(
                runtime_shape=shape,
                need_to_compile=shape in self.compile_sizes,
                use_cudagraph=shape in self.capture_sizes,
            )

    def __call__(self, *args) -> Any:
        if not self.first_run_finished:
            self.first_run_finished = True
            return self.compiled_graph_for_general_shape(*args)

        runtime_shape = args[self.sym_shape_indices[0]]
        if runtime_shape not in self.concrete_size_entries:
            # we don't need to do anything for this shape
            return self.compiled_graph_for_general_shape(*args)

        entry = self.concrete_size_entries[runtime_shape]

        if entry.runnable is None:
            entry.runnable = self.compiled_graph_for_general_shape

        if entry.need_to_compile and not entry.compiled:
            entry.compiled = True
            # args are real arguments
            entry.runnable = wrap_inductor(
                self.graph,
                args,
                self.compilation_configs.inductor_compile_config,
                runtime_shape=runtime_shape,
                do_logging=self.is_first_graph,
                use_inductor=self.compilation_configs.use_inductor)

        if not entry.use_cudagraph:
            return entry.runnable(*args)

        if entry.cudagraph is None:
            if entry.num_finished_warmup < self.compilation_configs.cudagraph_num_of_warmups:  # noqa
                entry.num_finished_warmup += 1
                if self.is_first_graph:
                    logger.debug(
                        "Warming up %s/%s for shape %s",
                        entry.num_finished_warmup,
                        self.compilation_configs.cudagraph_num_of_warmups,
                        runtime_shape)
                return entry.runnable(*args)

            if self.is_first_graph:
                # Since we capture cudagraph for many different shapes and
                # capturing is fast, we don't need to log it for every shape.
                # We only log it in the debug mode.
                logger.debug("Capturing a cudagraph for shape %s",
                             runtime_shape)

            input_addresses = [
                x.data_ptr() for x in args if isinstance(x, torch.Tensor)
            ]
            entry.input_addresses = input_addresses
            cudagraph = torch.cuda.CUDAGraph()

            with ExitStack() as stack:
                if not self.is_first_graph:
                    # during every model forward, we will capture
                    # many pieces of cudagraphs (roughly one per layer).
                    # running gc again and again across layers will
                    # make the cudagraph capture very slow.
                    # therefore, we only run gc for the first graph,
                    # and disable gc for the rest of the graphs.
                    stack.enter_context(patch("gc.collect", lambda: None))
                    stack.enter_context(
                        patch("torch.cuda.empty_cache", lambda: None))

                # mind-exploding: carefully manage the reference and memory.
                with torch.cuda.graph(cudagraph, pool=self.graph_pool):
                    # `output` is managed by pytorch's cudagraph pool
                    output = entry.runnable(*args)
                    if self.is_last_graph:
                        # by converting it to weak ref,
                        # the original `output` will immediately be released
                        # to save memory. It is only safe to do this for
                        # the last graph, because the output of the last graph
                        # will not be used by any other cuda graph.
                        output = weak_ref_tensors(output)

            # here we always use weak ref for the output
            # to save memory
            entry.output = weak_ref_tensors(output)
            entry.cudagraph = cudagraph

            compilation_counter.num_cudagraph_caputured += 1

            # important: we need to return the output, rather than
            # the weak ref of the output, so that pytorch can correctly
            # manage the memory during cuda graph capture
            return output

        if self.is_debugging_mode:
            # check if the input addresses are the same
            new_input_addresses = [
                x.data_ptr() for x in args if isinstance(x, torch.Tensor)
            ]
            assert new_input_addresses == entry.input_addresses, (
                "Input addresses for cudagraphs are different during replay."
                f" Expected {entry.input_addresses}, got {new_input_addresses}"
            )

        entry.cudagraph.replay()
        return entry.output


def select_default_backend(level: int) -> Union[str, Callable]:
    if level in [CompilationLevel.DYNAMO_AS_IS, CompilationLevel.DYNAMO_ONCE]:
        backend_str = "eager"
        return backend_str
    assert level == CompilationLevel.PIECEWISE

    return VllmBackend()<|MERGE_RESOLUTION|>--- conflicted
+++ resolved
@@ -1,14 +1,10 @@
 import copy
 import dataclasses
 import operator
-<<<<<<< HEAD
+from contextlib import ExitStack
 from typing import (Any, Callable, Dict, List, Optional, Sequence, Set, Tuple,
                     Union)
-=======
-from contextlib import ExitStack
-from typing import Any, Callable, Dict, List, Optional, Set, Tuple, Union
 from unittest.mock import patch
->>>>>>> f6778620
 
 import torch
 import torch.fx as fx
@@ -393,13 +389,7 @@
     # Inductor passes to run on the graph pre-defunctionalization
     post_grad_passes: Sequence[Callable]
 
-<<<<<<< HEAD
     def __init__(self, post_grad_passes: Sequence[Callable] = ()):
-        # every instance of VllmBackend has its own graph pool
-        self.graph_pool = torch.cuda.graph_pool_handle()
-        self.post_grad_passes = post_grad_passes
-=======
-    def __init__(self, ):
         global global_graph_pool
         if global_graph_pool is None:
             global_graph_pool = torch.cuda.graph_pool_handle()
@@ -408,7 +398,7 @@
         # streams, it might not be safe to share a global pool.
         # only investigate this when we use multiple streams
         self.graph_pool = global_graph_pool
->>>>>>> f6778620
+        self.post_grad_passes = post_grad_passes
 
         # `torch.compile` is JIT compiled, so we don't need to
         # do anything here

--- conflicted
+++ resolved
@@ -7,10 +7,6 @@
     "Attention",
     "AttentionBackend",
     "AttentionMetadata",
-<<<<<<< HEAD
     "Attention",
-=======
-    "AttentionMetadataPerStage",
->>>>>>> 33d3914b
     "get_attn_backend",
 ]
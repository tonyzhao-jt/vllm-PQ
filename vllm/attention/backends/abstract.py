from abc import ABC, abstractmethod
from contextlib import contextmanager
from dataclasses import dataclass, fields
from enum import Enum, auto
from typing import (TYPE_CHECKING, Any, Dict, Generic, List, Optional, Set,
                    Tuple, Type, TypeVar)

import torch

if TYPE_CHECKING:
    from vllm.worker.model_runner_base import (ModelRunnerBase,
                                               ModelRunnerInputBase,
                                               ModelRunnerInputBuilderBase)


class AttentionType(Enum):
    DECODER = auto()  # Decoder attention between previous layer Q/K/V
<<<<<<< HEAD
    ENCODER = auto()  # Encoder attention between previous layer Q/K/V
    ENCODER_ONLY = auto()  # Encoder attention between previous layer Q/K/V
    ENCODER_DECODER = auto()  # Attention between dec. Q and enc. K/V
=======
    ENCODER = auto(
    )  # Encoder attention between previous layer Q/K/V for encoder-decoder
    ENCODER_ONLY = auto()  # Encoder attention between previous layer Q/K/V
    ENCODER_DECODER = auto(
    )  # Attention between dec. Q and enc. K/V for encoder-decoder
>>>>>>> 0569773e


class AttentionBackend(ABC):
    """Abstract class for attention backends."""

    @staticmethod
    @abstractmethod
    def get_name() -> str:
        raise NotImplementedError

    @staticmethod
    @abstractmethod
    def get_impl_cls() -> Type["AttentionImpl"]:
        raise NotImplementedError

    @staticmethod
    @abstractmethod
    def get_metadata_cls() -> Type["AttentionMetadata"]:
        raise NotImplementedError

    @staticmethod
    @abstractmethod
    def get_state_cls() -> Type["AttentionState"]:
        raise NotImplementedError

    @classmethod
    def make_metadata(cls, *args, **kwargs) -> "AttentionMetadata":
        return cls.get_metadata_cls()(*args, **kwargs)

    @staticmethod
    @abstractmethod
    def get_builder_cls() -> Type["AttentionMetadataBuilder"]:
        raise NotImplementedError

    @classmethod
    def make_metadata_builder(cls, *args,
                              **kwargs) -> "AttentionMetadataBuilder":
        return cls.get_builder_cls()(*args, **kwargs)

    @staticmethod
    @abstractmethod
    def get_kv_cache_shape(
        num_blocks: int,
        block_size: int,
        num_kv_heads: int,
        head_size: int,
    ) -> Tuple[int, ...]:
        raise NotImplementedError

    @staticmethod
    @abstractmethod
    def swap_blocks(
        src_kv_cache: torch.Tensor,
        dst_kv_cache: torch.Tensor,
        src_to_dst: torch.Tensor,
    ) -> None:
        raise NotImplementedError

    @staticmethod
    @abstractmethod
    def copy_blocks(
        kv_caches: List[torch.Tensor],
        src_to_dists: torch.Tensor,
    ) -> None:
        raise NotImplementedError

    def advance_step(self, model_input: "ModelRunnerInputBase",
                     sampled_token_ids: Optional[torch.Tensor],
                     block_size: int, num_seqs: int, num_queries: int) -> None:
        raise NotImplementedError


@dataclass
class AttentionMetadata:
    """Attention metadata for prefill and decode batched together."""
    # Total number of prefill requests.
    num_prefills: int
    # Number of prefill tokens.
    num_prefill_tokens: int
    # Number of decode tokens. Note that it is equivalent to the number of
    # decode requests.
    num_decode_tokens: int
    # (num_tokens,). The indices of the token slots that input tokens will be
    # stored into. E.g., if `slot_mapping` is [35, 2, 17] and the block size
    # is 16, the three tokens are stored in the 3rd slot in block 2, 2nd slot
    # in block 0, and 1st slot in block 1, respectively.
    slot_mapping: torch.Tensor

    @property
    @abstractmethod
    def prefill_metadata(self) -> Optional["AttentionMetadata"]:
        """Return the attention metadata that's required to run prefill
        attention."""
        pass

    @property
    @abstractmethod
    def decode_metadata(self) -> Optional["AttentionMetadata"]:
        """Return the attention metadata that's required to run decode
        attention."""
        pass

    def asdict_zerocopy(self,
                        skip_fields: Optional[Set[str]] = None
                        ) -> Dict[str, Any]:
        """Similar to dataclasses.asdict, but avoids deepcopying."""
        if skip_fields is None:
            skip_fields = set()
        # Note that if we add dataclasses as fields, they will need
        # similar handling.
        return {
            field.name: getattr(self, field.name)
            for field in fields(self) if field.name not in skip_fields
        }


T = TypeVar("T", bound=AttentionMetadata)


class AttentionState(ABC, Generic[T]):
    """Holds attention backend-specific objects reused during the
    lifetime of the model runner."""

    @abstractmethod
    def __init__(self, runner: "ModelRunnerBase"):
        ...

    @abstractmethod
    @contextmanager
    def graph_capture(self, max_batch_size: int):
        """Context manager used when capturing CUDA graphs."""
        yield

    @abstractmethod
    def graph_clone(self, batch_size: int) -> "AttentionState[T]":
        """Clone attention state to save in CUDA graph metadata."""
        ...

    @abstractmethod
    def graph_capture_get_metadata_for_batch(
            self,
            batch_size: int,
            is_encoder_decoder_model: bool = False) -> T:
        """Get attention metadata for CUDA graph capture of batch_size."""
        ...

    @abstractmethod
    def get_graph_input_buffers(
            self,
            attn_metadata: T,
            is_encoder_decoder_model: bool = False) -> Dict[str, Any]:
        """Get attention-specific input buffers for CUDA graph capture."""
        ...

    @abstractmethod
    def prepare_graph_input_buffers(
            self,
            input_buffers: Dict[str, Any],
            attn_metadata: T,
            is_encoder_decoder_model: bool = False) -> None:
        """In-place modify input buffers dict for CUDA graph replay."""
        ...

    @abstractmethod
    def begin_forward(self, model_input: "ModelRunnerInputBase") -> None:
        """Prepare state for forward pass."""
        ...


class AttentionMetadataBuilder(ABC, Generic[T]):
    """Abstract class for attention metadata builders."""

    @abstractmethod
    def __init__(self, input_builder: "ModelRunnerInputBuilderBase") -> None:
        raise NotImplementedError

    @abstractmethod
    def build(self, seq_lens: List[int], query_lens: List[int],
              cuda_graph_pad_size: int, batch_size: int) -> T:
        """Build attention metadata with on-device tensors."""
        raise NotImplementedError


class AttentionImpl(ABC, Generic[T]):

    @abstractmethod
    def __init__(
        self,
        num_heads: int,
        head_size: int,
        scale: float,
        num_kv_heads: Optional[int] = None,
        alibi_slopes: Optional[List[float]] = None,
        sliding_window: Optional[int] = None,
        kv_cache_dtype: str = "auto",
        blocksparse_params: Optional[Dict[str, Any]] = None,
        logits_soft_cap: Optional[float] = None,
    ) -> None:
        raise NotImplementedError

    @abstractmethod
    def forward(
        self,
        query: torch.Tensor,
        key: torch.Tensor,
        value: torch.Tensor,
        kv_cache: torch.Tensor,
        attn_metadata: T,
        k_scale: float = 1.0,
        v_scale: float = 1.0,
        attn_type: AttentionType = AttentionType.DECODER,
    ) -> torch.Tensor:
        raise NotImplementedError<|MERGE_RESOLUTION|>--- conflicted
+++ resolved
@@ -15,17 +15,11 @@
 
 class AttentionType(Enum):
     DECODER = auto()  # Decoder attention between previous layer Q/K/V
-<<<<<<< HEAD
-    ENCODER = auto()  # Encoder attention between previous layer Q/K/V
-    ENCODER_ONLY = auto()  # Encoder attention between previous layer Q/K/V
-    ENCODER_DECODER = auto()  # Attention between dec. Q and enc. K/V
-=======
     ENCODER = auto(
     )  # Encoder attention between previous layer Q/K/V for encoder-decoder
     ENCODER_ONLY = auto()  # Encoder attention between previous layer Q/K/V
     ENCODER_DECODER = auto(
     )  # Attention between dec. Q and enc. K/V for encoder-decoder
->>>>>>> 0569773e
 
 
 class AttentionBackend(ABC):

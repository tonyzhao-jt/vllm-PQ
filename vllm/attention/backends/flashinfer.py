--- conflicted
+++ resolved
@@ -223,23 +223,17 @@
         value: torch.Tensor,
         kv_cache: Optional[torch.Tensor],
         attn_metadata: FlashInferMetadata,
-<<<<<<< HEAD
         key_scale: float = 1.0,
         value_scale: float = 1.0,
+        attn_type: AttentionType = AttentionType.DECODER,
     ) -> torch.Tensor:
         assert key_scale == 1.0 and value_scale == 1.0, (
             "key/value_scale is not supported in FlashInfer.")
-=======
-        kv_scale: float = 1.0,
-        attn_type: AttentionType = AttentionType.DECODER,
-    ) -> torch.Tensor:
-        assert kv_scale == 1.0
         if attn_type != AttentionType.DECODER:
             raise NotImplementedError("Encoder self-attention and "
                                       "encoder/decoder cross-attention "
                                       "are not implemented for "
                                       "FlashInferImpl")
->>>>>>> 6ae1597d
         num_tokens, hidden_size = query.shape
         query = query.view(-1, self.num_heads, self.head_size)
         key = key.view(-1, self.num_kv_heads, self.head_size)

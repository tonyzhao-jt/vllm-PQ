--- conflicted
+++ resolved
@@ -550,14 +550,7 @@
         value: torch.Tensor,
         kv_cache: torch.Tensor,
         attn_metadata: ROCmFlashAttentionMetadata,
-<<<<<<< HEAD
-        k_scale: torch.Tensor,
-        v_scale: torch.Tensor,
-        q_scale: Optional[torch.Tensor] = None,
-        prob_scale: Optional[torch.Tensor] = None,
         fp8_out_scale: Optional[torch.Tensor] = None,
-=======
->>>>>>> 96663699
         output: Optional[torch.Tensor] = None,
     ) -> torch.Tensor:
         """Forward pass with FlashAttention and PagedAttention.
@@ -620,7 +613,6 @@
             key_cache, value_cache = PagedAttention.split_kv_cache(
                 kv_cache, self.num_kv_heads, self.head_size)
 
-<<<<<<< HEAD
             if key is not None and value is not None:
                 # Reshape the input keys and values and store them in the
                 # cache. If kv_cache is not provided, the new key and value
@@ -635,8 +627,8 @@
                     if self.attn_type != AttentionType.ENCODER_DECODER else
                     attn_metadata.cross_slot_mapping,
                     self.kv_cache_dtype,
-                    k_scale,
-                    v_scale,
+                    layer._k_scale,
+                    layer._v_scale,
                 )
 
         if self.attn_type != AttentionType.ENCODER:
@@ -644,26 +636,6 @@
         else:
             assert attn_metadata.num_encoder_tokens is not None
             num_prefill_tokens = attn_metadata.num_encoder_tokens
-=======
-            # Reshape the input keys and values and store them in the cache.
-            # If kv_cache is not provided, the new key and value tensors are
-            # not cached. This happens during the initial memory profiling run.
-            PagedAttention.write_to_paged_cache(
-                key,
-                value,
-                key_cache,
-                value_cache,
-                attn_metadata.slot_mapping,
-                self.kv_cache_dtype,
-                layer._k_scale,
-                layer._v_scale,
-            )
-
-        num_prefill_tokens = attn_metadata.num_prefill_tokens
-        num_decode_tokens = attn_metadata.num_decode_tokens
-        assert key.shape[0] == num_prefill_tokens + num_decode_tokens
-        assert value.shape[0] == num_prefill_tokens + num_decode_tokens
->>>>>>> 96663699
 
         output = torch.empty_like(query)
         # Query for decode. KV is not needed because it is already cached.
@@ -709,10 +681,10 @@
                             seq_lens,
                             make_attn_mask=False)  # type: ignore
                     full_scales = (
-                        1.0 / q_scale.item(), 1.0 / k_scale.item(),
-                        1.0 / v_scale.item(), 1.0 / prob_scale.item(),
+                        1.0 / layer._q_scale.item(), 1.0 / layer._k_scale.item(),
+                        1.0 / layer._v_scale.item(), 1.0 / layer._prob_scale.item(),
                         fp8_out_scale.item()) if (
-                            fp8_out_scale and q_scale and prob_scale
+                            fp8_out_scale and layer._q_scale and layer._prob_scale
                             and envs.VLLM_USE_ROCM_FP8_FLASH_ATTN) else None
                     out, _ = self.attn_func(
                         query,
@@ -857,15 +829,10 @@
                     max_seq_len,
                     self.alibi_slopes,
                     self.kv_cache_dtype,
-<<<<<<< HEAD
-                    k_scale,
-                    v_scale,
+                    layer._k_scale,
+                    layer._v_scale,
                     fp8_out_scale if cpa_fp8_out else None,
                     _PARTITION_SIZE_ROCM,
-=======
-                    layer._k_scale,
-                    layer._v_scale,
->>>>>>> 96663699
                 )
                 if cpa_fp8_out:
                     return out.view(num_seqs, num_heads * head_size)

--- conflicted
+++ resolved
@@ -18,17 +18,10 @@
 if TYPE_CHECKING:
     from vllm.worker.model_runner import ModelInputForGPUWithSamplingMetadata
 
-if TYPE_CHECKING:
-    from vllm.worker.model_runner import ModelInputForGPUWithSamplingMetadata
-
 logger = init_logger(__name__)
 
 _PARTITION_SIZE_ROCM = 512
-<<<<<<< HEAD
-ON_NAVI = "gfx1" in torch.cuda.get_device_properties("cuda").gcnArchName
-=======
 _ON_NAVI = "gfx1" in torch.cuda.get_device_properties("cuda").gcnArchName
->>>>>>> f2bd246c
 
 
 class ROCmFlashAttentionBackend(AttentionBackend):
@@ -555,11 +548,7 @@
             num_seqs, num_heads, head_size = decode_query.shape
             block_size = value_cache.shape[3]
             gqa_ratio = num_heads // self.num_kv_heads
-<<<<<<< HEAD
-            use_custom = use_rocm_custom_paged_attention(
-=======
             use_custom = _use_rocm_custom_paged_attention(
->>>>>>> f2bd246c
                 decode_query.dtype, head_size, block_size, gqa_ratio,
                 decode_meta.max_decode_seq_len)
             if use_custom:
@@ -584,13 +573,6 @@
                 else:
                     out = output
                 ops.paged_attention_rocm(
-<<<<<<< HEAD
-                    out, exp_sums, max_logits, tmp_output, decode_query,
-                    key_cache, value_cache, self.num_kv_heads, self.scale,
-                    decode_meta.block_tables, decode_meta.seq_lens_tensor,
-                    block_size, max_seq_len, self.alibi_slopes,
-                    self.kv_cache_dtype, k_scale, v_scale)
-=======
                     output[num_prefill_tokens:],
                     exp_sums,
                     max_logits,
@@ -609,7 +591,6 @@
                     k_scale,
                     v_scale,
                 )
->>>>>>> f2bd246c
             else:
                 output[num_prefill_tokens:] = PagedAttention.forward_decode(
                     decode_query,
@@ -665,15 +646,6 @@
     return output
 
 
-<<<<<<< HEAD
-def use_rocm_custom_paged_attention(qtype: torch.dtype, head_size: int,
-                                    block_size: int, gqa_ratio: int,
-                                    max_seq_len: int) -> bool:
-    # rocm custom page attention not support on navi (gfx1*)
-    return (envs.VLLM_USE_ROCM_CUSTOM_PAGED_ATTN and not ON_NAVI
-            and qtype in (torch.half, torch.bfloat16)
-            and head_size in (64, 128) and block_size in (16, 32)
-=======
 def _use_rocm_custom_paged_attention(qtype: torch.dtype, head_size: int,
                                      block_size: int, gqa_ratio: int,
                                      max_seq_len: int) -> bool:
@@ -681,5 +653,4 @@
     return (not _ON_NAVI and (qtype == torch.half or qtype == torch.bfloat16)
             and (head_size == 64 or head_size == 128)
             and (block_size == 16 or block_size == 32)
->>>>>>> f2bd246c
             and (gqa_ratio >= 1 and gqa_ratio <= 16) and max_seq_len <= 32768)
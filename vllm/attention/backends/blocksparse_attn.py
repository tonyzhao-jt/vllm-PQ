--- conflicted
+++ resolved
@@ -367,11 +367,6 @@
         value: torch.Tensor,
         kv_cache: torch.Tensor,
         attn_metadata: BlocksparseFlashAttentionMetadata,
-<<<<<<< HEAD
-        k_scale: torch.Tensor,
-        v_scale: torch.Tensor,
-=======
->>>>>>> 96663699
         output: Optional[torch.Tensor] = None,
     ) -> torch.Tensor:
         """Forward pass with FlashAttention and PagedAttention.

--- conflicted
+++ resolved
@@ -641,13 +641,6 @@
         value: torch.Tensor,
         kv_cache: torch.Tensor,
         attn_metadata: FlashAttentionMetadata,
-<<<<<<< HEAD
-=======
-        quant_group: Optional[int],
-        k_scales: torch.Tensor,
-        v_scales: torch.Tensor,
-        attn_type: str = AttentionType.DECODER,
->>>>>>> 5987d552
         output: Optional[torch.Tensor] = None,
     ) -> torch.Tensor:
         """Forward pass with FlashAttention.
@@ -664,7 +657,7 @@
         NOTE: It in-place updates the output tensor.
         """
         # NOTE(woosuk): FlashAttention does not support FP8 KV cache.
-        assert layer._k_scale == 1.0 and layer._v_scale == 1.0, (
+        assert layer._k_scales.shape != torch.Size([]) and layer._v_scales.shape != torch.Size([]), (
             "key/v_scale is not supported in FlashAttention.")
 
         assert output is not None, "Output tensor must be provided."
@@ -716,14 +709,9 @@
                     kv_cache[1],
                     updated_slot_mapping.flatten(),  # type: ignore[union-attr]
                     kv_cache_dtype,
-<<<<<<< HEAD
-                    layer._k_scale,
-                    layer._v_scale,
-=======
-                    quant_group,
-                    k_scales,
-                    v_scales,
->>>>>>> 5987d552
+                    layer._quant_group,
+                    layer._k_scales,
+                    layer._v_scales,
                 )
 
         (num_prefill_query_tokens, num_prefill_kv_tokens,

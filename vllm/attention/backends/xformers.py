"""Attention layer with xFormers and PagedAttention."""
from dataclasses import dataclass
from typing import Any, Dict, List, Optional, Tuple, Type

import torch
from xformers import ops as xops
from xformers.ops.fmha.attn_bias import (AttentionBias,
                                         BlockDiagonalCausalMask,
                                         BlockDiagonalMask,
                                         LowerTriangularMaskWithTensorBias)

from vllm.attention.backends.abstract import (AttentionBackend, AttentionImpl,
                                              AttentionMetadata, AttentionType)
<<<<<<< HEAD
from vllm.attention.backends.utils import (
    assert_no_encdec_chunked_prefill_assuming_supported_backend,
    fail_encoder_decoder_prefix_caching,
    is_encoder_decoder_metadata_assuming_supported_backend)
=======
>>>>>>> 90aec385
from vllm.attention.ops.paged_attn import (PagedAttention,
                                           PagedAttentionMetadata)
from vllm.logger import init_logger

logger = init_logger(__name__)


class XFormersBackend(AttentionBackend):

    @staticmethod
    def get_name() -> str:
        return "xformers"

    @staticmethod
    def get_impl_cls() -> Type["XFormersImpl"]:
        return XFormersImpl

    @staticmethod
    def make_metadata(*args, **kwargs) -> "XFormersMetadata":
        return XFormersMetadata(*args, **kwargs)

    @staticmethod
    def get_kv_cache_shape(
        num_blocks: int,
        block_size: int,
        num_kv_heads: int,
        head_size: int,
    ) -> Tuple[int, ...]:
        return PagedAttention.get_kv_cache_shape(num_blocks, block_size,
                                                 num_kv_heads, head_size)

    @staticmethod
    def swap_blocks(
        src_kv_cache: torch.Tensor,
        dst_kv_cache: torch.Tensor,
        src_to_dst: Dict[int, int],
    ) -> None:
        PagedAttention.swap_blocks(src_kv_cache, dst_kv_cache, src_to_dst)

    @staticmethod
    def copy_blocks(
        kv_caches: List[torch.Tensor],
        src_to_dists: torch.Tensor,
    ) -> None:
        PagedAttention.copy_blocks(kv_caches, src_to_dists)


@dataclass
class XFormersMetadata(AttentionMetadata, PagedAttentionMetadata):
    """Metadata for XFormersbackend.

    NOTE: Any python object stored here is not updated when it is
    cuda-graph replayed. If you have values that need to be changed
    dynamically, it should be stored in tensor. The tensor has to be
    updated from `CUDAGraphRunner.forward` API.
    """

    # seq_lens stored as a tensor.
    seq_lens_tensor: Optional[torch.Tensor]

    # |---------- N-1 iteration --------|
    # |---------------- N iteration ---------------------|
    # |- tokenA -|......................|-- newTokens ---|
    # |---------- context_len ----------|
    # |-------------------- seq_len ----------------------|
    #                                   |-- query_len ---|

    # FIXME: It is for flash attn.
    # Maximum sequence length among prefill batch. 0 if there are decoding
    # requests only.
    max_prefill_seq_len: int
    # Maximum sequence length among decode batch. 0 if there are prefill
    # requests only.
    max_decode_seq_len: int

    # Whether or not if cuda graph is enabled.
    # Cuda-graph is currently enabled for decoding only.
    # TODO(woosuk): Move `use_cuda_graph` out since it's unrelated to attention.
    use_cuda_graph: bool

    # (batch_size,). The sequence length per sequence. Sequence length means
    # the computed tokens + new tokens None if it is a decoding.
    seq_lens: Optional[List[int]] = None

    # FIXME: It is for flash attn.
    # (batch_size + 1,). The cumulative sequence lengths of the sequences in
    # the batch, used to index into sequence. E.g., if the sequence length is
    # [4, 6], it is [0, 4, 10].
    seq_start_loc: Optional[torch.Tensor] = None

    # (batch_size,) A tensor of context lengths (tokens that are computed
    # so far).
    context_lens_tensor: Optional[torch.Tensor] = None

    # Maximum query length in the batch. None for decoding.
    max_query_len: Optional[int] = None

    # (batch_size + 1,). The cumulative subquery lengths of the sequences in
    # the batch, used to index into subquery. E.g., if the subquery length
    # is [4, 6], it is [0, 4, 10].
    query_start_loc: Optional[torch.Tensor] = None

    # Self-attention prefill/decode metadata cache
    _cached_prefill_metadata: Optional["XFormersMetadata"] = None
    _cached_decode_metadata: Optional["XFormersMetadata"] = None

    # Begin encoder attn & enc/dec cross-attn fields...

<<<<<<< HEAD
    # If True, prefill_metadata() and decode_metadata() will return
    # seqlen & memory-mapping data structures for cross-attention;
    # otherwise, self-attention data structures will be returned.
    _attn_type: AttentionType = AttentionType.DECODER

    # (batch_size,). The "cross-sequence-length" per sequence,i.e. the key/value
    # sequence length (usually encoder sequence length) in the cross-attention
    # computation. None if this is self-attention
    encoder_seq_lens: Optional[List[int]] = None
    encoder_seq_lens_tensor: Optional[torch.Tensor] = None

    # The maximum cross-sequence-length, if cross_seq_lens is specified.
    # Note that for cross-attention there is no difference in key/value
    # sequence length between prefill and decode
=======
    # Attention type enum.
    #
    # * Impact on XFormersImpl.forward():
    #
    #       * DECODER: normal decoder-only behavior;
    #         use decoder self-attention block table
    #       * ENCODER: no KV caching; pass encoder sequence
    #         attributes (encoder_seq_lens/encoder_seq_lens_tensor/
    #         max_encoder_seq_len) to kernel, in lieu of decoder
    #         sequence attributes (seq_lens/seq_lens_tensor/max_seq_len)
    #       * ENCODER_DECODER: cross-attention behavior;
    #         use cross-attention block table for caching KVs derived
    #         from encoder hidden states; since KV sequence lengths
    #         will match encoder sequence lengths, pass encoder sequence
    #         attributes to kernel (encoder_seq_lens/encoder_seq_lens_tensor/
    #         max_encoder_seq_len)
    #
    _attn_type: AttentionType = AttentionType.DECODER

    # Encoder sequence lengths representation
    encoder_seq_lens: Optional[List[int]] = None
    encoder_seq_lens_tensor: Optional[torch.Tensor] = None

    # Maximum sequence length among encoder sequences
>>>>>>> 90aec385
    max_encoder_seq_len: Optional[int] = None

    # Cross-attention memory-mapping data structures: slot mapping
    # and block tables
    cross_slot_mapping: Optional[torch.Tensor] = None
    cross_block_tables: Optional[torch.Tensor] = None

    def __post_init__(self):
        # Set during the execution of the first attention op.
        # It is a list because it is needed to set per prompt
        # when alibi slopes is used. It is because of the limitation
        # from xformer API.
        # will not appear in the __repr__ and __init__
        self.attn_bias: Optional[List[AttentionBias]] = None
        self.encoder_attn_bias: Optional[List[AttentionBias]] = None
        self.cross_attn_bias: Optional[List[AttentionBias]] = None

    @property
    def is_all_encoder_attn_metadata_set(self):
        '''
        All attention metadata required for encoder attention is set.
        '''
        return (self.encoder_seq_lens is not None) and \
               (self.encoder_seq_lens_tensor is not None) and \
               (self.max_encoder_seq_len is not None)

    @property
    def is_all_cross_attn_metadata_set(self):
        '''
        All attention metadata required for enc/dec cross-attention is set.

        Superset of encoder attention required metadata.
        '''
        return self.is_all_encoder_attn_metadata_set and \
               (self.cross_slot_mapping is not None) and \
               (self.cross_block_tables is not None)

    @property
    def attention_type(self) -> AttentionType:
        return self._attn_type

    @attention_type.setter
    def attention_type(self, atype: AttentionType) -> None:

        if atype == AttentionType.ENCODER_DECODER:
            assert self.is_all_cross_attn_metadata_set, \
            "Must set self.encoder_seq_lens, self.cross_slot_mapping, " + \
            "self.cross_block_tables in order to perform cross-attention"

<<<<<<< HEAD
            self._attn_type = AttentionType.ENCODER_DECODER
=======
>>>>>>> 90aec385
        elif atype == AttentionType.ENCODER:
            assert self.is_all_encoder_attn_metadata_set, \
            "Must set self.encoder_seq_lens in order to perform cross-attention"

<<<<<<< HEAD
            self._attn_type = AttentionType.ENCODER
        else:
            # AttentionType.{ENCODER,DECODER}
            self._attn_type = atype
=======
        self._attn_type = atype
>>>>>>> 90aec385

    @property
    def prefill_metadata(self) -> Optional["XFormersMetadata"]:
        if self.num_prefills == 0:
            return None

        if self._cached_prefill_metadata is not None:
<<<<<<< HEAD
=======
            # Recover cached prefill-phase attention
            # metadata structure
>>>>>>> 90aec385
            self._cached_prefill_metadata.attention_type = \
                self.attention_type
            return self._cached_prefill_metadata

        assert (self.seq_lens is not None) or \
            (self.encoder_seq_lens is not None)
        assert (self.seq_lens_tensor is not None) or \
            (self.encoder_seq_lens_tensor is not None)
<<<<<<< HEAD
        #assert self.context_lens_tensor is not None
        assert self.block_tables is not None

        query_start_loc = None if self.query_start_loc is None \
            else self.query_start_loc[:self.num_prefills + 1]

=======

        # Compute some attn_metadata fields which default to None
        query_start_loc = None if self.query_start_loc is None \
            else self.query_start_loc[:self.num_prefills + 1]
        slot_mapping=None if self.slot_mapping is None else \
                            self.slot_mapping[:self.num_prefill_tokens]
        seq_lens=None if self.seq_lens is None \
                    else self.seq_lens[:self.num_prefills]
        seq_lens_tensor=None if self.seq_lens_tensor is None else \
                                self.seq_lens_tensor[:self.num_prefills]
        context_lens_tensor=None if self.context_lens_tensor is None else \
                                    self.context_lens_tensor[:self.num_prefills]
        block_tables=None if self.block_tables is None else \
                            self.block_tables[:self.num_prefills]

        # Construct & cache prefill-phase attention metadata structure
>>>>>>> 90aec385
        self._cached_prefill_metadata = XFormersMetadata(
            num_prefills=self.num_prefills,
            num_prefill_tokens=self.num_prefill_tokens,
            num_decode_tokens=0,
<<<<<<< HEAD
            slot_mapping=self.slot_mapping[:self.num_prefill_tokens],
            seq_lens=None
                if self.seq_lens is None \
                    else self.seq_lens[:self.num_prefills],
            seq_lens_tensor=None if self.seq_lens_tensor is None else
            self.seq_lens_tensor[:self.num_prefills],
=======
            slot_mapping=slot_mapping,
            seq_lens=seq_lens,
            seq_lens_tensor=seq_lens_tensor,
>>>>>>> 90aec385
            max_query_len=self.max_query_len,
            max_prefill_seq_len=self.max_prefill_seq_len,
            max_decode_seq_len=0,
            query_start_loc=query_start_loc,
<<<<<<< HEAD
            context_lens_tensor=None if self.context_lens_tensor is None else \
                self.context_lens_tensor[:self.num_prefills],
            block_tables=self.block_tables[:self.num_prefills],
=======
            context_lens_tensor=context_lens_tensor,
            block_tables=block_tables,
>>>>>>> 90aec385
            use_cuda_graph=False,
            _attn_type=self.attention_type,
            # Begin encoder & cross attn fields below...
            encoder_seq_lens=self.encoder_seq_lens,
            encoder_seq_lens_tensor=self.encoder_seq_lens_tensor,
            max_encoder_seq_len=self.max_encoder_seq_len,
            cross_slot_mapping=self.cross_slot_mapping,
            cross_block_tables=self.cross_block_tables)
        return self._cached_prefill_metadata

    @property
    def decode_metadata(self) -> Optional["XFormersMetadata"]:
        if self.num_decode_tokens == 0:
            return None

        if self._cached_decode_metadata is not None:
<<<<<<< HEAD
            self._cached_decode_metadata.attention_type = \
                self.attention_type
            return self._cached_decode_metadata
        assert self.block_tables is not None
        assert (self.seq_lens_tensor is not None) or \
            (self.encoder_seq_lens_tensor is not None)

=======
            # Recover cached decode-phase attention
            # metadata structure
            self._cached_decode_metadata.attention_type = \
                self.attention_type
            return self._cached_decode_metadata
        assert (self.seq_lens_tensor is not None) or \
            (self.encoder_seq_lens_tensor is not None)

        # Compute some attn_metadata fields which default to None
        slot_mapping=None if self.slot_mapping is None else \
                             self.slot_mapping[self.num_prefill_tokens:]
        seq_lens_tensor=None if self.seq_lens_tensor is None else \
                                self.seq_lens_tensor[self.num_prefills:]
        block_tables=None if self.block_tables is None else \
                            self.block_tables[self.num_prefills:]

        # Construct & cache decode-phase attention metadata structure
>>>>>>> 90aec385
        self._cached_decode_metadata = XFormersMetadata(
            num_prefills=0,
            num_prefill_tokens=0,
            num_decode_tokens=self.num_decode_tokens,
<<<<<<< HEAD
            slot_mapping=self.slot_mapping[self.num_prefill_tokens:],
            seq_lens_tensor=None if self.seq_lens_tensor is None else
            self.seq_lens_tensor[self.num_prefills:],
            max_prefill_seq_len=0,
            max_decode_seq_len=self.max_decode_seq_len,
            block_tables=self.block_tables[self.num_prefills:],
=======
            slot_mapping=slot_mapping,
            seq_lens_tensor=seq_lens_tensor,
            max_prefill_seq_len=0,
            max_decode_seq_len=self.max_decode_seq_len,
            block_tables=block_tables,
>>>>>>> 90aec385
            use_cuda_graph=self.use_cuda_graph,
            _attn_type=self.
            _attn_type,  # Begin encoder & cross attn fields below...
            encoder_seq_lens=self.encoder_seq_lens,
            encoder_seq_lens_tensor=self.encoder_seq_lens_tensor,
            max_encoder_seq_len=self.max_encoder_seq_len,
            cross_slot_mapping=self.cross_slot_mapping,
            cross_block_tables=self.cross_block_tables)
        return self._cached_decode_metadata

def _get_attn_bias(attn_metadata: XFormersMetadata) -> \
    Optional[AttentionBias]:
    '''
    Extract appropriate attention bias from attention metadata
    according to attention type.

    Arguments:

    * attn_metadata: Attention metadata structure associated with attention

    Returns:
    * Appropriate attention bias value
    '''

    attn_type = attn_metadata.attention_type
    if attn_type == AttentionType.DECODER:
        return attn_metadata.attn_bias
    elif attn_type == AttentionType.ENCODER:
        return attn_metadata.encoder_attn_bias
    elif attn_type == AttentionType.ENCODER_DECODER:
        return attn_metadata.cross_attn_bias
    else:
        raise AttributeError(
            f"Invalid attn_metadata.attention_type {str(attn_type)}")


def _set_attn_bias(attn_metadata: XFormersMetadata,
                   attn_bias: List[Optional[AttentionBias]]) -> None:
    '''
    Update appropriate attention bias field of attention metadata,
    according to attention type.

    Depends on attn_metadata having a valid attention_type.

    Arguments:

    * attn_metadata: Attention metadata structure associated with attention
    * attn_bias: The desired attention bias value
    '''

    attn_type = attn_metadata.attention_type
    if attn_type == AttentionType.DECODER:
        attn_metadata.attn_bias = attn_bias
    elif attn_type == AttentionType.ENCODER:
        attn_metadata.encoder_attn_bias = attn_bias
    elif attn_type == AttentionType.ENCODER_DECODER:
        attn_metadata.cross_attn_bias = attn_bias
    else:
        raise AttributeError(
            f"Invalid attn_metadata.attention_type {str(attn_type)}")


def _get_seq_len_block_table_args(attn_metadata: XFormersMetadata,
                                  is_prompt: bool) -> tuple:
    '''
    The particular choice of sequence-length- and block-table-related
    attributes which should be extracted from attn_metadata is dependent
    on the type of attention operation.

    Decoder attn -> select entirely decoder self-attention-related fields
    Encoder/decoder cross-attn -> select encoder sequence lengths & 
                                  cross-attn block-tables fields
    Encoder attn -> select encoder sequence lengths fields & no block tables
    
    Arguments:

    * attn_metadata: Attention metadata structure associated with attention op

    Returns:

    * Appropriate sequence-lengths tensor
    * Appropriate max sequence-length scalar
    * Appropriate block tables (or None)
    '''

    attn_type = attn_metadata.attention_type
    if attn_type == AttentionType.DECODER:
        # Decoder self-attention
        # Choose max_seq_len based on whether we are in prompt_run
        if is_prompt:
            max_seq_len = attn_metadata.max_prefill_seq_len
        else:
            max_seq_len = attn_metadata.max_decode_seq_len
        return attn_metadata.seq_lens_tensor, \
               max_seq_len, \
               attn_metadata.block_tables
    elif attn_type == AttentionType.ENCODER_DECODER:
        # Enc/dec cross-attention KVs match encoder sequence length;
        # cross-attention utilizes special "cross" block tables
        return attn_metadata.encoder_seq_lens_tensor, \
               attn_metadata.max_encoder_seq_len, \
               attn_metadata.cross_block_tables
    elif attn_type == AttentionType.ENCODER:
        # No block tables associated with encoder attention
        return attn_metadata.encoder_seq_lens_tensor, \
               attn_metadata.max_encoder_seq_len, \
               None
    else:
        raise AttributeError(
            f"Invalid attn_metadata.attention_type {str(attn_type)}")


class XFormersImpl(AttentionImpl[XFormersMetadata]):
    """
    If the input tensors contain prompt tokens, the layout is as follows:
    |<--------------- num_prefill_tokens ----------------->|	
    |<--prefill_0-->|<--prefill_1-->|...|<--prefill_N-1--->|

    Otherwise, the layout is as follows:	
    |<----------------- num_decode_tokens ------------------>|	
    |<--decode_0-->|..........|<--decode_M-1-->|<--padding-->|

    Generation tokens can contain padding when cuda-graph is used.
    Currently, prompt tokens don't contain any padding.

    The prompts might have different lengths, while the generation tokens
    always have length 1.

    If chunked prefill is enabled, prefill tokens and decode tokens can be
    batched together in a flattened 1D query.

    |<----- num_prefill_tokens ---->|<------- num_decode_tokens --------->|
    |<-prefill_0->|...|<-prefill_N-1->|<--decode_0-->|...|<--decode_M-1-->|

    Currently, cuda graph is disabled for chunked prefill, meaning there's no
    padding between prefill and decode tokens.
    """

    def __init__(
        self,
        num_heads: int,
        head_size: int,
        scale: float,
        num_kv_heads: int,
        alibi_slopes: Optional[List[float]],
        sliding_window: Optional[int],
        kv_cache_dtype: str,
        blocksparse_params: Optional[Dict[str, Any]] = None,
    ) -> None:
        assert blocksparse_params is None, ValueError(
            "XFormer does not support block-sparse attention.")
        self.num_heads = num_heads
        self.head_size = head_size
        self.scale = float(scale)
        self.num_kv_heads = num_kv_heads
        if alibi_slopes is not None:
            alibi_slopes = torch.tensor(alibi_slopes, dtype=torch.float32)
        self.alibi_slopes = alibi_slopes
        self.sliding_window = sliding_window
        self.kv_cache_dtype = kv_cache_dtype

        assert self.num_heads % self.num_kv_heads == 0
        self.num_queries_per_kv = self.num_heads // self.num_kv_heads

        suppored_head_sizes = PagedAttention.get_supported_head_sizes()
        if head_size not in suppored_head_sizes:
            raise ValueError(
                f"Head size {head_size} is not supported by PagedAttention. "
                f"Supported head sizes are: {suppored_head_sizes}.")

    def forward(
        self,
        query: torch.Tensor,
        key: Optional[torch.Tensor],
        value: Optional[torch.Tensor],
        kv_cache: Optional[torch.Tensor],
        attn_metadata: "XFormersMetadata",
        kv_scale: float = 1.0,
    ) -> torch.Tensor:
        """Forward pass with xFormers and PagedAttention.

        For decoder-only models: query, key and value must be non-None.

        For encoder/decoder models:
        * XFormersImpl.forward() may be invoked for both self- and cross-
          attention layers.
        * For self-attention: query, key and value must be non-None.
        * For cross-attention:
            * Query must be non-None
            * During prefill, key and value must be non-None; key and value
              get cached for use during decode.
            * During decode, key and value may be None, since:
              (1) key and value tensors were cached during prefill, and
              (2) cross-attention key and value tensors do not grow during
                  decode
        
        Args:
            query: shape = [num_tokens, num_heads * head_size]
            key: shape = [num_tokens, num_kv_heads * head_size]
            value: shape = [num_tokens, num_kv_heads * head_size]
            kv_cache = [2, num_blocks, block_size * num_kv_heads * head_size]
            attn_metadata: Metadata for attention.
        Returns:
            shape = [num_tokens, num_heads * head_size]
        """
        query = query.view(-1, self.num_heads, self.head_size)
        if key is not None:
<<<<<<< HEAD
            key = key.view(-1, self.num_kv_heads, self.head_size)
        if value is not None:
            value = value.view(-1, self.num_kv_heads, self.head_size)
=======
            assert value is not None
            key = key.view(-1, self.num_kv_heads, self.head_size)
            value = value.view(-1, self.num_kv_heads, self.head_size)
        else:
            assert value is None
>>>>>>> 90aec385

        # Self-attention vs. cross-attention will impact
        # which KV cache memory-mapping & which
        # seqlen datastructures we utilize
        attn_type = attn_metadata.attention_type

<<<<<<< HEAD
        # Raise NotImplementedError for unsupported encoder/decoder
        # scenarios (has no effect on decoder-only models)
        assert_no_encdec_chunked_prefill_assuming_supported_backend(
            attn_metadata)

        if (kv_cache is not None):
=======
        if (attn_type != AttentionType.ENCODER and \
            kv_cache is not None):
            # KV-cache during decoder-self- or
            # encoder-decoder-cross-attention, but not
            # during encoder attention.
            #
>>>>>>> 90aec385
            # Even if there are no new key/value pairs to cache,
            # we still need to break out key_cache and value_cache
            # i.e. for later use by paged attention
            key_cache, value_cache = PagedAttention.split_kv_cache(
                kv_cache, self.num_kv_heads, self.head_size)

            if (key is not None) and (value is not None):

                if attn_type == AttentionType.ENCODER_DECODER:
                    # Update cross-attention KV cache (prefill-only)
                    # During cross-attention decode, key & value will be None,
                    # preventing this IF-statement branch from running
                    updated_slot_mapping = attn_metadata.cross_slot_mapping
                else:
                    # Update self-attention KV cache (prefill/decode)
                    updated_slot_mapping = attn_metadata.slot_mapping

                # Reshape the input keys and values and store them in the cache.
                # If kv_cache is not provided, the new key and value tensors are
                # not cached. This happens during the initial memory
                # profiling run.
                PagedAttention.write_to_paged_cache(key, value, key_cache,
                                                    value_cache,
                                                    updated_slot_mapping,
                                                    self.kv_cache_dtype,
                                                    kv_scale)

        if attn_metadata.attention_type != AttentionType.ENCODER:
            # Decoder self-attention supports chunked prefill.
            # Encoder/decoder cross-attention requires no chunked
            # prefill (100% prefill or 100% decode tokens, no mix)
            num_prefill_tokens = attn_metadata.num_prefill_tokens
            num_decode_tokens = attn_metadata.num_decode_tokens
        else:
            # Encoder attention - chunked prefill is not applicable;
            # derive token-count from query shape & and treat them
            # as 100% prefill tokens
            num_prefill_tokens = query.shape[0]
            num_decode_tokens = 0

        if attn_type == AttentionType.DECODER:
            # Only enforce this shape-constraint for decoder
            # self-attention
            assert key.shape[0] == num_prefill_tokens + num_decode_tokens
            assert value.shape[0] == num_prefill_tokens + num_decode_tokens

        output = torch.empty_like(query)
        # Query for decode. KV is not needed because it is already cached.
        decode_query = query[num_prefill_tokens:]
        # QKV for prefill.
        query = query[:num_prefill_tokens]

        if key is not None and value is not None:

            key = key[:num_prefill_tokens]
            value = value[:num_prefill_tokens]

        assert query.shape[0] == num_prefill_tokens
        assert decode_query.shape[0] == num_decode_tokens

        if prefill_meta := attn_metadata.prefill_metadata:
            # Prompt run.
            if kv_cache is None or prefill_meta.block_tables.numel() == 0:
                # normal attention.
                # block tables are empty if the prompt does not have a cached
                # prefix.
                out = self._run_memory_efficient_xformers_forward(
                    query, key, value, prefill_meta)
                assert out.shape == output[:num_prefill_tokens].shape
                output[:num_prefill_tokens] = out
            else:
<<<<<<< HEAD
                if is_encoder_decoder_metadata_assuming_supported_backend(
                        attn_metadata):
                    fail_encoder_decoder_prefix_caching()
=======
>>>>>>> 90aec385

                assert prefill_meta.query_start_loc is not None
                assert prefill_meta.max_query_len is not None

                # prefix-enabled attention
                # TODO(Hai) this triton kernel has regression issue (broke) to
                # deal with different data types between KV and FP8 KV cache,
                # to be addressed separately.
                out = PagedAttention.forward_prefix(
                    query,
                    key,
                    value,
                    key_cache,
                    value_cache,
                    prefill_meta.block_tables,
                    prefill_meta.query_start_loc,
                    prefill_meta.seq_lens_tensor,
                    prefill_meta.context_lens_tensor,
                    prefill_meta.max_query_len,
                    self.alibi_slopes,
                    self.sliding_window,
                )
                assert output[:num_prefill_tokens].shape == out.shape
                output[:num_prefill_tokens] = out

        if decode_meta := attn_metadata.decode_metadata:

            seq_lens_arg, \
            max_seq_len_arg,\
            block_tables_arg = _get_seq_len_block_table_args(decode_meta, False)

            output[num_prefill_tokens:] = PagedAttention.forward_decode(
                decode_query,
                key_cache,
                value_cache,
                block_tables_arg,
                seq_lens_arg,
                max_seq_len_arg,
                self.kv_cache_dtype,
                self.num_kv_heads,
                self.scale,
                self.alibi_slopes,
                kv_scale,
            )

        # Reshape the output tensor.
        return output.view(-1, self.num_heads * self.head_size)

    def _run_memory_efficient_xformers_forward(
        self,
        query: torch.Tensor,
        key: torch.Tensor,
        value: torch.Tensor,
        attn_metadata: XFormersMetadata,
    ) -> torch.Tensor:
        """Attention for 1D query of multiple prompts. Multiple prompt
        tokens are flattened in to `query` input.

        See https://facebookresearch.github.io/xformers/components/ops.html
        for API spec.

        Args:
            output: shape = [num_prefill_tokens, num_heads, head_size]
            query: shape = [num_prefill_tokens, num_heads, head_size]
            key: shape = [num_prefill_tokens, num_kv_heads, head_size]
            value: shape = [num_prefill_tokens, num_kv_heads, head_size]
            attn_metadata: Metadata for attention.
        """

        # Enforce that the appropriate *_seq_lens attribute of attn_metadata
        # (seq_lens or encoder_seq_lens) is set.
        # seq_lens, \
        # _,\
        # _ = _get_seq_len_block_table_args(attn_metadata, True)
        # assert seq_lens is not None

        original_query = query
        if self.num_kv_heads != self.num_heads:
            # GQA/MQA requires the shape [B, M, G, H, K].
            # Note that the output also has the same shape (which is different
            # from a spec from the doc).
            query = query.view(query.shape[0], self.num_kv_heads,
                               self.num_queries_per_kv, query.shape[-1])
            key = key[:, :,
                      None, :].expand(key.shape[0], self.num_kv_heads,
                                      self.num_queries_per_kv, key.shape[-1])
            value = value[:, :,
                          None, :].expand(value.shape[0], self.num_kv_heads,
                                          self.num_queries_per_kv,
                                          value.shape[-1])
        # Set attention bias if not provided. This typically happens at
        # the very attention layer of every iteration.
        # FIXME(woosuk): This is a hack.
        attn_bias = _get_attn_bias(attn_metadata)
        if attn_bias is None:
            if self.alibi_slopes is None:
                if attn_metadata.attention_type == \
                    AttentionType.ENCODER_DECODER:
                    assert attn_metadata.seq_lens is not None
                    assert attn_metadata.encoder_seq_lens is not None

                    # Default enc/dec cross-attention mask is non-causal
                    attn_bias = BlockDiagonalMask.from_seqlens(
                        attn_metadata.seq_lens, attn_metadata.encoder_seq_lens)
                else:
                    if attn_metadata.attention_type == AttentionType.ENCODER:
                        assert attn_metadata.encoder_seq_lens is not None

                        # Default encoder self-attention mask is non-causal
                        attn_bias = BlockDiagonalMask.from_seqlens(
                            attn_metadata.encoder_seq_lens)
                    else:
                        assert attn_metadata.seq_lens is not None

                        # Default decoder self-attention mask is causal
                        attn_bias = BlockDiagonalCausalMask.from_seqlens(
                            attn_metadata.seq_lens)
                if self.sliding_window is not None:
                    attn_bias = attn_bias.make_local_attention(
                        self.sliding_window)
                attn_bias = [attn_bias]
            else:
                assert attn_metadata.seq_lens is not None
                attn_bias = _make_alibi_bias(self.alibi_slopes,
                                             self.num_kv_heads, query.dtype,
                                             attn_metadata.seq_lens)

            _set_attn_bias(attn_metadata, attn_bias)

        # No alibi slopes.
        # TODO(woosuk): Too many view operations. Let's try to reduce
        # them in the future for code readability.
        if self.alibi_slopes is None:
            # Add the batch dimension.
            query = query.unsqueeze(0)
            key = key.unsqueeze(0)
            value = value.unsqueeze(0)
            out = xops.memory_efficient_attention_forward(
                query,
                key,
                value,
                attn_bias=attn_bias[0],
                p=0.0,
                scale=self.scale)
            return out.view_as(original_query)

        # Attention with alibi slopes.
        # FIXME(woosuk): Because xformers does not support dynamic sequence
        # lengths with custom attention bias, we process each prompt one by
        # one. This is inefficient, especially when we have many short prompts.
        assert attn_metadata.seq_lens is not None
        output = torch.empty_like(original_query)
        start = 0
        for i, seq_len in enumerate(attn_metadata.seq_lens):
            end = start + seq_len
            out = xops.memory_efficient_attention_forward(
                query[None, start:end],
                key[None, start:end],
                value[None, start:end],
                attn_bias=attn_bias[i],
                p=0.0,
                scale=self.scale)
            # TODO(woosuk): Unnecessary copy. Optimize.
            output[start:end].copy_(out.view_as(original_query[start:end]))
            start += seq_len
        return output


def _make_alibi_bias(
    alibi_slopes: torch.Tensor,
    num_kv_heads: int,
    dtype: torch.dtype,
    seq_lens: List[int],
) -> List[AttentionBias]:
    attn_biases: List[AttentionBias] = []
    for seq_len in seq_lens:
        bias = torch.arange(seq_len, dtype=dtype)
        # NOTE(zhuohan): HF uses
        #     `bias = bias[None, :].repeat(seq_len, 1)`
        # here. We find that both biases give the same results, but
        # the bias below more accurately follows the original ALiBi
        # paper.
        # Calculate a matrix where each element represents ith element- jth
        # element.
        bias = bias[None, :] - bias[:, None]

        padded_len = (seq_len + 7) // 8 * 8
        num_heads = alibi_slopes.shape[0]
        bias = torch.empty(
            1,  # batch size
            num_heads,
            seq_len,
            padded_len,
            device=alibi_slopes.device,
            dtype=dtype,
        )[:, :, :, :seq_len].copy_(bias)
        bias.mul_(alibi_slopes[:, None, None])
        if num_heads != num_kv_heads:
            bias = bias.unflatten(1, (num_kv_heads, num_heads // num_kv_heads))
        attn_biases.append(LowerTriangularMaskWithTensorBias(bias))

    return attn_biases<|MERGE_RESOLUTION|>--- conflicted
+++ resolved
@@ -11,13 +11,6 @@
 
 from vllm.attention.backends.abstract import (AttentionBackend, AttentionImpl,
                                               AttentionMetadata, AttentionType)
-<<<<<<< HEAD
-from vllm.attention.backends.utils import (
-    assert_no_encdec_chunked_prefill_assuming_supported_backend,
-    fail_encoder_decoder_prefix_caching,
-    is_encoder_decoder_metadata_assuming_supported_backend)
-=======
->>>>>>> 90aec385
 from vllm.attention.ops.paged_attn import (PagedAttention,
                                            PagedAttentionMetadata)
 from vllm.logger import init_logger
@@ -126,22 +119,6 @@
 
     # Begin encoder attn & enc/dec cross-attn fields...
 
-<<<<<<< HEAD
-    # If True, prefill_metadata() and decode_metadata() will return
-    # seqlen & memory-mapping data structures for cross-attention;
-    # otherwise, self-attention data structures will be returned.
-    _attn_type: AttentionType = AttentionType.DECODER
-
-    # (batch_size,). The "cross-sequence-length" per sequence,i.e. the key/value
-    # sequence length (usually encoder sequence length) in the cross-attention
-    # computation. None if this is self-attention
-    encoder_seq_lens: Optional[List[int]] = None
-    encoder_seq_lens_tensor: Optional[torch.Tensor] = None
-
-    # The maximum cross-sequence-length, if cross_seq_lens is specified.
-    # Note that for cross-attention there is no difference in key/value
-    # sequence length between prefill and decode
-=======
     # Attention type enum.
     #
     # * Impact on XFormersImpl.forward():
@@ -166,7 +143,6 @@
     encoder_seq_lens_tensor: Optional[torch.Tensor] = None
 
     # Maximum sequence length among encoder sequences
->>>>>>> 90aec385
     max_encoder_seq_len: Optional[int] = None
 
     # Cross-attention memory-mapping data structures: slot mapping
@@ -216,22 +192,11 @@
             "Must set self.encoder_seq_lens, self.cross_slot_mapping, " + \
             "self.cross_block_tables in order to perform cross-attention"
 
-<<<<<<< HEAD
-            self._attn_type = AttentionType.ENCODER_DECODER
-=======
->>>>>>> 90aec385
         elif atype == AttentionType.ENCODER:
             assert self.is_all_encoder_attn_metadata_set, \
             "Must set self.encoder_seq_lens in order to perform cross-attention"
 
-<<<<<<< HEAD
-            self._attn_type = AttentionType.ENCODER
-        else:
-            # AttentionType.{ENCODER,DECODER}
-            self._attn_type = atype
-=======
         self._attn_type = atype
->>>>>>> 90aec385
 
     @property
     def prefill_metadata(self) -> Optional["XFormersMetadata"]:
@@ -239,11 +204,8 @@
             return None
 
         if self._cached_prefill_metadata is not None:
-<<<<<<< HEAD
-=======
             # Recover cached prefill-phase attention
             # metadata structure
->>>>>>> 90aec385
             self._cached_prefill_metadata.attention_type = \
                 self.attention_type
             return self._cached_prefill_metadata
@@ -252,14 +214,6 @@
             (self.encoder_seq_lens is not None)
         assert (self.seq_lens_tensor is not None) or \
             (self.encoder_seq_lens_tensor is not None)
-<<<<<<< HEAD
-        #assert self.context_lens_tensor is not None
-        assert self.block_tables is not None
-
-        query_start_loc = None if self.query_start_loc is None \
-            else self.query_start_loc[:self.num_prefills + 1]
-
-=======
 
         # Compute some attn_metadata fields which default to None
         query_start_loc = None if self.query_start_loc is None \
@@ -276,35 +230,19 @@
                             self.block_tables[:self.num_prefills]
 
         # Construct & cache prefill-phase attention metadata structure
->>>>>>> 90aec385
         self._cached_prefill_metadata = XFormersMetadata(
             num_prefills=self.num_prefills,
             num_prefill_tokens=self.num_prefill_tokens,
             num_decode_tokens=0,
-<<<<<<< HEAD
-            slot_mapping=self.slot_mapping[:self.num_prefill_tokens],
-            seq_lens=None
-                if self.seq_lens is None \
-                    else self.seq_lens[:self.num_prefills],
-            seq_lens_tensor=None if self.seq_lens_tensor is None else
-            self.seq_lens_tensor[:self.num_prefills],
-=======
             slot_mapping=slot_mapping,
             seq_lens=seq_lens,
             seq_lens_tensor=seq_lens_tensor,
->>>>>>> 90aec385
             max_query_len=self.max_query_len,
             max_prefill_seq_len=self.max_prefill_seq_len,
             max_decode_seq_len=0,
             query_start_loc=query_start_loc,
-<<<<<<< HEAD
-            context_lens_tensor=None if self.context_lens_tensor is None else \
-                self.context_lens_tensor[:self.num_prefills],
-            block_tables=self.block_tables[:self.num_prefills],
-=======
             context_lens_tensor=context_lens_tensor,
             block_tables=block_tables,
->>>>>>> 90aec385
             use_cuda_graph=False,
             _attn_type=self.attention_type,
             # Begin encoder & cross attn fields below...
@@ -321,15 +259,6 @@
             return None
 
         if self._cached_decode_metadata is not None:
-<<<<<<< HEAD
-            self._cached_decode_metadata.attention_type = \
-                self.attention_type
-            return self._cached_decode_metadata
-        assert self.block_tables is not None
-        assert (self.seq_lens_tensor is not None) or \
-            (self.encoder_seq_lens_tensor is not None)
-
-=======
             # Recover cached decode-phase attention
             # metadata structure
             self._cached_decode_metadata.attention_type = \
@@ -347,25 +276,15 @@
                             self.block_tables[self.num_prefills:]
 
         # Construct & cache decode-phase attention metadata structure
->>>>>>> 90aec385
         self._cached_decode_metadata = XFormersMetadata(
             num_prefills=0,
             num_prefill_tokens=0,
             num_decode_tokens=self.num_decode_tokens,
-<<<<<<< HEAD
-            slot_mapping=self.slot_mapping[self.num_prefill_tokens:],
-            seq_lens_tensor=None if self.seq_lens_tensor is None else
-            self.seq_lens_tensor[self.num_prefills:],
-            max_prefill_seq_len=0,
-            max_decode_seq_len=self.max_decode_seq_len,
-            block_tables=self.block_tables[self.num_prefills:],
-=======
             slot_mapping=slot_mapping,
             seq_lens_tensor=seq_lens_tensor,
             max_prefill_seq_len=0,
             max_decode_seq_len=self.max_decode_seq_len,
             block_tables=block_tables,
->>>>>>> 90aec385
             use_cuda_graph=self.use_cuda_graph,
             _attn_type=self.
             _attn_type,  # Begin encoder & cross attn fields below...
@@ -573,38 +492,23 @@
         """
         query = query.view(-1, self.num_heads, self.head_size)
         if key is not None:
-<<<<<<< HEAD
-            key = key.view(-1, self.num_kv_heads, self.head_size)
-        if value is not None:
-            value = value.view(-1, self.num_kv_heads, self.head_size)
-=======
             assert value is not None
             key = key.view(-1, self.num_kv_heads, self.head_size)
             value = value.view(-1, self.num_kv_heads, self.head_size)
         else:
             assert value is None
->>>>>>> 90aec385
 
         # Self-attention vs. cross-attention will impact
         # which KV cache memory-mapping & which
         # seqlen datastructures we utilize
         attn_type = attn_metadata.attention_type
 
-<<<<<<< HEAD
-        # Raise NotImplementedError for unsupported encoder/decoder
-        # scenarios (has no effect on decoder-only models)
-        assert_no_encdec_chunked_prefill_assuming_supported_backend(
-            attn_metadata)
-
-        if (kv_cache is not None):
-=======
         if (attn_type != AttentionType.ENCODER and \
             kv_cache is not None):
             # KV-cache during decoder-self- or
             # encoder-decoder-cross-attention, but not
             # during encoder attention.
             #
->>>>>>> 90aec385
             # Even if there are no new key/value pairs to cache,
             # we still need to break out key_cache and value_cache
             # i.e. for later use by paged attention
@@ -676,12 +580,6 @@
                 assert out.shape == output[:num_prefill_tokens].shape
                 output[:num_prefill_tokens] = out
             else:
-<<<<<<< HEAD
-                if is_encoder_decoder_metadata_assuming_supported_backend(
-                        attn_metadata):
-                    fail_encoder_decoder_prefix_caching()
-=======
->>>>>>> 90aec385
 
                 assert prefill_meta.query_start_loc is not None
                 assert prefill_meta.max_query_len is not None

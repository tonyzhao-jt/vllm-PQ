"""Attention layer with xFormers and PagedAttention."""
from dataclasses import dataclass
from typing import Any, Dict, List, Optional, Tuple, Type

import torch
from xformers import ops as xops
from xformers.ops.fmha.attn_bias import (AttentionBias,
                                         BlockDiagonalCausalMask,
                                         BlockDiagonalMask,
                                         LowerTriangularMaskWithTensorBias)

from vllm.attention.backends.abstract import (AttentionBackend, AttentionImpl,
                                              AttentionMetadata, AttentionType)
from vllm.attention.ops.paged_attn import (PagedAttention,
                                           PagedAttentionMetadata)
from vllm.logger import init_logger

logger = init_logger(__name__)


class XFormersBackend(AttentionBackend):

    @staticmethod
    def get_name() -> str:
        return "xformers"

    @staticmethod
    def get_impl_cls() -> Type["XFormersImpl"]:
        return XFormersImpl

    @staticmethod
    def make_metadata(*args, **kwargs) -> "XFormersMetadata":
        return XFormersMetadata(*args, **kwargs)

    @staticmethod
    def get_kv_cache_shape(
        num_blocks: int,
        block_size: int,
        num_kv_heads: int,
        head_size: int,
    ) -> Tuple[int, ...]:
        return PagedAttention.get_kv_cache_shape(num_blocks, block_size,
                                                 num_kv_heads, head_size)

    @staticmethod
    def swap_blocks(
        src_kv_cache: torch.Tensor,
        dst_kv_cache: torch.Tensor,
        src_to_dst: Dict[int, int],
    ) -> None:
        PagedAttention.swap_blocks(src_kv_cache, dst_kv_cache, src_to_dst)

    @staticmethod
    def copy_blocks(
        kv_caches: List[torch.Tensor],
        src_to_dists: torch.Tensor,
    ) -> None:
        PagedAttention.copy_blocks(kv_caches, src_to_dists)


@dataclass
class XFormersMetadata(AttentionMetadata, PagedAttentionMetadata):
    """Metadata for XFormersbackend.

    NOTE: Any python object stored here is not updated when it is
    cuda-graph replayed. If you have values that need to be changed
    dynamically, it should be stored in tensor. The tensor has to be
    updated from `CUDAGraphRunner.forward` API.
    """

    # |---------- N-1 iteration --------|
    # |---------------- N iteration ---------------------|
    # |- tokenA -|......................|-- newTokens ---|
    # |---------- context_len ----------|
    # |-------------------- seq_len ----------------------|
    #                                   |-- query_len ---|

    # seq_lens stored as a tensor.
    seq_lens_tensor: Optional[torch.Tensor]

    # FIXME: It is for flash attn.
    # Maximum sequence length among prefill batch. 0 if there are decoding
    # requests only.
    max_prefill_seq_len: int
    # Maximum sequence length among decode batch. 0 if there are prefill
    # requests only.
    max_decode_seq_len: int

    # Whether or not if cuda graph is enabled.
    # Cuda-graph is currently enabled for decoding only.
    # TODO(woosuk): Move `use_cuda_graph` out since it's unrelated to attention.
    use_cuda_graph: bool

    # (batch_size,). The sequence length per sequence. Sequence length means
    # the computed tokens + new tokens None if it is a decoding.
    seq_lens: Optional[List[int]] = None

    # FIXME: It is for flash attn.
    # (batch_size + 1,). The cumulative sequence lengths of the sequences in
    # the batch, used to index into sequence. E.g., if the sequence length is
    # [4, 6], it is [0, 4, 10].
    seq_start_loc: Optional[torch.Tensor] = None

    # (batch_size,) A tensor of context lengths (tokens that are computed
    # so far).
    context_lens_tensor: Optional[torch.Tensor] = None

    # Maximum query length in the batch. None for decoding.
    max_query_len: Optional[int] = None

    # (batch_size + 1,). The cumulative subquery lengths of the sequences in
    # the batch, used to index into subquery. E.g., if the subquery length
    # is [4, 6], it is [0, 4, 10].
    query_start_loc: Optional[torch.Tensor] = None

    # Self-attention prefill/decode metadata cache
    _cached_prefill_metadata: Optional["XFormersMetadata"] = None
    _cached_decode_metadata: Optional["XFormersMetadata"] = None

    # Begin encoder attn & enc/dec cross-attn fields...

    # Encoder sequence lengths representation
    encoder_seq_lens: Optional[List[int]] = None
    encoder_seq_lens_tensor: Optional[torch.Tensor] = None

    # Maximum sequence length among encoder sequences
    max_encoder_seq_len: Optional[int] = None

    # Number of tokens input to encoder
    num_encoder_tokens: Optional[int] = None

    # Cross-attention memory-mapping data structures: slot mapping
    # and block tables
    cross_slot_mapping: Optional[torch.Tensor] = None
    cross_block_tables: Optional[torch.Tensor] = None

    def __post_init__(self):
        # Set during the execution of the first attention op.
        # It is a list because it is needed to set per prompt
        # when alibi slopes is used. It is because of the limitation
        # from xformer API.
        # will not appear in the __repr__ and __init__
        self.attn_bias: Optional[List[AttentionBias]] = None
        self.encoder_attn_bias: Optional[List[AttentionBias]] = None
        self.cross_attn_bias: Optional[List[AttentionBias]] = None

    @property
    def is_all_encoder_attn_metadata_set(self):
        '''
        All attention metadata required for encoder attention is set.
        '''
        return (self.encoder_seq_lens is not None) and \
               (self.encoder_seq_lens_tensor is not None) and \
               (self.max_encoder_seq_len is not None)

    @property
    def is_all_cross_attn_metadata_set(self):
        '''
        All attention metadata required for enc/dec cross-attention is set.

        Superset of encoder attention required metadata.
        '''
        return self.is_all_encoder_attn_metadata_set and \
               (self.cross_slot_mapping is not None) and \
               (self.cross_block_tables is not None)

    @property
    def prefill_metadata(self) -> Optional["XFormersMetadata"]:
        if self.num_prefills == 0:
            return None

        if self._cached_prefill_metadata is not None:
            # Recover cached prefill-phase attention
            # metadata structure
            return self._cached_prefill_metadata

        assert (self.seq_lens is not None) or \
            (self.encoder_seq_lens is not None)
        assert (self.seq_lens_tensor is not None) or \
            (self.encoder_seq_lens_tensor is not None)

        # Compute some attn_metadata fields which default to None
        query_start_loc = None if self.query_start_loc is None \
            else self.query_start_loc[:self.num_prefills + 1]
        slot_mapping=None if self.slot_mapping is None else \
                            self.slot_mapping[:self.num_prefill_tokens]
        seq_lens=None if self.seq_lens is None \
                    else self.seq_lens[:self.num_prefills]
        seq_lens_tensor=None if self.seq_lens_tensor is None else \
                                self.seq_lens_tensor[:self.num_prefills]
        context_lens_tensor=None if self.context_lens_tensor is None else \
                                    self.context_lens_tensor[:self.num_prefills]
        block_tables=None if self.block_tables is None else \
                            self.block_tables[:self.num_prefills]

        # Construct & cache prefill-phase attention metadata structure
        self._cached_prefill_metadata = XFormersMetadata(
            num_prefills=self.num_prefills,
            num_prefill_tokens=self.num_prefill_tokens,
            num_decode_tokens=0,
            slot_mapping=slot_mapping,
            seq_lens=seq_lens,
            seq_lens_tensor=seq_lens_tensor,
            max_query_len=self.max_query_len,
            max_prefill_seq_len=self.max_prefill_seq_len,
            max_decode_seq_len=0,
            query_start_loc=query_start_loc,
            context_lens_tensor=context_lens_tensor,
            block_tables=block_tables,
            use_cuda_graph=False,
            # Begin encoder & cross attn fields below...
            encoder_seq_lens=self.encoder_seq_lens,
            encoder_seq_lens_tensor=self.encoder_seq_lens_tensor,
            max_encoder_seq_len=self.max_encoder_seq_len,
            cross_slot_mapping=self.cross_slot_mapping,
            cross_block_tables=self.cross_block_tables)
        return self._cached_prefill_metadata

    @property
    def decode_metadata(self) -> Optional["XFormersMetadata"]:
        if self.num_decode_tokens == 0:
            return None

        if self._cached_decode_metadata is not None:
            # Recover cached decode-phase attention
            # metadata structure
            return self._cached_decode_metadata
        assert (self.seq_lens_tensor is not None) or \
            (self.encoder_seq_lens_tensor is not None)

        # Compute some attn_metadata fields which default to None
        slot_mapping=None if self.slot_mapping is None else \
                             self.slot_mapping[self.num_prefill_tokens:]
        seq_lens_tensor=None if self.seq_lens_tensor is None else \
                                self.seq_lens_tensor[self.num_prefills:]
        block_tables=None if self.block_tables is None else \
                            self.block_tables[self.num_prefills:]

        # Construct & cache decode-phase attention metadata structure
        self._cached_decode_metadata = XFormersMetadata(
            num_prefills=0,
            num_prefill_tokens=0,
            num_decode_tokens=self.num_decode_tokens,
            slot_mapping=slot_mapping,
            seq_lens_tensor=seq_lens_tensor,
            max_prefill_seq_len=0,
            max_decode_seq_len=self.max_decode_seq_len,
            block_tables=block_tables,
            use_cuda_graph=self.use_cuda_graph,
            # Begin encoder & cross attn fields below...
            encoder_seq_lens=self.encoder_seq_lens,
            encoder_seq_lens_tensor=self.encoder_seq_lens_tensor,
            max_encoder_seq_len=self.max_encoder_seq_len,
            cross_slot_mapping=self.cross_slot_mapping,
            cross_block_tables=self.cross_block_tables)
        return self._cached_decode_metadata

def _get_attn_bias(attn_metadata: XFormersMetadata,
                   attn_type: AttentionType) -> \
    Optional[AttentionBias]:
    '''
    Extract appropriate attention bias from attention metadata
    according to attention type.

    Arguments:

    * attn_metadata: Attention metadata structure associated with attention
    * attn_type: encoder attention, decoder self-attention,
                 encoder/decoder cross-attention

    Returns:
    * Appropriate attention bias value given the attention type
    '''

    if attn_type == AttentionType.DECODER:
        return attn_metadata.attn_bias
    elif attn_type == AttentionType.ENCODER:
        return attn_metadata.encoder_attn_bias
    elif attn_type == AttentionType.ENCODER_DECODER:
        return attn_metadata.cross_attn_bias
    else:
        raise AttributeError(f"Invalid attention type {str(attn_type)}")


def _set_attn_bias(attn_metadata: XFormersMetadata,
                   attn_bias: List[Optional[AttentionBias]],
                   attn_type: AttentionType) -> None:
    '''
    Update appropriate attention bias field of attention metadata,
    according to attention type.

    Arguments:

    * attn_metadata: Attention metadata structure associated with attention
    * attn_bias: The desired attention bias value
    * attn_type: encoder attention, decoder self-attention,
                 encoder/decoder cross-attention
    '''

    if attn_type == AttentionType.DECODER:
        attn_metadata.attn_bias = attn_bias
    elif attn_type == AttentionType.ENCODER:
        attn_metadata.encoder_attn_bias = attn_bias
    elif attn_type == AttentionType.ENCODER_DECODER:
        attn_metadata.cross_attn_bias = attn_bias
    else:
        raise AttributeError(f"Invalid attention type {str(attn_type)}")


def _get_seq_len_block_table_args(attn_metadata: XFormersMetadata,
                                  is_prompt: bool,
                                  attn_type: AttentionType) \
                                    -> tuple:
    '''
    The particular choice of sequence-length- and block-table-related
    attributes which should be extracted from attn_metadata is dependent
    on the type of attention operation.

    Decoder attn -> select entirely decoder self-attention-related fields
    Encoder/decoder cross-attn -> select encoder sequence lengths & 
                                  cross-attn block-tables fields
    Encoder attn -> select encoder sequence lengths fields & no block tables
    
    Arguments:

    * attn_metadata: Attention metadata structure associated with attention op
    * is_prompt: True if prefill, False otherwise
    * attn_type: encoder attention, decoder self-attention,
                 encoder/decoder cross-attention

    Returns:

    * Appropriate sequence-lengths tensor
    * Appropriate max sequence-length scalar
    * Appropriate block tables (or None)
    '''

    if attn_type == AttentionType.DECODER:
        # Decoder self-attention
        # Choose max_seq_len based on whether we are in prompt_run
        if is_prompt:
            max_seq_len = attn_metadata.max_prefill_seq_len
        else:
            max_seq_len = attn_metadata.max_decode_seq_len
        return attn_metadata.seq_lens_tensor, \
               max_seq_len, \
               attn_metadata.block_tables
    elif attn_type == AttentionType.ENCODER_DECODER:
        # Enc/dec cross-attention KVs match encoder sequence length;
        # cross-attention utilizes special "cross" block tables
        return attn_metadata.encoder_seq_lens_tensor, \
               attn_metadata.max_encoder_seq_len, \
               attn_metadata.cross_block_tables
    elif attn_type == AttentionType.ENCODER:
        # No block tables associated with encoder attention
        return attn_metadata.encoder_seq_lens_tensor, \
               attn_metadata.max_encoder_seq_len, \
               None
    else:
        raise AttributeError(f"Invalid attention type {str(attn_type)}")


class XFormersImpl(AttentionImpl[XFormersMetadata]):
    """
    If the input tensors contain prompt tokens, the layout is as follows:
    |<--------------- num_prefill_tokens ----------------->|	
    |<--prefill_0-->|<--prefill_1-->|...|<--prefill_N-1--->|

    Otherwise, the layout is as follows:	
    |<----------------- num_decode_tokens ------------------>|	
    |<--decode_0-->|..........|<--decode_M-1-->|<--padding-->|

    Generation tokens can contain padding when cuda-graph is used.
    Currently, prompt tokens don't contain any padding.

    The prompts might have different lengths, while the generation tokens
    always have length 1.

    If chunked prefill is enabled, prefill tokens and decode tokens can be
    batched together in a flattened 1D query.

    |<----- num_prefill_tokens ---->|<------- num_decode_tokens --------->|
    |<-prefill_0->|...|<-prefill_N-1->|<--decode_0-->|...|<--decode_M-1-->|

    Currently, cuda graph is disabled for chunked prefill, meaning there's no
    padding between prefill and decode tokens.
    """

    def __init__(
        self,
        num_heads: int,
        head_size: int,
        scale: float,
        num_kv_heads: int,
        alibi_slopes: Optional[List[float]],
        sliding_window: Optional[int],
        kv_cache_dtype: str,
        blocksparse_params: Optional[Dict[str, Any]] = None,
    ) -> None:
        assert blocksparse_params is None, ValueError(
            "XFormer does not support block-sparse attention.")
        self.num_heads = num_heads
        self.head_size = head_size
        self.scale = float(scale)
        self.num_kv_heads = num_kv_heads
        if alibi_slopes is not None:
            alibi_slopes = torch.tensor(alibi_slopes, dtype=torch.float32)
        self.alibi_slopes = alibi_slopes
        self.sliding_window = sliding_window
        self.kv_cache_dtype = kv_cache_dtype

        assert self.num_heads % self.num_kv_heads == 0
        self.num_queries_per_kv = self.num_heads // self.num_kv_heads

        suppored_head_sizes = PagedAttention.get_supported_head_sizes()
        if head_size not in suppored_head_sizes:
            raise ValueError(
                f"Head size {head_size} is not supported by PagedAttention. "
                f"Supported head sizes are: {suppored_head_sizes}.")

    def forward(
            self,
            query: torch.Tensor,
            key: Optional[torch.Tensor],
            value: Optional[torch.Tensor],
            kv_cache: Optional[torch.Tensor],
            attn_metadata: "XFormersMetadata",
            kv_scale: float = 1.0,
            attn_type: AttentionType = AttentionType.DECODER) -> torch.Tensor:
        """Forward pass with xFormers and PagedAttention.

        For decoder-only models: query, key and value must be non-None.

        For encoder/decoder models:
        * XFormersImpl.forward() may be invoked for both self- and cross-
          attention layers.
        * For self-attention: query, key and value must be non-None.
        * For cross-attention:
            * Query must be non-None
            * During prefill, key and value must be non-None; key and value
              get cached for use during decode.
            * During decode, key and value may be None, since:
              (1) key and value tensors were cached during prefill, and
              (2) cross-attention key and value tensors do not grow during
                  decode
        
        A note on how the attn_type (attention type enum) argument impacts
        attention forward() behavior:
    
            * DECODER: normal decoder-only behavior;
                use decoder self-attention block table
            * ENCODER: no KV caching; pass encoder sequence
                attributes (encoder_seq_lens/encoder_seq_lens_tensor/
                max_encoder_seq_len) to kernel, in lieu of decoder
                sequence attributes (seq_lens/seq_lens_tensor/max_seq_len)
            * ENCODER_DECODER: cross-attention behavior;
                use cross-attention block table for caching KVs derived
                from encoder hidden states; since KV sequence lengths
                will match encoder sequence lengths, pass encoder sequence
                attributes to kernel (encoder_seq_lens/encoder_seq_lens_tensor/
                max_encoder_seq_len)
    
        Args:
            query: shape = [num_tokens, num_heads * head_size]
            key: shape = [num_tokens, num_kv_heads * head_size]
            value: shape = [num_tokens, num_kv_heads * head_size]
            kv_cache = [2, num_blocks, block_size * num_kv_heads * head_size]
            attn_metadata: Metadata for attention.
            attn_type: Select attention type, between encoder attention,
                       decoder self-attention, or encoder/decoder cross-
                       attention. Defaults to decoder self-attention,
                       which is the vLLM default generally
        Returns:
            shape = [num_tokens, num_heads * head_size]
        """

        # Check that appropriate attention metadata attributes are
        # selected for the desired attention type
        if attn_type == AttentionType.ENCODER and \
            (not attn_metadata.is_all_encoder_attn_metadata_set):
            raise AttributeError("Encoder attention requires setting " + \
                                 "encoder metadata attributes.")
        elif attn_type == AttentionType.ENCODER_DECODER and \
            (not attn_metadata.is_all_cross_attn_metadata_set):
            raise AttributeError("Encoder/decoder cross-attention " + \
                                 "requires setting cross-attention " + \
                                 "metadata attributes.")

        query = query.view(-1, self.num_heads, self.head_size)
        if key is not None:
            assert value is not None
            key = key.view(-1, self.num_kv_heads, self.head_size)
            value = value.view(-1, self.num_kv_heads, self.head_size)
        else:
            assert value is None

        # Self-attention vs. cross-attention will impact
        # which KV cache memory-mapping & which
        # seqlen datastructures we utilize

        if (attn_type != AttentionType.ENCODER and \
            kv_cache is not None):
            # KV-cache during decoder-self- or
            # encoder-decoder-cross-attention, but not
            # during encoder attention.
            #
            # Even if there are no new key/value pairs to cache,
            # we still need to break out key_cache and value_cache
            # i.e. for later use by paged attention
            key_cache, value_cache = PagedAttention.split_kv_cache(
                kv_cache, self.num_kv_heads, self.head_size)

            if (key is not None) and (value is not None):

                if attn_type == AttentionType.ENCODER_DECODER:
                    # Update cross-attention KV cache (prefill-only)
                    # During cross-attention decode, key & value will be None,
                    # preventing this IF-statement branch from running
                    updated_slot_mapping = attn_metadata.cross_slot_mapping
                else:
                    # Update self-attention KV cache (prefill/decode)
                    updated_slot_mapping = attn_metadata.slot_mapping

                # Reshape the input keys and values and store them in the cache.
                # If kv_cache is not provided, the new key and value tensors are
                # not cached. This happens during the initial memory
                # profiling run.
                PagedAttention.write_to_paged_cache(key, value, key_cache,
                                                    value_cache,
                                                    updated_slot_mapping,
                                                    self.kv_cache_dtype,
                                                    kv_scale)

        if attn_type != AttentionType.ENCODER:
            # Decoder self-attention supports chunked prefill.
            # Encoder/decoder cross-attention requires no chunked
            # prefill (100% prefill or 100% decode tokens, no mix)
            num_prefill_tokens = attn_metadata.num_prefill_tokens
            num_decode_tokens = attn_metadata.num_decode_tokens
        else:
            # Encoder attention - chunked prefill is not applicable;
            # derive token-count from query shape & and treat them
            # as 100% prefill tokens
            assert attn_metadata.num_encoder_tokens is not None
            num_prefill_tokens = attn_metadata.num_encoder_tokens
            num_decode_tokens = 0

        if attn_type == AttentionType.DECODER:
            # Only enforce this shape-constraint for decoder
            # self-attention
            assert key.shape[0] == num_prefill_tokens + num_decode_tokens
            assert value.shape[0] == num_prefill_tokens + num_decode_tokens

        output = torch.empty_like(query)
        # Query for decode. KV is not needed because it is already cached.
        decode_query = query[num_prefill_tokens:]
        # QKV for prefill.
        query = query[:num_prefill_tokens]
<<<<<<< HEAD

        if key is not None and value is not None:

=======
        if key is not None and value is not None:
>>>>>>> e2a46e3b
            key = key[:num_prefill_tokens]
            value = value[:num_prefill_tokens]

        assert query.shape[0] == num_prefill_tokens
        assert decode_query.shape[0] == num_decode_tokens

        if prefill_meta := attn_metadata.prefill_metadata:
            # Prompt run.
            if kv_cache is None or prefill_meta.block_tables.numel() == 0:
                # normal attention.
                # block tables are empty if the prompt does not have a cached
                # prefix.
                out = self._run_memory_efficient_xformers_forward(
                    query, key, value, prefill_meta, attn_type=attn_type)
                assert out.shape == output[:num_prefill_tokens].shape
                output[:num_prefill_tokens] = out
            else:

                assert prefill_meta.query_start_loc is not None
                assert prefill_meta.max_query_len is not None

                # prefix-enabled attention
                # TODO(Hai) this triton kernel has regression issue (broke) to
                # deal with different data types between KV and FP8 KV cache,
                # to be addressed separately.
                out = PagedAttention.forward_prefix(
                    query,
                    key,
                    value,
                    key_cache,
                    value_cache,
                    prefill_meta.block_tables,
                    prefill_meta.query_start_loc,
                    prefill_meta.seq_lens_tensor,
                    prefill_meta.context_lens_tensor,
                    prefill_meta.max_query_len,
                    self.alibi_slopes,
                    self.sliding_window,
                )
                assert output[:num_prefill_tokens].shape == out.shape
                output[:num_prefill_tokens] = out

        if decode_meta := attn_metadata.decode_metadata:

            seq_lens_arg, \
            max_seq_len_arg,\
            block_tables_arg = _get_seq_len_block_table_args(decode_meta,
                                                             False,
                                                             attn_type)

            output[num_prefill_tokens:] = PagedAttention.forward_decode(
                decode_query,
                key_cache,
                value_cache,
                block_tables_arg,
                seq_lens_arg,
                max_seq_len_arg,
                self.kv_cache_dtype,
                self.num_kv_heads,
                self.scale,
                self.alibi_slopes,
                kv_scale,
            )

        # Reshape the output tensor.
        return output.view(-1, self.num_heads * self.head_size)

    def _run_memory_efficient_xformers_forward(
            self,
            query: torch.Tensor,
            key: torch.Tensor,
            value: torch.Tensor,
            attn_metadata: XFormersMetadata,
            attn_type: AttentionType = AttentionType.DECODER) -> torch.Tensor:
        """Attention for 1D query of multiple prompts. Multiple prompt
        tokens are flattened in to `query` input.

        See https://facebookresearch.github.io/xformers/components/ops.html
        for API spec.

        Args:
            output: shape = [num_prefill_tokens, num_heads, head_size]
            query: shape = [num_prefill_tokens, num_heads, head_size]
            key: shape = [num_prefill_tokens, num_kv_heads, head_size]
            value: shape = [num_prefill_tokens, num_kv_heads, head_size]
            attn_metadata: Metadata for attention.
            attn_type: Select attention type, between encoder attention,
                       decoder self-attention, or encoder/decoder cross-
                       attention. Defaults to decoder self-attention,
                       which is the vLLM default generally
        """

        original_query = query
        if self.num_kv_heads != self.num_heads:
            # GQA/MQA requires the shape [B, M, G, H, K].
            # Note that the output also has the same shape (which is different
            # from a spec from the doc).
            query = query.view(query.shape[0], self.num_kv_heads,
                               self.num_queries_per_kv, query.shape[-1])
            key = key[:, :,
                      None, :].expand(key.shape[0], self.num_kv_heads,
                                      self.num_queries_per_kv, key.shape[-1])
            value = value[:, :,
                          None, :].expand(value.shape[0], self.num_kv_heads,
                                          self.num_queries_per_kv,
                                          value.shape[-1])
        # Set attention bias if not provided. This typically happens at
        # the very attention layer of every iteration.
        # FIXME(woosuk): This is a hack.
        attn_bias = _get_attn_bias(attn_metadata, attn_type)
        if attn_bias is None:
            if self.alibi_slopes is None:
                if attn_type == \
                    AttentionType.ENCODER_DECODER:
                    assert attn_metadata.seq_lens is not None
                    assert attn_metadata.encoder_seq_lens is not None

                    # Default enc/dec cross-attention mask is non-causal
                    attn_bias = BlockDiagonalMask.from_seqlens(
                        attn_metadata.seq_lens, attn_metadata.encoder_seq_lens)
<<<<<<< HEAD
                else:
                    if attn_type == AttentionType.ENCODER:
                        assert attn_metadata.encoder_seq_lens is not None

                        # Default encoder self-attention mask is non-causal
                        attn_bias = BlockDiagonalMask.from_seqlens(
                            attn_metadata.encoder_seq_lens)
                    else:
                        assert attn_metadata.seq_lens is not None

                        # Default decoder self-attention mask is causal
                        attn_bias = BlockDiagonalCausalMask.from_seqlens(
                            attn_metadata.seq_lens)
=======
                elif attn_type == AttentionType.ENCODER:
                    assert attn_metadata.encoder_seq_lens is not None

                    # Default encoder self-attention mask is non-causal
                    attn_bias = BlockDiagonalMask.from_seqlens(
                        attn_metadata.encoder_seq_lens)
                else:
                    assert attn_metadata.seq_lens is not None

                    # Default decoder self-attention mask is causal
                    attn_bias = BlockDiagonalCausalMask.from_seqlens(
                        attn_metadata.seq_lens)
>>>>>>> e2a46e3b
                if self.sliding_window is not None:
                    attn_bias = attn_bias.make_local_attention(
                        self.sliding_window)
                attn_bias = [attn_bias]
            else:
                assert attn_metadata.seq_lens is not None
                attn_bias = _make_alibi_bias(self.alibi_slopes,
                                             self.num_kv_heads, query.dtype,
                                             attn_metadata.seq_lens)

            _set_attn_bias(attn_metadata, attn_bias, attn_type)

        # No alibi slopes.
        # TODO(woosuk): Too many view operations. Let's try to reduce
        # them in the future for code readability.
        if self.alibi_slopes is None:
            # Add the batch dimension.
            query = query.unsqueeze(0)
            key = key.unsqueeze(0)
            value = value.unsqueeze(0)
            out = xops.memory_efficient_attention_forward(
                query,
                key,
                value,
                attn_bias=attn_bias[0],
                p=0.0,
                scale=self.scale)
            return out.view_as(original_query)

        # Attention with alibi slopes.
        # FIXME(woosuk): Because xformers does not support dynamic sequence
        # lengths with custom attention bias, we process each prompt one by
        # one. This is inefficient, especially when we have many short prompts.
        assert attn_metadata.seq_lens is not None
        output = torch.empty_like(original_query)
        start = 0
        for i, seq_len in enumerate(attn_metadata.seq_lens):
            end = start + seq_len
            out = xops.memory_efficient_attention_forward(
                query[None, start:end],
                key[None, start:end],
                value[None, start:end],
                attn_bias=attn_bias[i],
                p=0.0,
                scale=self.scale)
            # TODO(woosuk): Unnecessary copy. Optimize.
            output[start:end].copy_(out.view_as(original_query[start:end]))
            start += seq_len
        return output


def _make_alibi_bias(
    alibi_slopes: torch.Tensor,
    num_kv_heads: int,
    dtype: torch.dtype,
    seq_lens: List[int],
) -> List[AttentionBias]:
    attn_biases: List[AttentionBias] = []
    for seq_len in seq_lens:
        bias = torch.arange(seq_len, dtype=dtype)
        # NOTE(zhuohan): HF uses
        #     `bias = bias[None, :].repeat(seq_len, 1)`
        # here. We find that both biases give the same results, but
        # the bias below more accurately follows the original ALiBi
        # paper.
        # Calculate a matrix where each element represents ith element- jth
        # element.
        bias = bias[None, :] - bias[:, None]

        padded_len = (seq_len + 7) // 8 * 8
        num_heads = alibi_slopes.shape[0]
        bias = torch.empty(
            1,  # batch size
            num_heads,
            seq_len,
            padded_len,
            device=alibi_slopes.device,
            dtype=dtype,
        )[:, :, :, :seq_len].copy_(bias)
        bias.mul_(alibi_slopes[:, None, None])
        if num_heads != num_kv_heads:
            bias = bias.unflatten(1, (num_kv_heads, num_heads // num_kv_heads))
        attn_biases.append(LowerTriangularMaskWithTensorBias(bias))

    return attn_biases<|MERGE_RESOLUTION|>--- conflicted
+++ resolved
@@ -556,13 +556,7 @@
         decode_query = query[num_prefill_tokens:]
         # QKV for prefill.
         query = query[:num_prefill_tokens]
-<<<<<<< HEAD
-
         if key is not None and value is not None:
-
-=======
-        if key is not None and value is not None:
->>>>>>> e2a46e3b
             key = key[:num_prefill_tokens]
             value = value[:num_prefill_tokens]
 
@@ -683,21 +677,6 @@
                     # Default enc/dec cross-attention mask is non-causal
                     attn_bias = BlockDiagonalMask.from_seqlens(
                         attn_metadata.seq_lens, attn_metadata.encoder_seq_lens)
-<<<<<<< HEAD
-                else:
-                    if attn_type == AttentionType.ENCODER:
-                        assert attn_metadata.encoder_seq_lens is not None
-
-                        # Default encoder self-attention mask is non-causal
-                        attn_bias = BlockDiagonalMask.from_seqlens(
-                            attn_metadata.encoder_seq_lens)
-                    else:
-                        assert attn_metadata.seq_lens is not None
-
-                        # Default decoder self-attention mask is causal
-                        attn_bias = BlockDiagonalCausalMask.from_seqlens(
-                            attn_metadata.seq_lens)
-=======
                 elif attn_type == AttentionType.ENCODER:
                     assert attn_metadata.encoder_seq_lens is not None
 
@@ -710,7 +689,6 @@
                     # Default decoder self-attention mask is causal
                     attn_bias = BlockDiagonalCausalMask.from_seqlens(
                         attn_metadata.seq_lens)
->>>>>>> e2a46e3b
                 if self.sliding_window is not None:
                     attn_bias = attn_bias.make_local_attention(
                         self.sliding_window)

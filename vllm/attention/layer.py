"""Attention layer."""
from typing import Any, Dict, List, Optional

import torch
import torch.nn as nn

from vllm.attention import AttentionMetadata, AttentionType
from vllm.attention.selector import get_attn_backend
from vllm.config import CacheConfig
from vllm.model_executor.layers.quantization.base_config import (
    QuantizationConfig)
from vllm.model_executor.layers.quantization.kv_cache import BaseKVCacheMethod


class Attention(nn.Module):
    """Attention layer.

    This class takes query, key, and value tensors as input. The input tensors
    can either contain prompt tokens or generation tokens.
    The class does the following:

    1. Store the input key and value tensors in the KV cache.
    2. Perform (multi-head/multi-query/grouped-query) attention.
    3. Return the output tensor.
    """

    def __init__(
        self,
        num_heads: int,
        head_size: int,
        scale: float,
        num_kv_heads: Optional[int] = None,
        alibi_slopes: Optional[List[float]] = None,
        cache_config: Optional[CacheConfig] = None,
        quant_config: Optional[QuantizationConfig] = None,
        blocksparse_params: Optional[Dict[str, Any]] = None,
        logits_soft_cap: Optional[float] = None,
        prefix: str = "",
    ) -> None:
        super().__init__()
        if cache_config is not None:
            kv_cache_dtype = cache_config.cache_dtype
            block_size = cache_config.block_size
            sliding_window = cache_config.sliding_window
            is_attention_free = cache_config.is_attention_free
        else:
            kv_cache_dtype = "auto"
            block_size = 16
            sliding_window = None
            is_attention_free = False
        if num_kv_heads is None:
            num_kv_heads = num_heads

        # The default k/v_scale is set to 1.0. This is ignored
        # when kv-cache is not fp8, and should be used with
        # kv-cache in fp8_e5m2. For kv-cache in fp8_e4m3, we
        # expect the pre-quantized k/v_scale to be loaded along
        # with the model weights.
        self.kv_cache_dtype = kv_cache_dtype
        self._k_scale = 1.0
        self._v_scale = 1.0
        quant_method = quant_config.get_quant_method(
            self, prefix=prefix) if quant_config else None
        if quant_method is not None:
            assert isinstance(quant_method, BaseKVCacheMethod)
            # TODO (mgoin): kv cache dtype should be specified in the FP8
            # checkpoint config and become the "auto" behavior
            if self.kv_cache_dtype == "fp8_e5m2":
                raise ValueError("fp8_e5m2 kv-cache is not supported with "
                                 "fp8 checkpoints.")
            # If quantization is enabled, we make "k_scale" and "v_scale"
            # parameters so that it can be loaded from the model checkpoint.
            # The k/v_scale will then be converted back to native float32
            # values after weight loading.
            self.quant_method = quant_method
            self.quant_method.create_weights(self)

        # During model initialization, the default dtype is set as the model
        # weight and activation dtype.
        dtype = torch.get_default_dtype()
<<<<<<< HEAD
        print('dtype ' + str(dtype))
        attn_backend = get_attn_backend(head_size, sliding_window, dtype,
                                        kv_cache_dtype, block_size,
                                        is_attention_free, blocksparse_params
                                        is not None)
        print('attn_backend ' + str(attn_backend))
=======
        attn_backend = get_attn_backend(head_size, dtype, kv_cache_dtype,
                                        block_size, is_attention_free,
                                        blocksparse_params is not None)
>>>>>>> 0569773e
        impl_cls = attn_backend.get_impl_cls()
        self.impl = impl_cls(num_heads, head_size, scale, num_kv_heads,
                             alibi_slopes, sliding_window, kv_cache_dtype,
                             blocksparse_params, logits_soft_cap)

    def forward(
        self,
        query: torch.Tensor,
        key: torch.Tensor,
        value: torch.Tensor,
        kv_cache: torch.Tensor,
        attn_metadata: AttentionMetadata,
        attn_type: AttentionType = AttentionType.DECODER,
    ) -> torch.Tensor:

        return self.impl.forward(query,
                                 key,
                                 value,
                                 kv_cache,
                                 attn_metadata,
                                 self._k_scale,
                                 self._v_scale,
                                 attn_type=attn_type)

    def extra_repr(self) -> str:
        s = f"head_size={self.impl.head_size}"  # type: ignore
        s += f", num_heads={self.impl.num_heads}"  # type: ignore
        s += f", num_kv_heads={self.impl.num_kv_heads}"  # type: ignore
        s += f", scale={self.impl.scale}"  # type: ignore
        s += f", backend={self.impl.__class__.__name__}"
        return s<|MERGE_RESOLUTION|>--- conflicted
+++ resolved
@@ -78,18 +78,11 @@
         # During model initialization, the default dtype is set as the model
         # weight and activation dtype.
         dtype = torch.get_default_dtype()
-<<<<<<< HEAD
         print('dtype ' + str(dtype))
-        attn_backend = get_attn_backend(head_size, sliding_window, dtype,
-                                        kv_cache_dtype, block_size,
-                                        is_attention_free, blocksparse_params
-                                        is not None)
-        print('attn_backend ' + str(attn_backend))
-=======
         attn_backend = get_attn_backend(head_size, dtype, kv_cache_dtype,
                                         block_size, is_attention_free,
                                         blocksparse_params is not None)
->>>>>>> 0569773e
+        print('attn_backend ' + str(attn_backend))
         impl_cls = attn_backend.get_impl_cls()
         self.impl = impl_cls(num_heads, head_size, scale, num_kv_heads,
                              alibi_slopes, sliding_window, kv_cache_dtype,

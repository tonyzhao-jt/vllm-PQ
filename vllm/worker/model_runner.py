import dataclasses
import gc
import inspect
import itertools
import time
import warnings
import weakref
from dataclasses import dataclass
from typing import (TYPE_CHECKING, Any, Callable, Dict, List, Optional, Set,
                    Tuple, Type, TypeVar, Union)

import numpy as np
import torch
import torch.distributed
import torch.nn as nn

import vllm.envs as envs
from vllm.attention import AttentionMetadata, get_attn_backend
from vllm.attention.backends.abstract import AttentionState
from vllm.attention.backends.utils import CommonAttentionState
from vllm.compilation.compile_context import set_compile_context
from vllm.compilation.levels import CompilationLevel
from vllm.config import VllmConfig
from vllm.core.scheduler import SchedulerOutputs
from vllm.distributed import get_pp_group
from vllm.distributed.parallel_state import graph_capture
from vllm.forward_context import set_forward_context
from vllm.inputs import INPUT_REGISTRY, InputRegistry
from vllm.logger import init_logger
from vllm.lora.layers import LoRAMapping
from vllm.lora.request import LoRARequest
from vllm.lora.worker_manager import LRUCacheWorkerLoRAManager
from vllm.model_executor import SamplingMetadata, SamplingMetadataCache
from vllm.model_executor.layers.rotary_embedding import MRotaryEmbedding
from vllm.model_executor.layers.sampler import SamplerOutput
from vllm.model_executor.model_loader import get_model
from vllm.model_executor.model_loader.tensorizer import TensorizerConfig
from vllm.model_executor.models import supports_lora, supports_multimodal
from vllm.model_executor.models.utils import set_cpu_offload_max_bytes
from vllm.multimodal import (MULTIMODAL_REGISTRY, BatchedTensorInputs,
                             MultiModalKwargs, MultiModalPlaceholderMap,
                             MultiModalRegistry)
from vllm.platforms import current_platform
from vllm.prompt_adapter.layers import PromptAdapterMapping
from vllm.prompt_adapter.request import PromptAdapterRequest
from vllm.prompt_adapter.worker_manager import (
    LRUCacheWorkerPromptAdapterManager)
from vllm.sampling_params import SamplingParams
from vllm.sequence import IntermediateTensors, SequenceGroupMetadata
<<<<<<< HEAD
from vllm.transformers_utils.config import uses_mrope
from vllm.utils import (DeviceMemoryProfiler, PyObjectCache, async_tensor_h2d,
                        flatten_2d_lists, is_pin_memory_available, rpd_mark,
                        supports_dynamo, weak_ref_tensor)
=======
from vllm.utils import (DeviceMemoryProfiler, GiB_bytes, PyObjectCache,
                        async_tensor_h2d, flatten_2d_lists,
                        is_pin_memory_available, supports_dynamo,
                        weak_ref_tensor)
>>>>>>> 2cebda42
from vllm.worker.model_runner_base import (
    ModelRunnerBase, ModelRunnerInputBase, ModelRunnerInputBuilderBase,
    _add_attn_metadata_broadcastable_dict,
    _add_sampling_metadata_broadcastable_dict,
    _init_attn_metadata_from_tensor_dict,
    _init_sampling_metadata_from_tensor_dict, dump_input_when_exception)

if TYPE_CHECKING:
    from vllm.attention.backends.abstract import AttentionBackend

logger = init_logger(__name__)

LORA_WARMUP_RANK = 8
_BATCH_SIZE_ALIGNMENT = 8
# all the token sizes that **can** be captured by cudagraph.
# they can be arbitrarily large.
# currently it includes: 1, 2, 4, 8, 16, 24, 32, 40, ..., 8192.
# the actual sizes to capture will be determined by the model,
# depending on the model's max_num_seqs.
# NOTE: _get_graph_batch_size needs to be updated if this list is changed.
_BATCH_SIZES_TO_CAPTURE = [1, 2, 4] + [
    _BATCH_SIZE_ALIGNMENT * i for i in range(1, 1025)
]
_NUM_WARMUP_ITERS = 2

TModelInputForGPU = TypeVar('TModelInputForGPU', bound="ModelInputForGPU")

# For now, bump up cache limits for recompilations during CUDA graph warmups.
torch._dynamo.config.cache_size_limit = 128
torch._dynamo.config.accumulated_cache_size_limit = 128


@dataclass(frozen=True)
class ModelInputForGPU(ModelRunnerInputBase):
    """
    This base class contains metadata needed for the base model forward pass
    but not metadata for possible additional steps, e.g., sampling. Model
    runners that run additional steps should subclass this method to add
    additional fields.
    """
    input_tokens: Optional[torch.Tensor] = None
    input_positions: Optional[torch.Tensor] = None
    seq_lens: Optional[List[int]] = None
    query_lens: Optional[List[int]] = None
    lora_mapping: Optional["LoRAMapping"] = None
    lora_requests: Optional[Set[LoRARequest]] = None
    attn_metadata: Optional["AttentionMetadata"] = None
    prompt_adapter_mapping: Optional[PromptAdapterMapping] = None
    prompt_adapter_requests: Optional[Set[PromptAdapterRequest]] = None
    multi_modal_kwargs: Optional[BatchedTensorInputs] = None
    request_ids_to_seq_ids: Optional[Dict[str, List[int]]] = None
    finished_requests_ids: Optional[List[str]] = None
    virtual_engine: int = 0
    async_callback: Optional[Callable] = None
    seq_group_metadata_list: Optional[List[SequenceGroupMetadata]] = None
    scheduler_outputs: Optional[SchedulerOutputs] = None

    def as_broadcastable_tensor_dict(self) -> Dict[str, Any]:
        tensor_dict = {
            "input_tokens": self.input_tokens,
            "input_positions": self.input_positions,
            "lora_requests": self.lora_requests,
            "lora_mapping": self.lora_mapping,
            "multi_modal_kwargs": self.multi_modal_kwargs,
            "prompt_adapter_mapping": self.prompt_adapter_mapping,
            "prompt_adapter_requests": self.prompt_adapter_requests,
            "virtual_engine": self.virtual_engine,
            "request_ids_to_seq_ids": self.request_ids_to_seq_ids,
            "finished_requests_ids": self.finished_requests_ids,
        }
        _add_attn_metadata_broadcastable_dict(tensor_dict, self.attn_metadata)
        return tensor_dict

    @classmethod
    def from_broadcasted_tensor_dict(
        cls: Type[TModelInputForGPU],
        tensor_dict: Dict[str, Any],
        attn_backend: Optional["AttentionBackend"] = None,
    ) -> TModelInputForGPU:
        if attn_backend is not None:
            tensor_dict = _init_attn_metadata_from_tensor_dict(
                attn_backend, tensor_dict)
        return cls(**tensor_dict)

    # Exclude `async_callback` to be able to pickle this object
    def __getstate__(self):
        state = self.__dict__.copy()
        del state["async_callback"]
        return state

    # TODO: What happens when we depickle this object?
    # How can we update this callback to properly pass it to the engine?
    def __setstate__(self, state):
        self.__dict__.update(state)
        self.__dict__.update({'async_callback': None})


@dataclass(frozen=True)
class ModelInputForGPUWithSamplingMetadata(ModelInputForGPU):
    """
    Used by the ModelRunner.
    """
    sampling_metadata: Optional["SamplingMetadata"] = None
    # Used for speculative decoding. We do not broadcast it because it is only
    # used by the driver worker.
    is_prompt: Optional[bool] = None

    def as_broadcastable_tensor_dict(self) -> Dict[str, Any]:
        tensor_dict = {
            "input_tokens": self.input_tokens,
            "input_positions": self.input_positions,
            "lora_requests": self.lora_requests,
            "lora_mapping": self.lora_mapping,
            "multi_modal_kwargs": self.multi_modal_kwargs,
            "prompt_adapter_mapping": self.prompt_adapter_mapping,
            "prompt_adapter_requests": self.prompt_adapter_requests,
            "virtual_engine": self.virtual_engine,
            "request_ids_to_seq_ids": self.request_ids_to_seq_ids,
            "finished_requests_ids": self.finished_requests_ids,
        }
        _add_attn_metadata_broadcastable_dict(tensor_dict, self.attn_metadata)
        _add_sampling_metadata_broadcastable_dict(tensor_dict,
                                                  self.sampling_metadata)
        return tensor_dict

    @classmethod
    def from_broadcasted_tensor_dict(
        cls,
        tensor_dict: Dict[str, Any],
        attn_backend: Optional["AttentionBackend"] = None,
    ) -> "ModelInputForGPUWithSamplingMetadata":
        tensor_dict = _init_sampling_metadata_from_tensor_dict(tensor_dict)
        if attn_backend is not None:
            tensor_dict = _init_attn_metadata_from_tensor_dict(
                attn_backend, tensor_dict)
        return cls(**tensor_dict)


class ModelInputForGPUBuilder(ModelRunnerInputBuilderBase[ModelInputForGPU]):
    """Build ModelInputForGPU from SequenceGroupMetadata."""

    # Note: ideally we would be using a dataclass(kw_only=True)
    # here, so that this can be subclassed easily,
    # but kw_only is not supported in python<3.10.
    class InterDataForSeqGroup:
        """Intermediate data for the current sequence group."""

        def simple_reinit(self):
            self.input_tokens[0].clear()  # type: ignore
            self.input_positions[0].clear()  # type: ignore
            self.mrope_input_positions = None  # type: ignore
            self.seq_lens[0] = 0  # type: ignore
            self.orig_seq_lens[0] = 0  # type: ignore
            self.query_lens[0] = 0  # type: ignore
            self.context_lens[0] = 0  # type: ignore
            self.curr_sliding_window_blocks[0] = 0  # type: ignore
            self.lora_index_mapping.clear()  # type: ignore
            self.lora_prompt_mapping.clear()  # type: ignore
            self.lora_requests.clear()  # type: ignore
            self.prompt_adapter_index_mapping.clear()  # type: ignore
            self.prompt_adapter_prompt_mapping.clear()  # type: ignore

        def __init__(
            self,
            *,
            # From sequence group metadata.
            request_id: str,
            seq_ids: List[int],
            is_prompt: bool,
            block_tables: Optional[Dict[int, List[int]]],
            computed_block_nums: List[int],
            n_seqs: int = 0,

            # Input tokens and positions.
            input_tokens: Optional[List[List[int]]] = None,
            input_positions: Optional[List[List[int]]] = None,
            mrope_input_positions: Optional[List[List[List[int]]]] = None,

            # The sequence length (may be capped to the sliding window).
            seq_lens: Optional[List[int]] = None,
            # The original sequence length (before applying sliding window).
            # This is used to compute slot mapping.
            orig_seq_lens: Optional[List[int]] = None,
            # The query length.
            query_lens: Optional[List[int]] = None,
            # The number of tokens that are already computed.
            context_lens: Optional[List[int]] = None,
            # The current sliding window block.
            curr_sliding_window_blocks: Optional[List[int]] = None,

            # LoRA inputs.
            lora_index_mapping: Optional[List[List[int]]] = None,
            lora_prompt_mapping: Optional[List[List[int]]] = None,
            lora_requests: Optional[Set[LoRARequest]] = None,

            # Prompt adapter inputs.
            prompt_adapter_index_mapping: Optional[List[int]] = None,
            prompt_adapter_prompt_mapping: Optional[List[int]] = None,
            prompt_adapter_request: Optional[PromptAdapterRequest] = None,

            # Multi-modal inputs.
            multi_model_kwargs: Optional[MultiModalKwargs] = None,
            multi_modal_placeholder_maps: Optional[Dict[
                str, MultiModalPlaceholderMap]] = None,

            # Whether the prefix cache is hit (prefill only).
            prefix_cache_hit: bool = False,
            reinit: bool = False,
            reinit_use_defaults: bool = False,
            encoder_seq_len: int = 0,
        ):
            if reinit:
                assert len(self.seq_ids) == len(seq_ids)  # type: ignore
                for i, seq_id in enumerate(seq_ids):
                    self.seq_ids[i] = seq_id  # type: ignore
            else:
                self.seq_ids = seq_ids

            self.request_id = request_id
            self.is_prompt = is_prompt
            self.block_tables = block_tables
            self.computed_block_nums = computed_block_nums
            self.n_seqs = n_seqs
            self.encoder_seq_len = encoder_seq_len

            if reinit:
                if len(self.seq_ids) == 1 and reinit_use_defaults:
                    self.simple_reinit()
                else:
                    if input_tokens:
                        self.input_tokens = input_tokens
                    else:
                        for seq_id in range(len(self.seq_ids)):
                            self.input_tokens[seq_id].clear()

                    if input_positions:
                        self.input_positions = input_positions
                    else:
                        for seq_id in range(len(self.seq_ids)):
                            self.input_positions[seq_id].clear()

                    self.mrope_input_positions = None

                    if seq_lens:
                        self.seq_lens = seq_lens
                    else:
                        for seq_id in range(len(self.seq_ids)):
                            self.seq_lens[seq_id] = 0

                    if orig_seq_lens:
                        self.orig_seq_lens = orig_seq_lens
                    else:
                        for seq_id in range(len(self.seq_ids)):
                            self.orig_seq_lens[seq_id] = 0

                    if query_lens:
                        self.query_lens = query_lens
                    else:
                        for seq_id in range(len(self.seq_ids)):
                            self.query_lens[seq_id] = 0

                    if context_lens:
                        self.context_lens = context_lens
                    else:
                        for seq_id in range(len(self.seq_ids)):
                            self.context_lens[seq_id] = 0

                    if curr_sliding_window_blocks:
                        self.curr_sliding_window_blocks = \
                            curr_sliding_window_blocks
                    else:
                        for seq_id in range(len(self.seq_ids)):
                            self.curr_sliding_window_blocks[seq_id] = 0

                    if lora_index_mapping:
                        self.lora_index_mapping = lora_index_mapping
                    else:
                        self.lora_index_mapping.clear()

                    if lora_prompt_mapping:
                        self.lora_prompt_mapping = lora_prompt_mapping
                    else:
                        self.lora_prompt_mapping.clear()

                    if lora_requests:
                        self.lora_requests = lora_requests
                    else:
                        self.lora_requests.clear()

                    if prompt_adapter_index_mapping:
                        self.prompt_adapter_index_mapping = \
                            prompt_adapter_index_mapping
                    else:
                        self.prompt_adapter_index_mapping.clear()

                    if prompt_adapter_prompt_mapping:
                        self.prompt_adapter_prompt_mapping = \
                            prompt_adapter_prompt_mapping
                    else:
                        self.prompt_adapter_prompt_mapping.clear()

            else:
                self.input_tokens = input_tokens or []
                self.input_positions = input_positions or []
                self.mrope_input_positions = mrope_input_positions or None
                self.seq_lens = seq_lens or []
                self.orig_seq_lens = orig_seq_lens or []
                self.query_lens = query_lens or []
                self.context_lens = context_lens or []
                self.curr_sliding_window_blocks = \
                    curr_sliding_window_blocks or []

                self.lora_index_mapping = lora_index_mapping or []
                self.lora_prompt_mapping = lora_prompt_mapping or []
                self.lora_requests = lora_requests or set()

                self.prompt_adapter_index_mapping = (
                    prompt_adapter_index_mapping or [])
                self.prompt_adapter_prompt_mapping = (
                    prompt_adapter_prompt_mapping or [])

            self.prompt_adapter_request = prompt_adapter_request
            self.multi_model_kwargs = multi_model_kwargs
            self.multi_modal_placeholder_maps = multi_modal_placeholder_maps
            self.prefix_cache_hit = prefix_cache_hit

            self.n_seqs = len(self.seq_ids)

            if not reinit:
                self.__post_init__()

        def __post_init__(self):
            self.n_seqs = len(self.seq_ids)

            self.input_tokens = [[] for _ in range(self.n_seqs)]
            self.input_positions = [[] for _ in range(self.n_seqs)]
            self.mrope_input_positions = None
            self.seq_lens = [0] * self.n_seqs
            self.orig_seq_lens = [0] * self.n_seqs
            self.query_lens = [0] * self.n_seqs
            self.context_lens = [0] * self.n_seqs
            self.curr_sliding_window_blocks = [0] * self.n_seqs

            self.lora_index_mapping = []
            self.lora_prompt_mapping = []

    def gen_inter_data_builder(self, num_seqs: int):
        return lambda: ModelInputForGPUBuilder.InterDataForSeqGroup(
            request_id="",
            seq_ids=[0] * num_seqs,
            is_prompt=True,
            block_tables=None,
            computed_block_nums=[])

    def init_cached_inter_data(self, *args, **kwargs):
        assert len(args) == 0
        assert "seq_ids" in kwargs
        seq_ids = kwargs["seq_ids"]
        num_seqs = len(seq_ids)

        # The inter-data cache is per model_runner
        inter_data_cache = self.runner.inter_data_cache
        if num_seqs not in inter_data_cache:
            inter_data_cache[num_seqs] = PyObjectCache(
                self.gen_inter_data_builder(num_seqs))

        obj = inter_data_cache[num_seqs].get_object()
        obj.__init__(*args, **kwargs)
        return obj

    def reset_cached_inter_data(self):
        for cache in self.runner.inter_data_cache.values():
            cache.reset()

    def __init__(self,
                 runner: "GPUModelRunnerBase",
                 finished_requests_ids: Optional[List[str]] = None):
        super().__init__()
        # Compute functions for each sequence in a sequence group.
        # WARNING: The order of the functions matters!
        self.per_seq_compute_fns = [
            self._compute_lens,
            self._compute_for_prefix_cache_hit,
            self._compute_for_sliding_window,
            self._compute_lora_input,
        ]
        # Compute functions for each sequence group.
        # WARNING: The order of the functions matters!
        self.per_seq_group_compute_fns = [
            self._compute_prompt_adapter_input,
            self._compute_multi_modal_input,
        ]

        self.runner = runner
        self.model_input_cls = self.runner._model_input_cls
        self.attn_backend = self.runner.attn_backend
        self.scheduler_config = self.runner.scheduler_config
        self.sliding_window = self.runner.sliding_window
        self.block_size = self.runner.block_size
        self.enable_lora = self.runner.lora_config is not None
        self.enable_prompt_adapter = (self.runner.prompt_adapter_config
                                      is not None)
        self.multi_modal_input_mapper = self.runner.multi_modal_input_mapper
        self.finished_requests_ids = finished_requests_ids
        self.decode_only = True

        # Intermediate data (data in CPU before going to GPU) for
        # the current sequence group.
        self.inter_data_list: List[
            ModelInputForGPUBuilder.InterDataForSeqGroup] = []

        # Attention metadata inputs.
        self.attn_metadata_builder = self.attn_backend.make_metadata_builder(
            weakref.proxy(self))

        # Engine/Model configurations.
        self.chunked_prefill_enabled = (
            self.scheduler_config is not None
            and self.scheduler_config.chunked_prefill_enabled)
        if self.sliding_window is not None:
            self.sliding_window_blocks = (
                self.sliding_window + self.block_size - 1) // self.block_size
            self.block_aligned_sliding_window = \
                self.sliding_window_blocks * self.block_size

    def _compute_lens(self, inter_data: InterDataForSeqGroup, seq_idx: int,
                      seq_group_metadata: SequenceGroupMetadata):
        """Compute context length, sequence length and tokens
        for the given sequence data.
        """
        seq_data = seq_group_metadata.seq_data[inter_data.seq_ids[seq_idx]]
        token_chunk_size = seq_group_metadata.token_chunk_size

        # Compute context length (the number of tokens that are
        # already computed) and sequence length (total number of tokens).

        seq_len = seq_data.get_len()
        if inter_data.is_prompt:
            context_len = seq_data.get_num_computed_tokens()
            seq_len = min(seq_len, context_len + token_chunk_size)
        elif self.runner.scheduler_config.is_multi_step or \
            self.runner.model_config.is_encoder_decoder:
            context_len = seq_len - 1
        else:
            context_len = seq_data.get_num_computed_tokens()

        # Compute tokens.
        tokens = seq_data.get_token_ids()[context_len:seq_len]

        inter_data.seq_lens[seq_idx] = seq_len
        inter_data.orig_seq_lens[seq_idx] = seq_len
        inter_data.context_lens[seq_idx] = context_len
        inter_data.input_tokens[seq_idx].extend(tokens)
        inter_data.input_positions[seq_idx].extend(range(context_len, seq_len))
        inter_data.query_lens[seq_idx] = seq_len - context_len

        if seq_data.mrope_position_delta is not None:
            if inter_data.mrope_input_positions is None:
                inter_data.mrope_input_positions = [None] * inter_data.n_seqs

            inter_data.mrope_input_positions[
                seq_idx] = MRotaryEmbedding.get_next_input_positions(
                    seq_data.mrope_position_delta,
                    context_len,
                    seq_len,
                )

    def _compute_for_prefix_cache_hit(
            self, inter_data: InterDataForSeqGroup, seq_idx: int,
            seq_group_metadata: SequenceGroupMetadata):
        """Check if hit prefix cache (i.e., some blocks are already computed).
        If hit, update input tokens and positions to only compute the
        remaining blocks.
        """
        computed_block_nums = inter_data.computed_block_nums

        # Note that prefix caching does not support sliding window.
        prefix_cache_hit = (computed_block_nums is not None
                            and len(computed_block_nums) > 0
                            and self.sliding_window is None
                            and inter_data.is_prompt)
        inter_data.prefix_cache_hit = prefix_cache_hit

        if not prefix_cache_hit:
            return

        assert computed_block_nums is not None
        # The cache hit prompt tokens in this sequence. Note that
        # this may be larger than the sequence length if chunked
        # prefill is enabled.
        prefix_cache_len = len(computed_block_nums) * self.block_size
        # The number of so far computed prompt tokens in this sequence.
        context_len = inter_data.context_lens[seq_idx]
        # The total number of prompt tokens in this sequence.
        # When chunked prefill is enabled, this is the token number of
        # computed chunks + current chunk.
        seq_len = inter_data.seq_lens[seq_idx]
        if prefix_cache_len <= context_len:
            # We already passed the cache hit region,
            # so do normal computation.
            pass
        elif context_len < prefix_cache_len < seq_len:
            # Partial hit. Compute the missing part.
            uncomputed_start = prefix_cache_len - context_len
            inter_data.input_tokens[seq_idx] = inter_data.input_tokens[
                seq_idx][uncomputed_start:]
            inter_data.input_positions[seq_idx] = inter_data.input_positions[
                seq_idx][uncomputed_start:]
            context_len = prefix_cache_len

            inter_data.context_lens[seq_idx] = context_len
            inter_data.query_lens[
                seq_idx] = inter_data.seq_lens[seq_idx] - context_len
        elif seq_len <= prefix_cache_len:
            # Full hit. Only compute the last token to avoid
            # erroneous behavior. FIXME: Ideally we should directly
            # mark all tokens as computed in the scheduler and do not
            # schedule this sequence, so this case should not happen.
            inter_data.input_tokens[seq_idx] = inter_data.input_tokens[
                seq_idx][-1:]
            inter_data.input_positions[seq_idx] = inter_data.input_positions[
                seq_idx][-1:]
            inter_data.query_lens[seq_idx] = 1
            inter_data.context_lens[seq_idx] = inter_data.seq_lens[seq_idx] - 1

    def _compute_for_sliding_window(self, inter_data: InterDataForSeqGroup,
                                    seq_idx: int,
                                    seq_group_metadata: SequenceGroupMetadata):
        """Update seq_len and curr_sliding_window_block for the given
        sequence data (only required by decoding) if sliding window is enabled.
        """
        curr_sliding_window_block = 0
        sliding_seq_len = inter_data.seq_lens[seq_idx]
        if not inter_data.is_prompt and self.sliding_window is not None:
            # TODO(sang): This is a hack to make sliding window work with
            # paged attn. We can remove it if we make paged attn kernel
            # to properly handle slinding window attn.
            curr_sliding_window_block = self.sliding_window_blocks
            # number of elements in last block
            suff_len = inter_data.seq_lens[seq_idx] % self.block_size
            sliding_seq_len = min(inter_data.seq_lens[seq_idx],
                                  self.block_aligned_sliding_window + suff_len)
            if suff_len > 0:
                curr_sliding_window_block += 1

        inter_data.curr_sliding_window_blocks[
            seq_idx] = curr_sliding_window_block
        inter_data.seq_lens[seq_idx] = sliding_seq_len

    def _compute_lora_input(self, inter_data: InterDataForSeqGroup,
                            seq_idx: int,
                            seq_group_metadata: SequenceGroupMetadata):
        """If LoRA is enabled, compute LoRA index and prompt mapping."""
        if not self.enable_lora:
            return

        lora_id = seq_group_metadata.lora_int_id
        if lora_id > 0:
            inter_data.lora_requests.add(seq_group_metadata.lora_request)
        query_len = inter_data.query_lens[seq_idx]
        inter_data.lora_index_mapping.append([lora_id] * query_len)
        inter_data.lora_prompt_mapping.append(
            [lora_id] *
            (query_len if seq_group_metadata.sampling_params
             and seq_group_metadata.sampling_params.prompt_logprobs is not None
             else 1))

    def _compute_prompt_adapter_input(
            self, inter_data: InterDataForSeqGroup,
            seq_group_metadata: SequenceGroupMetadata):
        """If prompt adapter is enabled, compute index and prompt mapping.
        """
        # Note that when is_prompt=True, we expect only one sequence
        # in the group.
        if not self.enable_prompt_adapter:
            return

        prompt_adapter_id = seq_group_metadata.prompt_adapter_id
        if prompt_adapter_id <= 0 or not inter_data.is_prompt:
            return

        # We expect only one sequence in the group when is_prompt=True.
        assert inter_data.n_seqs == 1
        query_len = inter_data.query_lens[0]
        inter_data.prompt_adapter_request = (
            seq_group_metadata.prompt_adapter_request)

        num_tokens = seq_group_metadata.prompt_adapter_num_virtual_tokens
        inter_data.prompt_adapter_index_mapping = [
            prompt_adapter_id
        ] * num_tokens + [0] * (query_len - num_tokens)
        inter_data.prompt_adapter_prompt_mapping = [prompt_adapter_id] * (
            query_len if seq_group_metadata.sampling_params
            and seq_group_metadata.sampling_params.prompt_logprobs else 1)

    def _compute_multi_modal_input(self, inter_data: InterDataForSeqGroup,
                                   seq_group_metadata: SequenceGroupMetadata):
        """If multi-modal data is given, add it to the input."""
        # NOTE: mm_data only includes the subset of multi-modal items that
        # intersect with the current prefill positions.
        positions = inter_data.input_positions[0]
        mm_data, placeholder_maps = MultiModalPlaceholderMap.from_seq_group(
            seq_group_metadata,
            range(positions[0], positions[0] + len(positions)))
        if not mm_data:
            return

        mm_kwargs = self.multi_modal_input_mapper(
            mm_data,
            mm_processor_kwargs=seq_group_metadata.mm_processor_kwargs)
        inter_data.multi_model_kwargs = mm_kwargs
        inter_data.multi_modal_placeholder_maps = placeholder_maps

        # special processing for mrope position deltas.
        if self.runner.model_config.uses_mrope:
            image_grid_thw = mm_kwargs.get("image_grid_thw", None)
            video_grid_thw = mm_kwargs.get("video_grid_thw", None)
            assert image_grid_thw is not None or video_grid_thw is not None, (
                "mrope embedding type requires multi-modal input mapper "
                "returns 'image_grid_thw' or 'video_grid_thw'.")

            hf_config = self.runner.model_config.hf_config

            inter_data.mrope_input_positions = [None] * inter_data.n_seqs
            for seq_idx in range(inter_data.n_seqs):
                seq_data = seq_group_metadata.seq_data[
                    inter_data.seq_ids[seq_idx]]
                token_ids = seq_data.get_token_ids()

                mrope_input_positions, mrope_position_delta = \
                    MRotaryEmbedding.get_input_positions(
                        token_ids,
                        image_grid_thw=image_grid_thw,
                        video_grid_thw=video_grid_thw,
                        image_token_id=hf_config.image_token_id,
                        video_token_id=hf_config.video_token_id,
                        vision_start_token_id=hf_config.vision_start_token_id,
                        vision_end_token_id=hf_config.vision_end_token_id,
                        spatial_merge_size=hf_config.vision_config.
                        spatial_merge_size,
                        context_len=inter_data.context_lens[seq_idx],
                    )

                seq_data.mrope_position_delta = mrope_position_delta
                inter_data.mrope_input_positions[
                    seq_idx] = mrope_input_positions

    def add_seq_group(self, seq_group_metadata: SequenceGroupMetadata):
        """Add a sequence group to the builder."""
        seq_ids = seq_group_metadata.seq_data.keys()
        n_seqs = len(seq_ids)
        is_prompt = seq_group_metadata.is_prompt

        if is_prompt:
            assert n_seqs == 1
            self.decode_only = False

        encoder_seq_len = 0

        if self.runner.model_config.is_encoder_decoder:
            encoder_seq_len = seq_group_metadata.encoder_seq_data.get_len()

        inter_data = self.init_cached_inter_data(
            request_id=seq_group_metadata.request_id,
            seq_ids=seq_ids,
            is_prompt=is_prompt,
            block_tables=seq_group_metadata.block_tables,
            computed_block_nums=seq_group_metadata.computed_block_nums,
            reinit=True,
            reinit_use_defaults=True,
            encoder_seq_len=encoder_seq_len)

        self.inter_data_list.append(inter_data)

        for seq_idx in range(n_seqs):
            for per_seq_fn in self.per_seq_compute_fns:
                per_seq_fn(inter_data, seq_idx, seq_group_metadata)
        for per_seq_group_fn in self.per_seq_group_compute_fns:
            per_seq_group_fn(inter_data, seq_group_metadata)

    def _use_captured_graph(self,
                            batch_size: int,
                            decode_only: bool,
                            max_decode_seq_len: int,
                            max_encoder_seq_len: int = 0) -> bool:
        return (decode_only and not self.runner.model_config.enforce_eager
                and batch_size <= _BATCH_SIZES_TO_CAPTURE[-1]
                and max_decode_seq_len <= self.runner.max_seq_len_to_capture
                and max_encoder_seq_len <= self.runner.max_seq_len_to_capture
                and batch_size <= self.runner.max_batchsize_to_capture)

    def _get_cuda_graph_pad_size(self,
                                 num_seqs: int,
                                 max_decode_seq_len: int,
                                 max_encoder_seq_len: int = 0) -> int:
        """
        Determine the number of padding sequences required for running in
        CUDA graph mode. Returns -1 if CUDA graphs cannot be used.

        In the multi-step + chunked-prefill case, only the first step
        has Prefills (if any). The rest of the steps are guaranteed to be all
        decodes. In this case, we set up the padding as if all the sequences
        are decodes so we may run all steps except the first step in CUDA graph
        mode. The padding is accounted for in the multi-step `advance_step`
        family of functions.

        Args:
            num_seqs (int): Number of sequences scheduled to run.
            max_decode_seq_len (int): Greatest of all the decode sequence
                lengths. Used only in checking the viablility of using
                CUDA graphs.
            max_encoder_seq_len (int, optional): Greatest of all the encode
                sequence lengths. Defaults to 0. Used only in checking the
                viability of using CUDA graphs.
        Returns:
            int: Returns the determined number of padding sequences. If
                CUDA graphs is not viable, returns -1.
        """
        is_mscp: bool = self.runner.scheduler_config.is_multi_step and \
                    self.runner.scheduler_config.chunked_prefill_enabled
        decode_only = self.decode_only or is_mscp
        if not decode_only:
            # Early exit so we can treat num_seqs as the batch_size below.
            return -1

        # batch_size out of this function refers to the number of input
        # tokens being scheduled. This conflation of num_seqs as batch_size
        # is valid as this is a decode-only case.
        batch_size = num_seqs
        if not self._use_captured_graph(batch_size, decode_only,
                                        max_decode_seq_len,
                                        max_encoder_seq_len):
            return -1

        graph_batch_size = _get_graph_batch_size(batch_size)
        assert graph_batch_size >= batch_size
        return graph_batch_size - batch_size

    def build(self) -> ModelInputForGPU:
        """Finalize the builder intermediate data and
        create on-device tensors.
        """
        # Combine and flatten intermediate data.
        input_tokens = []
        for inter_data in self.inter_data_list:
            for cur_input_tokens in inter_data.input_tokens:
                input_tokens.extend(cur_input_tokens)

        if not input_tokens:
            # This may happen when all prefill requests hit
            # prefix caching and there is no decode request.
            return self.model_input_cls()

        mrope_input_positions: Optional[List[List[int]]] = None
        if any(inter_data.mrope_input_positions is not None
               for inter_data in self.inter_data_list):
            mrope_input_positions = [[] for _ in range(3)]
            for idx in range(3):
                for inter_data in self.inter_data_list:
                    msections = inter_data.mrope_input_positions
                    if msections is None:
                        for _seq_input_positions in inter_data.input_positions:
                            mrope_input_positions[idx].extend(
                                _seq_input_positions)
                    else:
                        for _seq_mrope_input_positions in msections:
                            mrope_input_positions[idx].extend(
                                _seq_mrope_input_positions[idx])
            input_positions = None
        else:
            input_positions = []
            for inter_data in self.inter_data_list:
                for cur_input_positions in inter_data.input_positions:
                    input_positions.extend(cur_input_positions)

        seq_lens = []
        query_lens = []
        max_decode_seq_len = 0
        max_encoder_seq_len = 0
        for inter_data in self.inter_data_list:
            seq_lens.extend(inter_data.seq_lens)
            query_lens.extend(inter_data.query_lens)
            if not inter_data.is_prompt:
                max_decode_seq_len = max(max_decode_seq_len,
                                         max(inter_data.seq_lens))
                if self.runner.model_config.is_encoder_decoder:
                    max_encoder_seq_len = max(max_encoder_seq_len,
                                              inter_data.encoder_seq_len)

        # Mapping from request IDs to sequence IDs. Used for Jamba models
        # that manages the cache by itself.
        request_ids_to_seq_ids = {
            data.request_id: data.seq_ids
            for data in self.inter_data_list
        }

        cuda_graph_pad_size = self._get_cuda_graph_pad_size(
            num_seqs=len(seq_lens),
            max_decode_seq_len=max_decode_seq_len,
            max_encoder_seq_len=max_encoder_seq_len)

        batch_size = len(input_tokens)
        if cuda_graph_pad_size != -1:
            # If cuda graph can be used, pad tensors accordingly.
            # See `capture_model` API for more details.
            # vLLM uses cuda graph only for decoding requests.
            batch_size += cuda_graph_pad_size

        # Tokens and positions.
        if cuda_graph_pad_size:
            input_tokens.extend(itertools.repeat(0, cuda_graph_pad_size))
        assert self.runner.device is not None
        input_tokens_tensor = async_tensor_h2d(input_tokens, torch.long,
                                               self.runner.device,
                                               self.runner.pin_memory)
        if mrope_input_positions is not None:
            for idx in range(3):
                mrope_input_positions[idx].extend(
                    itertools.repeat(0, cuda_graph_pad_size))
            input_positions_tensor = async_tensor_h2d(mrope_input_positions,
                                                      torch.long,
                                                      self.runner.device,
                                                      self.runner.pin_memory)
        else:
            input_positions.extend(itertools.repeat(0, cuda_graph_pad_size))
            input_positions_tensor = async_tensor_h2d(input_positions,
                                                      torch.long,
                                                      self.runner.device,
                                                      self.runner.pin_memory)
        # Sequence and query lengths.
        if cuda_graph_pad_size:
            seq_lens.extend(itertools.repeat(1, cuda_graph_pad_size))

        # Attention metadata.
        attn_metadata = self.attn_metadata_builder.build(
            seq_lens, query_lens, cuda_graph_pad_size, batch_size)

        # LoRA data.
        lora_requests = set()
        lora_mapping = None
        if self.enable_lora:
            lora_requests = set(r for data in self.inter_data_list
                                for r in data.lora_requests)
            lora_index_mapping = flatten_2d_lists([
                flatten_2d_lists(inter_data.lora_index_mapping)
                for inter_data in self.inter_data_list
            ])
            if cuda_graph_pad_size:
                lora_index_mapping.extend(
                    itertools.repeat(0, cuda_graph_pad_size))
            lora_prompt_mapping = flatten_2d_lists([
                flatten_2d_lists(inter_data.lora_prompt_mapping)
                for inter_data in self.inter_data_list
            ])

            lora_mapping = LoRAMapping(
                **dict(index_mapping=lora_index_mapping,
                       prompt_mapping=lora_prompt_mapping,
                       is_prefill=not self.decode_only))

        # Prompt adapter data.
        prompt_adapter_requests: Set[PromptAdapterRequest] = set()
        prompt_adapter_mapping = None
        if self.enable_prompt_adapter:
            prompt_adapter_requests = set(
                data.prompt_adapter_request for data in self.inter_data_list
                if data.prompt_adapter_request is not None)
            prompt_adapter_index_mapping = flatten_2d_lists([
                inter_data.prompt_adapter_index_mapping
                for inter_data in self.inter_data_list
            ])
            if cuda_graph_pad_size:
                prompt_adapter_index_mapping.extend(
                    itertools.repeat(0, cuda_graph_pad_size))
            prompt_adapter_prompt_mapping = flatten_2d_lists([
                inter_data.prompt_adapter_prompt_mapping
                for inter_data in self.inter_data_list
            ])
            prompt_adapter_mapping = PromptAdapterMapping(
                prompt_adapter_index_mapping,
                prompt_adapter_prompt_mapping,
            )

        # Multi-modal data.
        multi_model_kwargs_list = [
            data.multi_model_kwargs for data in self.inter_data_list
            if data.multi_model_kwargs is not None
        ]
        multi_modal_kwargs = MultiModalKwargs.batch(multi_model_kwargs_list)

        return self.model_input_cls(
            input_tokens=input_tokens_tensor,
            input_positions=input_positions_tensor,
            attn_metadata=attn_metadata,
            seq_lens=seq_lens,
            query_lens=query_lens,
            lora_mapping=lora_mapping,
            lora_requests=lora_requests,
            multi_modal_kwargs=multi_modal_kwargs,
            request_ids_to_seq_ids=request_ids_to_seq_ids,
            finished_requests_ids=self.finished_requests_ids,
            prompt_adapter_mapping=prompt_adapter_mapping,
            prompt_adapter_requests=prompt_adapter_requests)


class GPUModelRunnerBase(ModelRunnerBase[TModelInputForGPU]):
    """
    Helper class for shared methods between GPU model runners.
    """
    _model_input_cls: Type[TModelInputForGPU]
    _builder_cls: Type[ModelInputForGPUBuilder]

    def __init__(
        self,
        vllm_config: VllmConfig,
        kv_cache_dtype: Optional[str] = "auto",
        is_driver_worker: bool = False,
        return_hidden_states: bool = False,
        input_registry: InputRegistry = INPUT_REGISTRY,
        mm_registry: MultiModalRegistry = MULTIMODAL_REGISTRY,
    ):

        ModelRunnerBase.__init__(self, vllm_config)
        model_config = self.model_config
        cache_config = self.cache_config

        self.is_driver_worker = is_driver_worker
        self.return_hidden_states = return_hidden_states

        self.device = self.device_config.device
        self.pin_memory = is_pin_memory_available()

        self.kv_cache_dtype = kv_cache_dtype
        self.sliding_window = model_config.get_sliding_window()
        self.block_size = cache_config.block_size
        self.max_seq_len_to_capture = self.model_config.max_seq_len_to_capture
        self.max_batchsize_to_capture = _get_max_graph_batch_size(
            self.scheduler_config.max_num_seqs)

        self.graph_runners: List[Dict[int, CUDAGraphRunner]] = [
            {} for _ in range(self.parallel_config.pipeline_parallel_size)
        ]
        self.graph_memory_pool: Optional[Tuple[
            int, int]] = None  # Set during graph capture.

        self.has_inner_state = model_config.has_inner_state

        # When using CUDA graph, the input block tables must be padded to
        # max_seq_len_to_capture. However, creating the block table in
        # Python can be expensive. To optimize this, we cache the block table
        # in numpy and only copy the actual input content at every iteration.
        # The shape of the cached block table will be
        # (max batch size to capture, max seq len to capture / block size).
        self.graph_block_tables = np.zeros(
            (self.max_batchsize_to_capture, self.get_max_block_per_batch()),
            dtype=np.int32)

        # Attention-free but stateful models like Mamba need a placeholder attn
        # backend, as the attention metadata is needed to manage internal state.
        # However we must bypass attention selection altogether for some models
        # used for speculative decoding to avoid a divide-by-zero in
        # model_config.get_head_size()
        num_attn_heads = self.model_config.get_num_attention_heads(
            self.parallel_config)
        needs_attn_backend = (num_attn_heads != 0
                              or self.model_config.is_attention_free)

        self.attn_backend = get_attn_backend(
            self.model_config.get_head_size(),
            self.model_config.dtype,
            self.kv_cache_dtype,
            self.block_size,
            self.model_config.is_attention_free,
        ) if needs_attn_backend else None
        if self.attn_backend:
            self.attn_state = self.attn_backend.get_state_cls()(
                weakref.proxy(self))
        else:
            self.attn_state = CommonAttentionState(weakref.proxy(self))

        # Multi-modal data support
        self.input_registry = input_registry
        self.mm_registry = mm_registry
        self.multi_modal_input_mapper = mm_registry \
            .create_input_mapper(model_config)
        self.mm_registry.init_mm_limits_per_prompt(self.model_config)

        # Lazy initialization
        self.model: nn.Module  # Set after load_model
        # Set after load_model.
        self.lora_manager: Optional[LRUCacheWorkerLoRAManager] = None
        self.prompt_adapter_manager: LRUCacheWorkerPromptAdapterManager = None

        set_cpu_offload_max_bytes(
            int(self.cache_config.cpu_offload_gb * 1024**3))

        # Used to cache python objects
        self.inter_data_cache: Dict[int, PyObjectCache] = {}

        # Using the PythonizationCache in Pipeline-Parallel clobbers the
        # SequenceGroupToSample object. In Pipeline-Parallel, we have
        # more than 1 Scheduler, resulting in a potential back-to-back
        # prepare_model_inputs() call. This clobbers the cached
        # SequenceGroupToSample objects, as we reset the cache during
        # every prepare_model_inputs() call.
        self.sampling_metadata_cache: SamplingMetadataCache = \
              SamplingMetadataCache() \
                if self.parallel_config.pipeline_parallel_size == 1 else None

    def load_model(self) -> None:
        logger.info("Starting to load model %s...", self.model_config.model)
        with DeviceMemoryProfiler() as m:
            self.model = get_model(vllm_config=self.vllm_config)

        self.model_memory_usage = m.consumed_memory
        logger.info("Loading model weights took %.4f GB",
                    self.model_memory_usage / float(2**30))

        if self.lora_config:
            assert supports_lora(
                self.model
            ), f"{self.model.__class__.__name__} does not support LoRA yet."

            if supports_multimodal(self.model):
                logger.warning("Regarding multimodal models, vLLM currently "
                               "only supports adding LoRA to language model.")
            # It's necessary to distinguish between the max_position_embeddings
            # of VLMs and LLMs.
            if hasattr(self.model.config, "max_position_embeddings"):
                max_pos_embeddings = self.model.config.max_position_embeddings
            else:
                max_pos_embeddings = (
                    self.model.config.text_config.max_position_embeddings)

            self.lora_manager = LRUCacheWorkerLoRAManager(
                self.scheduler_config.max_num_seqs,
                self.scheduler_config.max_num_batched_tokens,
                self.vocab_size,
                self.lora_config,
                self.device,
                self.model.embedding_modules,
                self.model.embedding_padding_modules,
                max_position_embeddings=max_pos_embeddings,
            )
            self.model = self.lora_manager.create_lora_manager(self.model)

        if self.prompt_adapter_config:
            self.prompt_adapter_manager = LRUCacheWorkerPromptAdapterManager(
                self.scheduler_config.max_num_seqs,
                self.scheduler_config.max_num_batched_tokens, self.device,
                self.prompt_adapter_config)
            self.model = (
                self.prompt_adapter_manager.create_prompt_adapter_manager(
                    self.model))

        if self.kv_cache_dtype == "fp8" and current_platform.is_rocm():
            # Currently only ROCm accepts kv-cache scaling factors
            # via quantization_param_path and this will be deprecated
            # in the future.
            if self.model_config.quantization_param_path is not None:
                if callable(getattr(self.model, "load_kv_cache_scales", None)):
                    warnings.warn(
                        "Loading kv cache scaling factor from JSON is "
                        "deprecated and will be removed. Please include "
                        "kv cache scaling factors in the model checkpoint.",
                        FutureWarning,
                        stacklevel=2)
                    self.model.load_kv_cache_scales(
                        self.model_config.quantization_param_path)
                    logger.info("Loaded KV cache scaling factors from %s",
                                self.model_config.quantization_param_path)
                else:
                    raise RuntimeError(
                        "Using FP8 KV cache and scaling factors provided but "
                        "model %s does not support loading scaling factors.",
                        self.model.__class__)
            else:
                logger.warning(
                    "Using FP8 KV cache but no scaling factors "
                    "provided. Defaulting to scaling factors of 1.0. "
                    "This may lead to less accurate results!")

        if envs.VLLM_TORCH_COMPILE_LEVEL == CompilationLevel.DYNAMO_AS_IS \
            and supports_dynamo():
            from vllm.plugins import get_torch_compile_backend
            backend = get_torch_compile_backend() or "eager"
            self.model = torch.compile(
                self.model,
                fullgraph=envs.VLLM_TEST_DYNAMO_FULLGRAPH_CAPTURE,
                backend=backend)

    def save_sharded_state(
        self,
        path: str,
        pattern: Optional[str] = None,
        max_size: Optional[int] = None,
    ) -> None:
        from vllm.model_executor.model_loader.loader import ShardedStateLoader
        ShardedStateLoader.save_model(
            self.model,
            path,
            pattern=pattern,
            max_size=max_size,
        )

    def save_tensorized_model(
        self,
        tensorizer_config: TensorizerConfig,
    ) -> None:
        from vllm.model_executor.model_loader.loader import TensorizerLoader
        TensorizerLoader.save_model(
            self.model,
            tensorizer_config=tensorizer_config,
        )

    def get_max_block_per_batch(self) -> int:
        block_size = self.block_size
        return (self.max_seq_len_to_capture + block_size - 1) // block_size

    def _prepare_model_input_tensors(
        self,
        seq_group_metadata_list: List[SequenceGroupMetadata],
        finished_requests_ids: Optional[List[str]] = None
    ) -> TModelInputForGPU:
        """Helper method to prepare the model input based on a given sequence
        group. Prepares metadata needed for the base model forward pass but not
        metadata for possible additional steps, e.g., sampling.

        The API assumes seq_group_metadata_list is sorted by prefill -> decode.

        The result tensors and data structure also batches input in prefill
        -> decode order. For example,

        - input_tokens[:num_prefill_tokens] contains prefill tokens.
        - input_tokens[num_prefill_tokens:] contains decode tokens.

        If cuda graph is required, this API automatically pads inputs.
        """
        builder = self._builder_cls(weakref.proxy(self), finished_requests_ids)
        for seq_group_metadata in seq_group_metadata_list:
            builder.add_seq_group(seq_group_metadata)

        builder.reset_cached_inter_data()

        return builder.build()  # type: ignore

    @torch.inference_mode()
    def profile_run(self) -> None:
        # Enable top-k sampling to reflect the accurate memory usage.
        sampling_params = SamplingParams(top_p=0.99, top_k=self.vocab_size - 1)
        max_num_batched_tokens = self.scheduler_config.max_num_batched_tokens
        max_num_seqs = self.scheduler_config.max_num_seqs
        # This represents the maximum number of different requests
        # that will have unique loras, an therefore the max amount of memory
        # consumption create dummy lora request copies from the lora request
        # passed in, which contains a lora from the lora warmup path.
        dummy_lora_requests: List[LoRARequest] = []
        dummy_lora_requests_per_seq: List[LoRARequest] = []
        if self.lora_config:
            assert self.lora_manager is not None
            with self.lora_manager.dummy_lora_cache():
                for idx in range(self.lora_config.max_loras):
                    lora_id = idx + 1
                    dummy_lora_request = LoRARequest(
                        lora_name=f"warmup_{lora_id}",
                        lora_int_id=lora_id,
                        lora_path="/not/a/real/path",
                    )
                    self.lora_manager.add_dummy_lora(dummy_lora_request,
                                                     rank=LORA_WARMUP_RANK)
                    dummy_lora_requests.append(dummy_lora_request)
                dummy_lora_requests_per_seq = [
                    dummy_lora_requests[idx % len(dummy_lora_requests)]
                    for idx in range(max_num_seqs)
                ]

        # Profile memory usage with max_num_sequences sequences and the total
        # number of tokens equal to max_num_batched_tokens.
        seqs: List[SequenceGroupMetadata] = []
        # Additional GPU memory may be needed for multi-modal encoding, which
        # needs to be accounted for when calculating the GPU blocks for
        # vLLM blocker manager.
        # To exercise the worst scenario for GPU memory consumption,
        # the number of seqs (batch_size) is chosen to maximize the number
        # of images processed.

        max_mm_tokens = self.mm_registry.get_max_multimodal_tokens(
            self.model_config)
        if max_mm_tokens > 0:
            max_num_seqs_orig = max_num_seqs
            max_num_seqs = min(max_num_seqs,
                               max_num_batched_tokens // max_mm_tokens)
            if max_num_seqs < 1:
                expr = (f"min({max_num_seqs_orig}, "
                        f"{max_num_batched_tokens} // {max_mm_tokens})")
                logger.warning(
                    "Computed max_num_seqs (%s) to be less than 1. "
                    "Setting it to the minimum value of 1.", expr)
                max_num_seqs = 1

        batch_size = 0
        for group_id in range(max_num_seqs):
            seq_len = (max_num_batched_tokens // max_num_seqs +
                       (group_id < max_num_batched_tokens % max_num_seqs))
            batch_size += seq_len

            dummy_data = self.input_registry \
                .dummy_data_for_profiling(self.model_config,
                                          seq_len,
                                          self.mm_registry)

            seq = SequenceGroupMetadata(
                request_id=str(group_id),
                is_prompt=True,
                seq_data={group_id: dummy_data.seq_data},
                sampling_params=sampling_params,
                block_tables=None,
                lora_request=dummy_lora_requests_per_seq[group_id]
                if dummy_lora_requests_per_seq else None,
                multi_modal_data=dummy_data.multi_modal_data,
                multi_modal_placeholders=dummy_data.multi_modal_placeholders,
            )
            seqs.append(seq)

        # Run the model with the dummy inputs.
        num_layers = self.model_config.get_num_layers(self.parallel_config)
        # use an empty tensor instead of `None`` to force Dynamo to pass
        # it by reference, rather by specializing on the value ``None``.
        # the `dtype` argument does not matter, and we use `float32` as
        # a placeholder (it has wide hardware support).
        # it is important to create tensors inside the loop, rather than
        # multiplying the list, to avoid Dynamo from treating them as
        # tensor aliasing.
        kv_caches = [
            torch.tensor([], dtype=torch.float32, device=self.device)
            for _ in range(num_layers)
        ]
        finished_requests_ids = [seq.request_id for seq in seqs]
        model_input = self.prepare_model_input(
            seqs, finished_requests_ids=finished_requests_ids)
        intermediate_tensors = None
        if not get_pp_group().is_first_rank:
            intermediate_tensors = self.model.make_empty_intermediate_tensors(
                batch_size=batch_size,
                dtype=self.model_config.dtype,
                device=self.device)

        graph_batch_size = self.max_batchsize_to_capture
        batch_size_capture_list = [
            bs for bs in _BATCH_SIZES_TO_CAPTURE if bs <= graph_batch_size
        ]
        if self.model_config.enforce_eager:
            batch_size_capture_list = []
        with set_compile_context(batch_size_capture_list):
            self.execute_model(model_input, kv_caches, intermediate_tensors)
        torch.cuda.synchronize()
        return

    def remove_all_loras(self):
        if not self.lora_manager:
            raise RuntimeError("LoRA is not enabled.")
        self.lora_manager.remove_all_adapters()

    def set_active_loras(self, lora_requests: Set[LoRARequest],
                         lora_mapping: LoRAMapping) -> None:
        if not self.lora_manager:
            raise RuntimeError("LoRA is not enabled.")
        self.lora_manager.set_active_adapters(lora_requests, lora_mapping)

    def add_lora(self, lora_request: LoRARequest) -> bool:
        if not self.lora_manager:
            raise RuntimeError("LoRA is not enabled.")
        return self.lora_manager.add_adapter(lora_request)

    def remove_lora(self, lora_id: int) -> bool:
        if not self.lora_manager:
            raise RuntimeError("LoRA is not enabled.")
        return self.lora_manager.remove_adapter(lora_id)

    def pin_lora(self, lora_id: int) -> bool:
        if not self.lora_manager:
            raise RuntimeError("LoRA is not enabled.")
        return self.lora_manager.pin_adapter(lora_id)

    def list_loras(self) -> Set[int]:
        if not self.lora_manager:
            raise RuntimeError("LoRA is not enabled.")
        return self.lora_manager.list_adapters()

    def remove_all_prompt_adapters(self):
        if not self.prompt_adapter_manager:
            raise RuntimeError("PromptAdapter is not enabled.")
        self.prompt_adapter_manager.remove_all_adapters()

    def set_active_prompt_adapters(
            self, prompt_adapter_requests: Set[PromptAdapterRequest],
            prompt_adapter_mapping: PromptAdapterMapping) -> None:
        if not self.prompt_adapter_manager:
            raise RuntimeError("PromptAdapter is not enabled.")
        self.prompt_adapter_manager.set_active_adapters(
            prompt_adapter_requests, prompt_adapter_mapping)

    def add_prompt_adapter(
            self, prompt_adapter_request: PromptAdapterRequest) -> bool:
        if not self.prompt_adapter_manager:
            raise RuntimeError("PromptAdapter is not enabled.")
        return self.prompt_adapter_manager.add_adapter(prompt_adapter_request)

    def remove_prompt_adapter(self, prompt_adapter_id: int) -> bool:
        if not self.prompt_adapter_manager:
            raise RuntimeError("PromptAdapter is not enabled.")
        return self.prompt_adapter_manager.remove_adapter(prompt_adapter_id)

    def pin_prompt_adapter(self, prompt_adapter_id: int) -> bool:
        if not self.prompt_adapter_manager:
            raise RuntimeError("PromptAdapter is not enabled.")
        return self.prompt_adapter_manager.pin_adapter(prompt_adapter_id)

    def list_prompt_adapters(self) -> Set[int]:
        if not self.prompt_adapter_manager:
            raise RuntimeError("PromptAdapter is not enabled.")
        return self.prompt_adapter_manager.list_adapters()

    @torch.inference_mode()
    def capture_model(self, kv_caches: List[List[torch.Tensor]]) -> None:
        """Cuda graph capture a model.

        Note that CUDA graph's performance gain is negligible if number
        of batched tokens are larger than 200. And since CUDA graph
        requires fixed sized tensors, supporting large/variable batch
        size requires high GPU memory overhead. Thus, vLLM only captures
        decoding requests. Mixed batch (chunked prefill + decoding) or
        prefill requests are not captured.

        Since it is used for decoding-only, it assumes there's only 1 token
        per sequence in the batch.
        """
        assert not self.model_config.enforce_eager
        logger.info("Capturing cudagraphs for decoding. This may lead to "
                    "unexpected consequences if the model is not static. To "
                    "run the model in eager mode, set 'enforce_eager=True' or "
                    "use '--enforce-eager' in the CLI.")
        logger.info("If out-of-memory error occurs during cudagraph capture,"
                    " consider decreasing `gpu_memory_utilization` or "
                    "switching to eager mode. You can also reduce the "
                    "`max_num_seqs` as needed to decrease memory usage.")
        start_time = time.perf_counter()
        start_free_gpu_memory = torch.cuda.mem_get_info()[0]

        # Prepare dummy inputs. These will be reused for all batch sizes.
        max_batch_size = self.max_batchsize_to_capture
        input_tokens = torch.zeros(max_batch_size, dtype=torch.long).cuda()
        input_positions = torch.zeros(max_batch_size, dtype=torch.long).cuda()
        if self.model_config.uses_mrope:
            input_positions = torch.tile(input_positions, (3, 1))
        # Prepare dummy previous_hidden_states only if needed by the model.
        # This is used by draft models such as EAGLE.
        previous_hidden_states = None
        if "previous_hidden_states" in inspect.signature(
                self.model.forward).parameters:
            previous_hidden_states = torch.empty(
                [max_batch_size,
                 self.model_config.get_hidden_size()],
                dtype=self.model_config.dtype,
                device=self.device)

        intermediate_inputs = None
        if not get_pp_group().is_first_rank:
            intermediate_inputs = self.model.make_empty_intermediate_tensors(
                batch_size=max_batch_size,
                dtype=self.model_config.dtype,
                device=self.device)

        graph_batch_size = self.max_batchsize_to_capture
        batch_size_capture_list = [
            bs for bs in _BATCH_SIZES_TO_CAPTURE if bs <= graph_batch_size
        ]

        with self.attn_state.graph_capture(
                max_batch_size), graph_capture() as graph_capture_context:
            # NOTE: Capturing the largest batch size first may help reduce the
            # memory usage of CUDA graph.
            for virtual_engine in range(
                    self.parallel_config.pipeline_parallel_size):
                for batch_size in reversed(batch_size_capture_list):
                    attn_metadata = (
                        self.attn_state.graph_capture_get_metadata_for_batch(
                            batch_size,
                            is_encoder_decoder_model=self.model_config.
                            is_encoder_decoder))

                    if self.lora_config:
                        lora_mapping = LoRAMapping(
                            **dict(index_mapping=[0] * batch_size,
                                   prompt_mapping=[0] * batch_size,
                                   is_prefill=False))
                        self.set_active_loras(set(), lora_mapping)

                    if self.prompt_adapter_config:
                        prompt_adapter_mapping = PromptAdapterMapping(
                            [-1] * batch_size,
                            [-1] * batch_size,
                        )
                        self.set_active_prompt_adapters(
                            set(), prompt_adapter_mapping)
                    graph_runner = CUDAGraphRunner(
                        self.model, self.attn_backend.get_name(),
                        self.attn_state.graph_clone(batch_size),
                        self.model_config.is_encoder_decoder)

                    capture_inputs = {
                        "input_ids":
                        input_tokens[:batch_size],
                        "positions":
                        input_positions[..., :batch_size],
                        "intermediate_inputs":
                        intermediate_inputs[:batch_size]
                        if intermediate_inputs is not None else None,
                        "kv_caches":
                        kv_caches[virtual_engine],
                        "attn_metadata":
                        attn_metadata,
                        "memory_pool":
                        self.graph_memory_pool,
                        "stream":
                        graph_capture_context.stream
                    }
                    if previous_hidden_states is not None:
                        capture_inputs[
                            "previous_hidden_states"] = previous_hidden_states[:
                                                                               batch_size]

                    if self.has_inner_state:
                        # Only used by Mamba-based models CUDA graph atm (Jamba)
                        capture_inputs.update({
                            "seqlen_agnostic_capture_inputs":
                            self.model.get_seqlen_agnostic_capture_inputs(
                                batch_size)
                        })
                    if self.model_config.is_encoder_decoder:
                        # add the additional inputs to capture for
                        # encoder-decoder models.
                        self._update_inputs_to_capture_for_enc_dec_model(
                            capture_inputs)

                    with set_forward_context(attn_metadata):
                        graph_runner.capture(**capture_inputs)
                    self.graph_memory_pool = graph_runner.graph.pool()
                    self.graph_runners[virtual_engine][batch_size] = (
                        graph_runner)

        end_time = time.perf_counter()
        end_free_gpu_memory = torch.cuda.mem_get_info()[0]
        elapsed_time = end_time - start_time
        cuda_graph_size = start_free_gpu_memory - end_free_gpu_memory
        # This usually takes < 10 seconds.
        logger.info("Graph capturing finished in %.0f secs, took %.2f GiB",
                    elapsed_time, cuda_graph_size / GiB_bytes)

    def _update_inputs_to_capture_for_enc_dec_model(self,
                                                    capture_inputs: Dict[str,
                                                                         Any]):
        """
        Updates the set of input tensors needed for CUDA graph capture in an
        encoder-decoder model.

        This method modifies the provided `capture_inputs` dictionary by
        adding tensors specific to encoder-decoder specific models that
        need to be captured for CUDA Graph replay.
        """
        # During the decode phase encoder_input_ids and encoder_positions are
        # unset. Do the same thing for graph capture.
        capture_inputs["encoder_input_ids"] = torch.tensor(
            [], dtype=torch.long).cuda()
        capture_inputs["encoder_positions"] = torch.tensor(
            [], dtype=torch.long).cuda()

    @property
    def vocab_size(self) -> int:
        return self.model_config.get_vocab_size()


class ModelRunner(GPUModelRunnerBase[ModelInputForGPUWithSamplingMetadata]):
    """
    GPU model runner with sampling step.
    """
    _model_input_cls: Type[ModelInputForGPUWithSamplingMetadata] = (
        ModelInputForGPUWithSamplingMetadata)
    _builder_cls: Type[ModelInputForGPUBuilder] = ModelInputForGPUBuilder

    def make_model_input_from_broadcasted_tensor_dict(
        self,
        tensor_dict: Dict[str, Any],
    ) -> ModelInputForGPUWithSamplingMetadata:
        model_input = \
            ModelInputForGPUWithSamplingMetadata.from_broadcasted_tensor_dict(
                tensor_dict,
                attn_backend=self.attn_backend,
            )
        return model_input

    def prepare_model_input(
        self,
        seq_group_metadata_list: List[SequenceGroupMetadata],
        virtual_engine: int = 0,
        finished_requests_ids: Optional[List[str]] = None,
    ) -> ModelInputForGPUWithSamplingMetadata:
        """Prepare the model input based on a given sequence group, including
        metadata for the sampling step.

        The API assumes seq_group_metadata_list is sorted by prefill -> decode.

        The result tensors and data structure also batches input in prefill
        -> decode order. For example,

        - input_tokens[:num_prefill_tokens] contains prefill tokens.
        - input_tokens[num_prefill_tokens:] contains decode tokens.

        If cuda graph is required, this API automatically pads inputs.
        """
        model_input = self._prepare_model_input_tensors(
            seq_group_metadata_list, finished_requests_ids)
        if get_pp_group().is_last_rank:
            # Sampling metadata is only required for the final pp group
            generators = self.get_generators(finished_requests_ids)
            sampling_metadata = SamplingMetadata.prepare(
                seq_group_metadata_list, model_input.seq_lens,
                model_input.query_lens, self.device, self.pin_memory,
                generators, self.sampling_metadata_cache)
        else:
            sampling_metadata = None
        is_prompt = (seq_group_metadata_list[0].is_prompt
                     if seq_group_metadata_list else None)
        return dataclasses.replace(model_input,
                                   sampling_metadata=sampling_metadata,
                                   is_prompt=is_prompt,
                                   virtual_engine=virtual_engine)

    @rpd_mark()
    @torch.inference_mode()
    @dump_input_when_exception(exclude_args=[0], exclude_kwargs=["self"])
    def execute_model(
        self,
        model_input: ModelInputForGPUWithSamplingMetadata,
        kv_caches: List[torch.Tensor],
        intermediate_tensors: Optional[IntermediateTensors] = None,
        num_steps: int = 1,
    ) -> Optional[Union[List[SamplerOutput], IntermediateTensors]]:
        if num_steps > 1:
            raise ValueError("num_steps > 1 is not supported in ModelRunner")

        if self.lora_config:
            assert model_input.lora_requests is not None
            assert model_input.lora_mapping is not None
            self.set_active_loras(model_input.lora_requests,
                                  model_input.lora_mapping)

        if self.prompt_adapter_config:
            assert model_input.prompt_adapter_requests is not None
            assert model_input.prompt_adapter_mapping is not None
            self.set_active_prompt_adapters(
                model_input.prompt_adapter_requests,
                model_input.prompt_adapter_mapping)

        self.attn_state.begin_forward(model_input)

        # Currently cuda graph is only supported by the decode phase.
        assert model_input.attn_metadata is not None
        prefill_meta = model_input.attn_metadata.prefill_metadata
        decode_meta = model_input.attn_metadata.decode_metadata
        # TODO(andoorve): We can remove this once all
        # virtual engines share the same kv cache.
        virtual_engine = model_input.virtual_engine
        if prefill_meta is None and decode_meta.use_cuda_graph:
            assert model_input.input_tokens is not None
            graph_batch_size = model_input.input_tokens.shape[0]
            model_executable = self.graph_runners[virtual_engine][
                graph_batch_size]
        else:
            model_executable = self.model

        multi_modal_kwargs = model_input.multi_modal_kwargs or {}
        seqlen_agnostic_kwargs = {
            "finished_requests_ids": model_input.finished_requests_ids,
            "request_ids_to_seq_ids": model_input.request_ids_to_seq_ids,
        } if self.has_inner_state else {}
        if (self.observability_config is not None
                and self.observability_config.collect_model_forward_time):
            model_forward_start = torch.cuda.Event(enable_timing=True)
            model_forward_end = torch.cuda.Event(enable_timing=True)
            model_forward_start.record()

        with set_forward_context(model_input.attn_metadata):
            hidden_or_intermediate_states = model_executable(
                input_ids=model_input.input_tokens,
                positions=model_input.input_positions,
                kv_caches=kv_caches,
                attn_metadata=model_input.attn_metadata,
                intermediate_tensors=intermediate_tensors,
                **MultiModalKwargs.as_kwargs(multi_modal_kwargs,
                                             device=self.device),
                **seqlen_agnostic_kwargs)

        if (self.observability_config is not None
                and self.observability_config.collect_model_forward_time):
            model_forward_end.record()

        # Compute the logits in the last pipeline stage.
        if not get_pp_group().is_last_rank:
            if (self.is_driver_worker
                    and hidden_or_intermediate_states is not None
                    and isinstance(hidden_or_intermediate_states,
                                   IntermediateTensors)
                    and self.observability_config is not None
                    and self.observability_config.collect_model_forward_time):
                model_forward_end.synchronize()
                model_forward_time = model_forward_start.elapsed_time(
                    model_forward_end)
                orig_model_forward_time = 0.0
                if intermediate_tensors is not None:
                    orig_model_forward_time = intermediate_tensors.tensors.get(
                        "model_forward_time", torch.tensor(0.0)).item()
                hidden_or_intermediate_states.tensors["model_forward_time"] = (
                    torch.tensor(model_forward_time + orig_model_forward_time))
            return hidden_or_intermediate_states

        logits = self.model.compute_logits(hidden_or_intermediate_states,
                                           model_input.sampling_metadata)

        if not self.is_driver_worker:
            return []

        if model_input.async_callback is not None:
            model_input.async_callback()

        # Sample the next token.
        output: SamplerOutput = self.model.sample(
            logits=logits,
            sampling_metadata=model_input.sampling_metadata,
        )
        if (self.observability_config is not None
                and self.observability_config.collect_model_forward_time
                and output is not None):
            model_forward_end.synchronize()
            model_forward_time = model_forward_start.elapsed_time(
                model_forward_end)
            orig_model_forward_time = 0.0
            if intermediate_tensors is not None:
                orig_model_forward_time = intermediate_tensors.tensors.get(
                    "model_forward_time", torch.tensor(0.0)).item()
            # If there are multiple workers, we are still tracking the latency
            # from the start time of the driver worker to the end time of the
            # driver worker. The model forward time will then end up covering
            # the communication time as well.
            output.model_forward_time = (orig_model_forward_time +
                                         model_forward_time)

        if self.return_hidden_states:
            # we only need to pass hidden states of most recent token
            assert model_input.sampling_metadata is not None
            indices = model_input.sampling_metadata.selected_token_indices
            if model_input.is_prompt:
                hidden_states = hidden_or_intermediate_states.index_select(
                    0, indices)
                output.prefill_hidden_states = hidden_or_intermediate_states
            elif decode_meta.use_cuda_graph:
                hidden_states = hidden_or_intermediate_states[:len(indices)]
            else:
                hidden_states = hidden_or_intermediate_states

            output.hidden_states = hidden_states

        return [output]


# NOTE: this is nn.Module so the profiler can properly capture/group
#  kernels calls made within the graph
class CUDAGraphRunner(nn.Module):

    def __init__(self, model: nn.Module, backend_name: str,
                 attn_state: AttentionState, is_encoder_decoder_model: bool):
        super().__init__()
        self.model = model
        self.backend_name = backend_name
        self.attn_state = attn_state

        self.input_buffers: Dict[str, torch.Tensor] = {}
        self.output_buffers: Dict[str, torch.Tensor] = {}

        self._graph: Optional[torch.cuda.CUDAGraph] = None
        self._is_encoder_decoder_model = is_encoder_decoder_model

    @property
    def graph(self):
        assert self._graph is not None
        return self._graph

    def capture(
        self,
        input_ids: torch.Tensor,
        positions: torch.Tensor,
        intermediate_inputs: Optional[IntermediateTensors],
        kv_caches: List[torch.Tensor],
        attn_metadata: AttentionMetadata,
        memory_pool: Optional[Tuple[int, int]],
        stream: torch.cuda.Stream,
        **kwargs,
    ):
        assert self._graph is None
        # Run the model a few times without capturing the graph.
        # This is to make sure that the captured graph does not include the
        # kernel launches for initial benchmarking (e.g., Triton autotune).
        # Note one iteration is not enough for torch.jit.script
        for _ in range(_NUM_WARMUP_ITERS):
            self.model(
                input_ids=input_ids,
                positions=positions,
                kv_caches=kv_caches,
                attn_metadata=attn_metadata,
                intermediate_tensors=intermediate_inputs,
                **kwargs,
            )
        # Wait for the warm up operations to finish before proceeding with
        # Graph Capture.
        torch.cuda.synchronize()
        # Capture the graph.
        self._graph = torch.cuda.CUDAGraph()
        with torch.cuda.graph(self._graph, pool=memory_pool, stream=stream):
            output_hidden_or_intermediate_states = self.model(
                input_ids=input_ids,
                positions=positions,
                kv_caches=kv_caches,
                attn_metadata=attn_metadata,
                intermediate_tensors=intermediate_inputs,
                **kwargs,
            )

            if isinstance(output_hidden_or_intermediate_states, torch.Tensor):
                hidden_or_intermediate_states = weak_ref_tensor(
                    output_hidden_or_intermediate_states)
            elif isinstance(output_hidden_or_intermediate_states,
                            IntermediateTensors):
                hidden_or_intermediate_states = IntermediateTensors(
                    tensors={
                        key: weak_ref_tensor(value)
                        for key, value in
                        output_hidden_or_intermediate_states.tensors.items()
                    })

            del output_hidden_or_intermediate_states
            # make sure `output_hidden_or_intermediate_states` is deleted
            # in the graph's memory pool
            gc.collect()
        torch.cuda.synchronize()

        # Save the input and output buffers.
        self.input_buffers = {
            "input_ids":
            input_ids,
            "positions":
            positions,
            "kv_caches":
            kv_caches,
            **self.attn_state.get_graph_input_buffers(
                attn_metadata, self._is_encoder_decoder_model),
            **kwargs,
        }
        if intermediate_inputs is not None:
            self.input_buffers.update(intermediate_inputs.tensors)
        if get_pp_group().is_last_rank:
            self.output_buffers = {
                "hidden_states": hidden_or_intermediate_states
            }
        else:
            self.output_buffers = hidden_or_intermediate_states

    def forward(
        self,
        input_ids: torch.Tensor,
        positions: torch.Tensor,
        kv_caches: List[torch.Tensor],
        attn_metadata: AttentionMetadata,
        intermediate_tensors: Optional[IntermediateTensors],
        **kwargs,
    ) -> torch.Tensor:
        # KV caches are fixed tensors, so we don't need to copy them.
        del kv_caches

        # Copy the input tensors to the input buffers.
        self.input_buffers["input_ids"].copy_(input_ids, non_blocking=True)
        self.input_buffers["positions"].copy_(positions, non_blocking=True)

        if self.backend_name != "NO_ATTENTION":
            self.input_buffers["slot_mapping"].copy_(
                attn_metadata.slot_mapping, non_blocking=True)

        self.attn_state.prepare_graph_input_buffers(
            self.input_buffers, attn_metadata, self._is_encoder_decoder_model)

        if "seqlen_agnostic_capture_inputs" in self.input_buffers:
            self.model.copy_inputs_before_cuda_graphs(self.input_buffers,
                                                      **kwargs)

        if "previous_hidden_states" in self.input_buffers:
            self.input_buffers["previous_hidden_states"].copy_(
                kwargs["previous_hidden_states"], non_blocking=True)

        if intermediate_tensors is not None:
            for key in intermediate_tensors.tensors:
                if key != "model_execute_time" and key != "model_forward_time":
                    self.input_buffers[key].copy_(intermediate_tensors[key],
                                                  non_blocking=True)
        if self._is_encoder_decoder_model:
            self.input_buffers["encoder_input_ids"].copy_(
                kwargs['encoder_input_ids'], non_blocking=True)
            self.input_buffers["encoder_positions"].copy_(
                kwargs['encoder_positions'], non_blocking=True)

        # Run the graph.
        self.graph.replay()
        # Return the output tensor.
        if get_pp_group().is_last_rank:
            return self.output_buffers["hidden_states"]

        return self.output_buffers


def _get_graph_batch_size(batch_size: int) -> int:
    """Returns the padded batch size given actual batch size.

    Batch sizes are 1, 2, 4, _BATCH_SIZE_ALIGNMENT,
    2*_BATCH_SIZE_ALIGNMENT, 3*_BATCH_SIZE_ALIGNMENT...
    """
    if batch_size <= 2:
        return batch_size
    elif batch_size <= 4:
        return 4
    else:
        return ((batch_size + _BATCH_SIZE_ALIGNMENT - 1) //
                _BATCH_SIZE_ALIGNMENT * _BATCH_SIZE_ALIGNMENT)


def _get_max_graph_batch_size(max_num_seqs: int) -> int:
    """
    max_num_seqs: Maximum number of sequences in a batch.
    _BATCH_SIZES_TO_CAPTURE: all the sizes that we want to capture.

    pad the max_num_seqs if necessary by calling _get_graph_batch_size,
    which will deal with some edge cases like 1, 2, 4.

    if the padded size is in _BATCH_SIZES_TO_CAPTURE, return the padded size.
    if not, it means the padded size is larger than the largest size in
    _BATCH_SIZES_TO_CAPTURE, return the largest size in _BATCH_SIZES_TO_CAPTURE.
    """
    padded_size = _get_graph_batch_size(max_num_seqs)
    if padded_size in _BATCH_SIZES_TO_CAPTURE:
        return padded_size
    assert padded_size > _BATCH_SIZES_TO_CAPTURE[-1]
    return _BATCH_SIZES_TO_CAPTURE[-1]<|MERGE_RESOLUTION|>--- conflicted
+++ resolved
@@ -47,17 +47,10 @@
     LRUCacheWorkerPromptAdapterManager)
 from vllm.sampling_params import SamplingParams
 from vllm.sequence import IntermediateTensors, SequenceGroupMetadata
-<<<<<<< HEAD
-from vllm.transformers_utils.config import uses_mrope
-from vllm.utils import (DeviceMemoryProfiler, PyObjectCache, async_tensor_h2d,
-                        flatten_2d_lists, is_pin_memory_available, rpd_mark,
-                        supports_dynamo, weak_ref_tensor)
-=======
 from vllm.utils import (DeviceMemoryProfiler, GiB_bytes, PyObjectCache,
                         async_tensor_h2d, flatten_2d_lists,
-                        is_pin_memory_available, supports_dynamo,
+                        is_pin_memory_available, rpd_mark, supports_dynamo,
                         weak_ref_tensor)
->>>>>>> 2cebda42
 from vllm.worker.model_runner_base import (
     ModelRunnerBase, ModelRunnerInputBase, ModelRunnerInputBuilderBase,
     _add_attn_metadata_broadcastable_dict,

--- conflicted
+++ resolved
@@ -17,12 +17,9 @@
 import vllm.envs as envs
 from vllm.attention import AttentionMetadata, get_attn_backend
 from vllm.attention.backends.abstract import AttentionState
-<<<<<<< HEAD
-=======
 from vllm.attention.backends.utils import CommonAttentionState
 from vllm.compilation.compile_context import set_compile_context
 from vllm.compilation.levels import CompilationLevel
->>>>>>> e4d652ea
 from vllm.config import (CacheConfig, DeviceConfig, LoadConfig, LoRAConfig,
                          ModelConfig, ObservabilityConfig, ParallelConfig,
                          PromptAdapterConfig, SchedulerConfig)

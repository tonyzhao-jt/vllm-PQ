--- conflicted
+++ resolved
@@ -652,7 +652,6 @@
 
         # NOTE: Capturing the largest batch size first may help reduce the
         # memory usage of CUDA graph.
-<<<<<<< HEAD
         with custom_all_reduce.capture():
             for batch_size in reversed(batch_size_capture_list):
                 # Create dummy input_metadata.
@@ -668,6 +667,13 @@
                     use_cuda_graph=True,
                 )
 
+                if self.lora_config:
+                    lora_mapping = LoRAMapping(
+                        [0] * batch_size,
+                        [0] * batch_size,
+                    )
+                    self.set_active_loras(set(), lora_mapping)
+
                 graph_runner = CUDAGraphRunner(self.model)
                 graph_runner.capture(
                     input_tokens[:batch_size],
@@ -678,39 +684,6 @@
                 )
                 self.graph_memory_pool = graph_runner.graph.pool()
                 self.graph_runners[batch_size] = graph_runner
-=======
-        for batch_size in reversed(batch_size_capture_list):
-            # Create dummy input_metadata.
-            input_metadata = InputMetadata(
-                is_prompt=False,
-                slot_mapping=slot_mapping[:batch_size],
-                prompt_lens=None,
-                max_seq_len=None,
-                start_loc=None,
-                max_context_len=self.max_context_len_to_capture,
-                context_lens=context_lens[:batch_size],
-                block_tables=block_tables[:batch_size],
-                use_cuda_graph=True,
-            )
-
-            if self.lora_config:
-                lora_mapping = LoRAMapping(
-                    [0] * batch_size,
-                    [0] * batch_size,
-                )
-                self.set_active_loras(set(), lora_mapping)
-
-            graph_runner = CUDAGraphRunner(self.model)
-            graph_runner.capture(
-                input_tokens[:batch_size],
-                input_positions[:batch_size],
-                kv_caches,
-                input_metadata,
-                memory_pool=self.graph_memory_pool,
-            )
-            self.graph_memory_pool = graph_runner.graph.pool()
-            self.graph_runners[batch_size] = graph_runner
->>>>>>> 1e4277d2
 
         end_time = time.perf_counter()
         elapsed_time = end_time - start_time

import dataclasses
import gc
import itertools
import time
import warnings
import weakref
from dataclasses import dataclass
from typing import (TYPE_CHECKING, Any, Dict, List, Optional, Set, Tuple, Type,
                    TypeVar, Union)

import numpy as np
import torch
import torch.distributed
import torch.nn as nn

import vllm.envs as envs
from vllm.attention import AttentionMetadata, get_attn_backend
from vllm.attention.backends.abstract import AttentionState
from vllm.attention.backends.utils import CommonAttentionState
from vllm.config import (CacheConfig, DeviceConfig, LoadConfig, LoRAConfig,
                         ModelConfig, ObservabilityConfig, ParallelConfig,
                         PromptAdapterConfig, SchedulerConfig)
from vllm.distributed import get_pp_group
from vllm.distributed.parallel_state import graph_capture
from vllm.inputs import INPUT_REGISTRY, InputRegistry
from vllm.logger import init_logger
from vllm.lora.layers import LoRAMapping
from vllm.lora.request import LoRARequest
from vllm.lora.worker_manager import LRUCacheWorkerLoRAManager
from vllm.model_executor import SamplingMetadata, SamplingMetadataCache
from vllm.model_executor.model_loader import get_model
from vllm.model_executor.model_loader.tensorizer import TensorizerConfig
from vllm.model_executor.model_optimizer.model_optimizer import optimizer
from vllm.model_executor.models.interfaces import (supports_lora,
                                                   supports_multimodal)
from vllm.model_executor.models.utils import set_cpu_offload_max_bytes
from vllm.multimodal import (MULTIMODAL_REGISTRY, BatchedTensorInputs,
                             MultiModalInputs, MultiModalRegistry)
from vllm.prompt_adapter.layers import PromptAdapterMapping
from vllm.prompt_adapter.request import PromptAdapterRequest
from vllm.prompt_adapter.worker_manager import (
    LRUCacheWorkerPromptAdapterManager)
from vllm.sampling_params import SamplingParams
from vllm.sequence import (IntermediateTensors, SamplerOutput,
                           SequenceGroupMetadata)
from vllm.utils import (CudaMemoryProfiler, PyObjectCache, async_tensor_h2d,
                        flatten_2d_lists, is_hip, is_pin_memory_available)
from vllm.worker.model_runner_base import (
    ModelRunnerBase, ModelRunnerInputBase, ModelRunnerInputBuilderBase,
    _add_attn_metadata_broadcastable_dict,
    _add_sampling_metadata_broadcastable_dict,
    _init_attn_metadata_from_tensor_dict,
    _init_sampling_metadata_from_tensor_dict)

if TYPE_CHECKING:
    from vllm.attention.backends.abstract import AttentionBackend

logger = init_logger(__name__)

LORA_WARMUP_RANK = 8
_BATCH_SIZE_ALIGNMENT = 8
# Capture graphs for token size 1, 2, 4, 8, 16, 24, 32, 40, ..., 256.
# NOTE: _get_graph_batch_size needs to be updated if this list is changed.
_BATCH_SIZES_TO_CAPTURE = [1, 2, 4] + [
    _BATCH_SIZE_ALIGNMENT * i for i in range(1, 33)
]
_NUM_WARMUP_ITERS = 2

TModelInputForGPU = TypeVar('TModelInputForGPU', bound="ModelInputForGPU")

# For now, bump up cache limits for recompilations during CUDA graph warmups.
torch._dynamo.config.cache_size_limit = 128
torch._dynamo.config.accumulated_cache_size_limit = 128


@dataclass(frozen=True)
class ModelInputForGPU(ModelRunnerInputBase):
    """
    This base class contains metadata needed for the base model forward pass
    but not metadata for possible additional steps, e.g., sampling. Model
    runners that run additional steps should subclass this method to add
    additional fields.
    """
    input_tokens: Optional[torch.Tensor] = None
    input_positions: Optional[torch.Tensor] = None
    seq_lens: Optional[List[int]] = None
    query_lens: Optional[List[int]] = None
    lora_mapping: Optional["LoRAMapping"] = None
    lora_requests: Optional[Set[LoRARequest]] = None
    attn_metadata: Optional["AttentionMetadata"] = None
    prompt_adapter_mapping: Optional[PromptAdapterMapping] = None
    prompt_adapter_requests: Optional[Set[PromptAdapterRequest]] = None
    multi_modal_kwargs: Optional[BatchedTensorInputs] = None
    request_ids_to_seq_ids: Optional[Dict[str, List[int]]] = None
    finished_requests_ids: Optional[List[str]] = None
    virtual_engine: int = 0

    def as_broadcastable_tensor_dict(self) -> Dict[str, Any]:
        tensor_dict = {
            "input_tokens": self.input_tokens,
            "input_positions": self.input_positions,
            "lora_requests": self.lora_requests,
            "lora_mapping": self.lora_mapping,
            "multi_modal_kwargs": self.multi_modal_kwargs,
            "prompt_adapter_mapping": self.prompt_adapter_mapping,
            "prompt_adapter_requests": self.prompt_adapter_requests,
            "virtual_engine": self.virtual_engine,
            "request_ids_to_seq_ids": self.request_ids_to_seq_ids,
            "finished_requests_ids": self.finished_requests_ids,
        }
        _add_attn_metadata_broadcastable_dict(tensor_dict, self.attn_metadata)
        return tensor_dict

    @classmethod
    def from_broadcasted_tensor_dict(
        cls: Type[TModelInputForGPU],
        tensor_dict: Dict[str, Any],
        attn_backend: Optional["AttentionBackend"] = None,
    ) -> TModelInputForGPU:
        if attn_backend is not None:
            tensor_dict = _init_attn_metadata_from_tensor_dict(
                attn_backend, tensor_dict)
        return cls(**tensor_dict)


@dataclass(frozen=True)
class ModelInputForGPUWithSamplingMetadata(ModelInputForGPU):
    """
    Used by the ModelRunner.
    """
    sampling_metadata: Optional["SamplingMetadata"] = None
    # Used for speculative decoding. We do not broadcast it because it is only
    # used by the driver worker.
    is_prompt: Optional[bool] = None

    def as_broadcastable_tensor_dict(self) -> Dict[str, Any]:
        tensor_dict = {
            "input_tokens": self.input_tokens,
            "input_positions": self.input_positions,
            "lora_requests": self.lora_requests,
            "lora_mapping": self.lora_mapping,
            "multi_modal_kwargs": self.multi_modal_kwargs,
            "prompt_adapter_mapping": self.prompt_adapter_mapping,
            "prompt_adapter_requests": self.prompt_adapter_requests,
            "virtual_engine": self.virtual_engine,
            "request_ids_to_seq_ids": self.request_ids_to_seq_ids,
            "finished_requests_ids": self.finished_requests_ids,
        }
        _add_attn_metadata_broadcastable_dict(tensor_dict, self.attn_metadata)
        _add_sampling_metadata_broadcastable_dict(tensor_dict,
                                                  self.sampling_metadata)
        return tensor_dict

    @classmethod
    def from_broadcasted_tensor_dict(
        cls,
        tensor_dict: Dict[str, Any],
        attn_backend: Optional["AttentionBackend"] = None,
    ) -> "ModelInputForGPUWithSamplingMetadata":
        tensor_dict = _init_sampling_metadata_from_tensor_dict(tensor_dict)
        if attn_backend is not None:
            tensor_dict = _init_attn_metadata_from_tensor_dict(
                attn_backend, tensor_dict)
        return cls(**tensor_dict)


class ModelInputForGPUBuilder(ModelRunnerInputBuilderBase[ModelInputForGPU]):
    """Build ModelInputForGPU from SequenceGroupMetadata."""

    # Note: ideally we would be using a dataclass(kw_only=True)
    # here, so that this can be subclassed easily,
    # but kw_only is not supported in python<3.10.
    class InterDataForSeqGroup:
        """Intermediate data for the current sequence group."""

        def simple_reinit(self):
            self.input_tokens[0].clear()  # type: ignore
            self.input_positions[0].clear()  # type: ignore
            self.seq_lens[0] = 0  # type: ignore
            self.orig_seq_lens[0] = 0  # type: ignore
            self.query_lens[0] = 0  # type: ignore
            self.context_lens[0] = 0  # type: ignore
            self.curr_sliding_window_blocks[0] = 0  # type: ignore
            self.lora_index_mapping.clear()  # type: ignore
            self.lora_prompt_mapping.clear()  # type: ignore
            self.lora_requests.clear()  # type: ignore
            self.prompt_adapter_index_mapping.clear()  # type: ignore
            self.prompt_adapter_prompt_mapping.clear()  # type: ignore

        def __init__(
            self,
            *,
            # From sequence group metadata.
            request_id: str,
            seq_ids: List[int],
            is_prompt: bool,
            block_tables: Optional[Dict[int, List[int]]],
            computed_block_nums: List[int],
            n_seqs: int = 0,

            # Input tokens and positions.
            input_tokens: Optional[List[List[int]]] = None,
            input_positions: Optional[List[List[int]]] = None,

            # The sequence length (may be capped to the sliding window).
            seq_lens: Optional[List[int]] = None,
            # The original sequence length (before applying sliding window).
            # This is used to compute slot mapping.
            orig_seq_lens: Optional[List[int]] = None,
            # The query length.
            query_lens: Optional[List[int]] = None,
            # The number of tokens that are already computed.
            context_lens: Optional[List[int]] = None,
            # The current sliding window block.
            curr_sliding_window_blocks: Optional[List[int]] = None,

            # LoRA inputs.
            lora_index_mapping: Optional[List[List[int]]] = None,
            lora_prompt_mapping: Optional[List[List[int]]] = None,
            lora_requests: Optional[Set[LoRARequest]] = None,

            # Prompt adapter inputs.
            prompt_adapter_index_mapping: Optional[List[int]] = None,
            prompt_adapter_prompt_mapping: Optional[List[int]] = None,
            prompt_adapter_request: Optional[PromptAdapterRequest] = None,

            # Multi-modal inputs.
            multi_modal_inputs: Optional[MultiModalInputs] = None,

            # Whether the prefix cache is hit (prefill only).
            prefix_cache_hit: bool = False,
            reinit: bool = False,
            reinit_use_defaults: bool = False,
        ):
            if reinit:
                assert len(self.seq_ids) == len(seq_ids)  # type: ignore
                for i, seq_id in enumerate(seq_ids):
                    self.seq_ids[i] = seq_id  # type: ignore
            else:
                self.seq_ids = seq_ids

            self.request_id = request_id
            self.is_prompt = is_prompt
            self.block_tables = block_tables
            self.computed_block_nums = computed_block_nums
            self.n_seqs = n_seqs

            if reinit:
                if len(self.seq_ids) == 1 and reinit_use_defaults:
                    self.simple_reinit()
                else:
                    if input_tokens:
                        self.input_tokens = input_tokens
                    else:
                        for seq_id in range(len(self.seq_ids)):
                            self.input_tokens[seq_id].clear()

                    if input_positions:
                        self.input_positions = input_positions
                    else:
                        for seq_id in range(len(self.seq_ids)):
                            self.input_positions[seq_id].clear()

                    if seq_lens:
                        self.seq_lens = seq_lens
                    else:
                        for seq_id in range(len(self.seq_ids)):
                            self.seq_lens[seq_id] = 0

                    if orig_seq_lens:
                        self.orig_seq_lens = orig_seq_lens
                    else:
                        for seq_id in range(len(self.seq_ids)):
                            self.orig_seq_lens[seq_id] = 0

                    if query_lens:
                        self.query_lens = query_lens
                    else:
                        for seq_id in range(len(self.seq_ids)):
                            self.query_lens[seq_id] = 0

                    if context_lens:
                        self.context_lens = context_lens
                    else:
                        for seq_id in range(len(self.seq_ids)):
                            self.context_lens[seq_id] = 0

                    if curr_sliding_window_blocks:
                        self.curr_sliding_window_blocks = \
                            curr_sliding_window_blocks
                    else:
                        for seq_id in range(len(self.seq_ids)):
                            self.curr_sliding_window_blocks[seq_id] = 0

                    if lora_index_mapping:
                        self.lora_index_mapping = lora_index_mapping
                    else:
                        self.lora_index_mapping.clear()

                    if lora_prompt_mapping:
                        self.lora_prompt_mapping = lora_prompt_mapping
                    else:
                        self.lora_prompt_mapping.clear()

                    if lora_requests:
                        self.lora_requests = lora_requests
                    else:
                        self.lora_requests.clear()

                    if prompt_adapter_index_mapping:
                        self.prompt_adapter_index_mapping = \
                            prompt_adapter_index_mapping
                    else:
                        self.prompt_adapter_index_mapping.clear()

                    if prompt_adapter_prompt_mapping:
                        self.prompt_adapter_prompt_mapping = \
                            prompt_adapter_prompt_mapping
                    else:
                        self.prompt_adapter_prompt_mapping.clear()

            else:
                self.input_tokens = input_tokens or []
                self.input_positions = input_positions or []
                self.seq_lens = seq_lens or []
                self.orig_seq_lens = orig_seq_lens or []
                self.query_lens = query_lens or []
                self.context_lens = context_lens or []
                self.curr_sliding_window_blocks = \
                    curr_sliding_window_blocks or []

                self.lora_index_mapping = lora_index_mapping or []
                self.lora_prompt_mapping = lora_prompt_mapping or []
                self.lora_requests = lora_requests or set()

                self.prompt_adapter_index_mapping = (
                    prompt_adapter_index_mapping or [])
                self.prompt_adapter_prompt_mapping = (
                    prompt_adapter_prompt_mapping or [])

            self.prompt_adapter_request = prompt_adapter_request
            self.multi_modal_inputs = multi_modal_inputs
            self.prefix_cache_hit = prefix_cache_hit

            self.n_seqs = len(self.seq_ids)

            if not reinit:
                self.__post_init__()

        def __post_init__(self):
            self.n_seqs = len(self.seq_ids)

            self.input_tokens = [[] for _ in range(self.n_seqs)]
            self.input_positions = [[] for _ in range(self.n_seqs)]
            self.seq_lens = [0] * self.n_seqs
            self.orig_seq_lens = [0] * self.n_seqs
            self.query_lens = [0] * self.n_seqs
            self.context_lens = [0] * self.n_seqs
            self.curr_sliding_window_blocks = [0] * self.n_seqs

            self.lora_index_mapping = []
            self.lora_prompt_mapping = []

    def gen_inter_data_builder(self, num_seqs: int):
        return lambda: ModelInputForGPUBuilder.InterDataForSeqGroup(
            request_id="",
            seq_ids=[0] * num_seqs,
            is_prompt=True,
            block_tables=None,
            computed_block_nums=[])

    def init_cached_inter_data(self, *args, **kwargs):
        assert len(args) == 0
        assert "seq_ids" in kwargs
        seq_ids = kwargs["seq_ids"]
        num_seqs = len(seq_ids)

        # The inter-data cache is per model_runner
        inter_data_cache = self.runner.inter_data_cache
        if num_seqs not in inter_data_cache:
            inter_data_cache[num_seqs] = PyObjectCache(
                self.gen_inter_data_builder(num_seqs))

        obj = inter_data_cache[num_seqs].get_object()
        obj.__init__(*args, **kwargs)
        return obj

    def reset_cached_inter_data(self):
        for cache in self.runner.inter_data_cache.values():
            cache.reset()

    def __init__(self,
                 runner: "GPUModelRunnerBase",
                 finished_requests_ids: Optional[List[str]] = None):
        super().__init__()
        # Compute functions for each sequence in a sequence group.
        # WARNING: The order of the functions matters!
        self.per_seq_compute_fns = [
            self._compute_lens,
            self._compute_for_prefix_cache_hit,
            self._compute_for_sliding_window,
            self._compute_lora_input,
        ]
        # Compute functions for each sequence group.
        # WARNING: The order of the functions matters!
        self.per_seq_group_compute_fns = [
            self._compute_prompt_adapter_input,
            self._compute_multi_modal_input,
        ]

        self.runner = runner
        self.model_input_cls = self.runner._model_input_cls
        self.attn_backend = self.runner.attn_backend
        self.scheduler_config = self.runner.scheduler_config
        self.sliding_window = self.runner.sliding_window
        self.block_size = self.runner.block_size
        self.enable_lora = self.runner.lora_config is not None
        self.enable_prompt_adapter = (self.runner.prompt_adapter_config
                                      is not None)
        self.multi_modal_input_mapper = self.runner.multi_modal_input_mapper
        self.finished_requests_ids = finished_requests_ids
        self.decode_only = True

        # Intermediate data (data in CPU before going to GPU) for
        # the current sequence group.
        self.inter_data_list: List[
            ModelInputForGPUBuilder.InterDataForSeqGroup] = []

        # Attention metadata inputs.
        self.attn_metadata_builder = self.attn_backend.make_metadata_builder(
            weakref.proxy(self))

        # Engine/Model configurations.
        self.chunked_prefill_enabled = (
            self.scheduler_config is not None
            and self.scheduler_config.chunked_prefill_enabled)
        if self.sliding_window is not None:
            self.sliding_window_blocks = (
                self.sliding_window + self.block_size - 1) // self.block_size
            self.block_aligned_sliding_window = \
                self.sliding_window_blocks * self.block_size

    def _compute_lens(self, inter_data: InterDataForSeqGroup, seq_idx: int,
                      seq_group_metadata: SequenceGroupMetadata):
        """Compute context length, sequence length and tokens
        for the given sequence data.
        """
        seq_data = seq_group_metadata.seq_data[inter_data.seq_ids[seq_idx]]
        token_chunk_size = seq_group_metadata.token_chunk_size

        # Compute context length (the number of tokens that are
        # already computed) and sequence length (total number of tokens).
        seq_len = seq_data.get_len()
        if inter_data.is_prompt:
            context_len = seq_data.get_num_computed_tokens()
        else:
            # get_num_computed_tokens is incorrect for spec decoding.
            # So, we should have a special logic here.
            # TODO(sang): Fix it.
            context_len = seq_len - 1
        seq_len = min(seq_len, context_len + token_chunk_size)

        # Compute tokens.
        if inter_data.is_prompt:
            tokens = seq_data.get_token_ids()
            if context_len != 0 or seq_len < len(tokens):
                tokens = tokens[context_len:seq_len]
        else:
            # Optimization. get_token_ids requires the entire copy of
            # tokens.
            tokens = seq_data.get_last_token_id()

        inter_data.seq_lens[seq_idx] = seq_len
        inter_data.orig_seq_lens[seq_idx] = seq_len
        inter_data.context_lens[seq_idx] = context_len

        if isinstance(tokens, list):
            inter_data.input_tokens[seq_idx].extend(tokens)
        else:
            inter_data.input_tokens[seq_idx].append(tokens)

        if (seq_len - context_len) == 1:
            inter_data.input_positions[seq_idx].append(seq_len - 1)
        else:
            inter_data.input_positions[seq_idx].extend(
                range(context_len, seq_len))

        inter_data.query_lens[
            seq_idx] = seq_len - context_len if inter_data.is_prompt else 1

    def _compute_for_prefix_cache_hit(
            self, inter_data: InterDataForSeqGroup, seq_idx: int,
            seq_group_metadata: SequenceGroupMetadata):
        """Check if hit prefix cache (i.e., some blocks are already computed).
        If hit, update input tokens and positions to only compute the
        remaining blocks.
        """
        computed_block_nums = inter_data.computed_block_nums

        # Note that prefix caching does not support sliding window.
        prefix_cache_hit = (computed_block_nums is not None
                            and len(computed_block_nums) > 0
                            and self.sliding_window is None
                            and inter_data.is_prompt)
        inter_data.prefix_cache_hit = prefix_cache_hit
        if self.chunked_prefill_enabled and prefix_cache_hit:
            raise RuntimeError(
                "chunked prefill cannot be used with prefix caching now.")

        # If prefix cache is hit, advance context length to bypass
        # hit blocks. Accordingly, input tokens, position and query length
        # have to be updated.
        if prefix_cache_hit:
            assert computed_block_nums is not None
            context_len = len(computed_block_nums) * self.block_size
            inter_data.input_tokens[seq_idx] = inter_data.input_tokens[
                seq_idx][context_len:]
            inter_data.input_positions[seq_idx] = inter_data.input_positions[
                seq_idx][context_len:]
            inter_data.context_lens[seq_idx] = context_len
            inter_data.query_lens[
                seq_idx] = inter_data.seq_lens[seq_idx] - context_len

    def _compute_for_sliding_window(self, inter_data: InterDataForSeqGroup,
                                    seq_idx: int,
                                    seq_group_metadata: SequenceGroupMetadata):
        """Update seq_len and curr_sliding_window_block for the given
        sequence data (only required by decoding) if sliding window is enabled.
        """
        curr_sliding_window_block = 0
        sliding_seq_len = inter_data.seq_lens[seq_idx]
        if not inter_data.is_prompt and self.sliding_window is not None:
            # TODO(sang): This is a hack to make sliding window work with
            # paged attn. We can remove it if we make paged attn kernel
            # to properly handle slinding window attn.
            curr_sliding_window_block = self.sliding_window_blocks
            if self.scheduler_config.use_v2_block_manager:
                # number of elements in last block
                suff_len = inter_data.seq_lens[seq_idx] % self.block_size
                sliding_seq_len = min(
                    inter_data.seq_lens[seq_idx],
                    self.block_aligned_sliding_window + suff_len)
                if suff_len > 0:
                    curr_sliding_window_block += 1
            else:
                sliding_seq_len = min(inter_data.seq_lens[seq_idx],
                                      self.sliding_window)

        inter_data.curr_sliding_window_blocks[
            seq_idx] = curr_sliding_window_block
        inter_data.seq_lens[seq_idx] = sliding_seq_len

    def _compute_lora_input(self, inter_data: InterDataForSeqGroup,
                            seq_idx: int,
                            seq_group_metadata: SequenceGroupMetadata):
        """If LoRA is enabled, compute LoRA index and prompt mapping."""
        if not self.enable_lora:
            return

        lora_id = seq_group_metadata.lora_int_id
        if lora_id > 0:
            inter_data.lora_requests.add(seq_group_metadata.lora_request)
        query_len = inter_data.query_lens[seq_idx]
        inter_data.lora_index_mapping.append([lora_id] * query_len)
        inter_data.lora_prompt_mapping.append(
            [lora_id] *
            (query_len if seq_group_metadata.sampling_params
             and seq_group_metadata.sampling_params.prompt_logprobs is not None
             else 1))

    def _compute_prompt_adapter_input(
            self, inter_data: InterDataForSeqGroup,
            seq_group_metadata: SequenceGroupMetadata):
        """If prompt adapter is enabled, compute index and prompt mapping.
        """
        # Note that when is_prompt=True, we expect only one sequence
        # in the group.
        if not self.enable_prompt_adapter:
            return

        prompt_adapter_id = seq_group_metadata.prompt_adapter_id
        if prompt_adapter_id <= 0 or not inter_data.is_prompt:
            return

        # We expect only one sequence in the group when is_prompt=True.
        assert inter_data.n_seqs == 1
        query_len = inter_data.query_lens[0]
        inter_data.prompt_adapter_request = (
            seq_group_metadata.prompt_adapter_request)

        num_tokens = seq_group_metadata.prompt_adapter_num_virtual_tokens
        inter_data.prompt_adapter_index_mapping = [
            prompt_adapter_id
        ] * num_tokens + [0] * (query_len - num_tokens)
        inter_data.prompt_adapter_prompt_mapping = [prompt_adapter_id] * (
            query_len if seq_group_metadata.sampling_params
            and seq_group_metadata.sampling_params.prompt_logprobs else 1)

    def _compute_multi_modal_input(self, inter_data: InterDataForSeqGroup,
                                   seq_group_metadata: SequenceGroupMetadata):
        """If multi-modal data is given, add it to the input."""
        mm_data = seq_group_metadata.multi_modal_data
        if not mm_data:
            return

        mm_kwargs = self.multi_modal_input_mapper(mm_data)
        inter_data.multi_modal_inputs = mm_kwargs

    def add_seq_group(self, seq_group_metadata: SequenceGroupMetadata):
        """Add a sequence group to the builder."""
        seq_ids = seq_group_metadata.seq_data.keys()
        n_seqs = len(seq_ids)
        is_prompt = seq_group_metadata.is_prompt

        if is_prompt:
            assert n_seqs == 1
            self.decode_only = False

        inter_data = self.init_cached_inter_data(
            request_id=seq_group_metadata.request_id,
            seq_ids=seq_ids,
            is_prompt=is_prompt,
            block_tables=seq_group_metadata.block_tables,
            computed_block_nums=seq_group_metadata.computed_block_nums,
            reinit=True,
            reinit_use_defaults=True)

        self.inter_data_list.append(inter_data)

        for seq_idx in range(n_seqs):
            for per_seq_fn in self.per_seq_compute_fns:
                per_seq_fn(inter_data, seq_idx, seq_group_metadata)
        for per_seq_group_fn in self.per_seq_group_compute_fns:
            per_seq_group_fn(inter_data, seq_group_metadata)

    def _use_captured_graph(self, batch_size: int,
                            max_decode_seq_len: int) -> bool:
        return (self.decode_only and not self.runner.model_config.enforce_eager
                and batch_size <= _BATCH_SIZES_TO_CAPTURE[-1]
                and max_decode_seq_len <= self.runner.max_seq_len_to_capture)

    def build(self) -> ModelInputForGPU:
        """Finalize the builder intermediate data and
        create on-device tensors.
        """
        # Combine and flatten intermediate data.
        input_tokens = []
        for inter_data in self.inter_data_list:
            for cur_input_tokens in inter_data.input_tokens:
                input_tokens.extend(cur_input_tokens)

        if not input_tokens:
            # This may happen when all prefill requests hit
            # prefix caching and there is no decode request.
            return self.model_input_cls()

        input_positions = []
        for inter_data in self.inter_data_list:
            for cur_input_positions in inter_data.input_positions:
                input_positions.extend(cur_input_positions)

        seq_lens = []
        max_decode_seq_len = 0
        for inter_data in self.inter_data_list:
            seq_lens.extend(inter_data.seq_lens)
            if not inter_data.is_prompt:
                max_decode_seq_len = max(max_decode_seq_len,
                                         max(inter_data.seq_lens))
        query_lens = []
        for inter_data in self.inter_data_list:
            query_lens.extend(inter_data.query_lens)

        # Mapping from request IDs to sequence IDs. Used for Jamba models
        # that manages the cache by itself.
        request_ids_to_seq_ids = {
            data.request_id: data.seq_ids
            for data in self.inter_data_list
        }

        batch_size = len(input_tokens)
        use_captured_graph = self._use_captured_graph(batch_size,
                                                      max_decode_seq_len)

        # If cuda graph can be used, pad tensors accordingly.
        # See `capture_model` API for more details.
        # vLLM uses cuda graph only for decoding requests.
        cuda_graph_pad_size = -1
        if use_captured_graph:
            graph_batch_size = _get_graph_batch_size(batch_size)
            assert graph_batch_size >= batch_size
            cuda_graph_pad_size = graph_batch_size - batch_size
            batch_size = graph_batch_size

        # Tokens and positions.
        if cuda_graph_pad_size:
            input_tokens.extend(itertools.repeat(0, cuda_graph_pad_size))
            input_positions.extend(itertools.repeat(0, cuda_graph_pad_size))
        assert self.runner.device is not None
        input_tokens_tensor = async_tensor_h2d(input_tokens, torch.long,
                                               self.runner.device,
                                               self.runner.pin_memory)
        input_positions_tensor = async_tensor_h2d(input_positions, torch.long,
                                                  self.runner.device,
                                                  self.runner.pin_memory)

        # Sequence and query lengths.
        if cuda_graph_pad_size:
            seq_lens.extend(itertools.repeat(1, cuda_graph_pad_size))

        # Attention metadata.
        attn_metadata = self.attn_metadata_builder.build(
            seq_lens, query_lens, cuda_graph_pad_size, batch_size)

        # LoRA data.
        lora_requests = set()
        lora_mapping = None
        if self.enable_lora:
            lora_requests = set(r for data in self.inter_data_list
                                for r in data.lora_requests)
            lora_index_mapping = flatten_2d_lists([
                flatten_2d_lists(inter_data.lora_index_mapping)
                for inter_data in self.inter_data_list
            ])
            if cuda_graph_pad_size:
                lora_index_mapping.extend(
                    itertools.repeat(0, cuda_graph_pad_size))
            lora_prompt_mapping = flatten_2d_lists([
                flatten_2d_lists(inter_data.lora_prompt_mapping)
                for inter_data in self.inter_data_list
            ])

            lora_mapping = LoRAMapping(
                **dict(index_mapping=lora_index_mapping,
                       prompt_mapping=lora_prompt_mapping,
                       is_prefill=not self.decode_only))

        # Prompt adapter data.
        prompt_adapter_requests: Set[PromptAdapterRequest] = set()
        prompt_adapter_mapping = None
        if self.enable_prompt_adapter:
            prompt_adapter_requests = set(
                data.prompt_adapter_request for data in self.inter_data_list
                if data.prompt_adapter_request is not None)
            prompt_adapter_index_mapping = flatten_2d_lists([
                inter_data.prompt_adapter_index_mapping
                for inter_data in self.inter_data_list
            ])
            if cuda_graph_pad_size:
                prompt_adapter_index_mapping.extend(
                    itertools.repeat(0, cuda_graph_pad_size))
            prompt_adapter_prompt_mapping = flatten_2d_lists([
                inter_data.prompt_adapter_prompt_mapping
                for inter_data in self.inter_data_list
            ])
            prompt_adapter_mapping = PromptAdapterMapping(
                prompt_adapter_index_mapping,
                prompt_adapter_prompt_mapping,
            )

        # Multi-modal data.
        multi_modal_inputs_list = [
            data.multi_modal_inputs for data in self.inter_data_list
            if data.multi_modal_inputs is not None
        ]
        multi_modal_kwargs = MultiModalInputs.batch(multi_modal_inputs_list)

        return self.model_input_cls(
            input_tokens=input_tokens_tensor,
            input_positions=input_positions_tensor,
            attn_metadata=attn_metadata,
            seq_lens=seq_lens,
            query_lens=query_lens,
            lora_mapping=lora_mapping,
            lora_requests=lora_requests,
            multi_modal_kwargs=multi_modal_kwargs,
            request_ids_to_seq_ids=request_ids_to_seq_ids,
            finished_requests_ids=self.finished_requests_ids,
            prompt_adapter_mapping=prompt_adapter_mapping,
            prompt_adapter_requests=prompt_adapter_requests)


class GPUModelRunnerBase(ModelRunnerBase[TModelInputForGPU]):
    """
    Helper class for shared methods between GPU model runners.
    """
    _model_input_cls: Type[TModelInputForGPU]
    _builder_cls: Type[ModelInputForGPUBuilder]

    def __init__(
        self,
        model_config: ModelConfig,
        parallel_config: ParallelConfig,
        scheduler_config: SchedulerConfig,
        device_config: DeviceConfig,
        cache_config: CacheConfig,
        load_config: LoadConfig,
        lora_config: Optional[LoRAConfig],
        kv_cache_dtype: Optional[str] = "auto",
        is_driver_worker: bool = False,
        prompt_adapter_config: Optional[PromptAdapterConfig] = None,
        return_hidden_states: bool = False,
        observability_config: Optional[ObservabilityConfig] = None,
        input_registry: InputRegistry = INPUT_REGISTRY,
        mm_registry: MultiModalRegistry = MULTIMODAL_REGISTRY,
    ):
        self.model_config = model_config
        self.parallel_config = parallel_config
        self.scheduler_config = scheduler_config
        self.device_config = device_config
        self.cache_config = cache_config
        self.lora_config = lora_config
        self.load_config = load_config
        self.is_driver_worker = is_driver_worker
        self.prompt_adapter_config = prompt_adapter_config
        self.return_hidden_states = return_hidden_states
        self.observability_config = observability_config

        self.device = self.device_config.device
        self.pin_memory = is_pin_memory_available()

        self.kv_cache_dtype = kv_cache_dtype
        self.sliding_window = model_config.get_sliding_window()
        self.block_size = cache_config.block_size
        self.max_seq_len_to_capture = self.model_config.max_seq_len_to_capture

        self.graph_runners: List[Dict[int, CUDAGraphRunner]] = [
            {} for _ in range(self.parallel_config.pipeline_parallel_size)
        ]
        self.graph_memory_pool: Optional[Tuple[
            int, int]] = None  # Set during graph capture.

        self.has_seqlen_agnostic = model_config.contains_seqlen_agnostic_layers(
            parallel_config)

        # When using CUDA graph, the input block tables must be padded to
        # max_seq_len_to_capture. However, creating the block table in
        # Python can be expensive. To optimize this, we cache the block table
        # in numpy and only copy the actual input content at every iteration.
        # The shape of the cached block table will be
        # (max batch size to capture, max context len to capture / block size).
        self.graph_block_tables = np.zeros(
            (max(_BATCH_SIZES_TO_CAPTURE), self.get_max_block_per_batch()),
            dtype=np.int32)
        num_attn_heads = self.model_config.get_num_attention_heads(
            self.parallel_config)
        self.attn_backend = get_attn_backend(
            num_attn_heads,
            self.model_config.get_head_size(),
            self.model_config.get_num_kv_heads(self.parallel_config),
            self.model_config.get_sliding_window(),
            self.model_config.dtype,
            self.kv_cache_dtype,
            self.block_size,
        ) if num_attn_heads else None
        if self.attn_backend:
            self.attn_state = self.attn_backend.get_state_cls()(
                weakref.proxy(self))
        else:
            self.attn_state = CommonAttentionState(weakref.proxy(self))

        # Multi-modal data support
        self.input_registry = input_registry
        self.mm_registry = mm_registry
        self.multi_modal_input_mapper = mm_registry \
            .create_input_mapper(model_config)
        self.mm_registry.init_mm_limits_per_prompt(self.model_config)

        # Lazy initialization
        self.model: nn.Module  # Set after load_model
        # Set after load_model.
        self.lora_manager: Optional[LRUCacheWorkerLoRAManager] = None
        self.prompt_adapter_manager: LRUCacheWorkerPromptAdapterManager = None

        set_cpu_offload_max_bytes(
            int(self.cache_config.cpu_offload_gb * 1024**3))

        # Used to cache python objects
        self.inter_data_cache: Dict[int, PyObjectCache] = {}
        self.sampling_metadata_cache: SamplingMetadataCache = \
            SamplingMetadataCache()

    def load_model(self) -> None:
        logger.info("Starting to load model %s...", self.model_config.model)
        with CudaMemoryProfiler() as m:
            self.model = get_model(model_config=self.model_config,
                                   device_config=self.device_config,
                                   load_config=self.load_config,
                                   lora_config=self.lora_config,
                                   parallel_config=self.parallel_config,
                                   scheduler_config=self.scheduler_config,
                                   cache_config=self.cache_config)

        self.model_memory_usage = m.consumed_memory
        logger.info("Loading model weights took %.4f GB",
                    self.model_memory_usage / float(2**30))

        if self.lora_config:
            assert supports_lora(self.model), "Model does not support LoRA"
            assert not supports_multimodal(
                self.model
            ), "To be tested: Multi-modal model with LoRA settings."

            self.lora_manager = LRUCacheWorkerLoRAManager(
                self.scheduler_config.max_num_seqs,
                self.scheduler_config.max_num_batched_tokens,
                self.vocab_size,
                self.lora_config,
                self.device,
                self.model.embedding_modules,
                self.model.embedding_padding_modules,
                max_position_embeddings=self.model.config.
                max_position_embeddings,
            )
            self.model = self.lora_manager.create_lora_manager(self.model)

        if self.prompt_adapter_config:
            self.prompt_adapter_manager = LRUCacheWorkerPromptAdapterManager(
                self.scheduler_config.max_num_seqs,
                self.scheduler_config.max_num_batched_tokens, self.device,
                self.prompt_adapter_config)
            self.model = (
                self.prompt_adapter_manager.create_prompt_adapter_manager(
                    self.model))

        if self.kv_cache_dtype == "fp8" and is_hip():
            # Currently only ROCm accepts kv-cache scaling factors
            # via quantization_param_path and this will be deprecated
            # in the future.
            if self.model_config.quantization_param_path is not None:
                if callable(getattr(self.model, "load_kv_cache_scales", None)):
                    warnings.warn(
                        "Loading kv cache scaling factor from JSON is "
                        "deprecated and will be removed. Please include "
                        "kv cache scaling factors in the model checkpoint.",
                        FutureWarning,
                        stacklevel=2)
                    self.model.load_kv_cache_scales(
                        self.model_config.quantization_param_path)
                    logger.info("Loaded KV cache scaling factors from %s",
                                self.model_config.quantization_param_path)
                else:
                    raise RuntimeError(
                        "Using FP8 KV cache and scaling factors provided but "
                        "model %s does not support loading scaling factors.",
                        self.model.__class__)
            else:
                logger.warning(
                    "Using FP8 KV cache but no scaling factors "
                    "provided. Defaulting to scaling factors of 1.0. "
                    "This may lead to less accurate results!")

        if envs.VLLM_TEST_DYNAMO_GRAPH_CAPTURE:
<<<<<<< HEAD
            self.model = optimizer(self.model, fullgraph=True)
=======
            self.model = torch.compile(
                self.model,
                fullgraph=envs.VLLM_TEST_DYNAMO_FULLGRAPH_CAPTURE,
                backend="eager")
>>>>>>> 0168f9e7

    def save_sharded_state(
        self,
        path: str,
        pattern: Optional[str] = None,
        max_size: Optional[int] = None,
    ) -> None:
        from vllm.model_executor.model_loader.loader import ShardedStateLoader
        ShardedStateLoader.save_model(
            self.model,
            path,
            pattern=pattern,
            max_size=max_size,
        )

    def save_tensorized_model(
        self,
        tensorizer_config: TensorizerConfig,
    ) -> None:
        from vllm.model_executor.model_loader.loader import TensorizerLoader
        TensorizerLoader.save_model(
            self.model,
            tensorizer_config=tensorizer_config,
        )

    def get_max_block_per_batch(self) -> int:
        block_size = self.block_size
        return (self.max_seq_len_to_capture + block_size - 1) // block_size

    def _prepare_model_input_tensors(
        self,
        seq_group_metadata_list: List[SequenceGroupMetadata],
        finished_requests_ids: Optional[List[str]] = None
    ) -> TModelInputForGPU:
        """Helper method to prepare the model input based on a given sequence
        group. Prepares metadata needed for the base model forward pass but not
        metadata for possible additional steps, e.g., sampling.

        The API assumes seq_group_metadata_list is sorted by prefill -> decode.

        The result tensors and data structure also batches input in prefill
        -> decode order. For example,

        - input_tokens[:num_prefill_tokens] contains prefill tokens.
        - input_tokens[num_prefill_tokens:] contains decode tokens.

        If cuda graph is required, this API automatically pads inputs.
        """
        builder = self._builder_cls(weakref.proxy(self), finished_requests_ids)
        for seq_group_metadata in seq_group_metadata_list:
            builder.add_seq_group(seq_group_metadata)

        builder.reset_cached_inter_data()

        return builder.build()  # type: ignore

    @torch.inference_mode()
    def profile_run(self) -> None:
        # Enable top-k sampling to reflect the accurate memory usage.
        sampling_params = SamplingParams(top_p=0.99, top_k=self.vocab_size - 1)
        max_num_batched_tokens = self.scheduler_config.max_num_batched_tokens
        max_num_seqs = self.scheduler_config.max_num_seqs
        # This represents the maximum number of different requests
        # that will have unique loras, an therefore the max amount of memory
        # consumption create dummy lora request copies from the lora request
        # passed in, which contains a lora from the lora warmup path.
        dummy_lora_requests: List[LoRARequest] = []
        dummy_lora_requests_per_seq: List[LoRARequest] = []
        if self.lora_config:
            assert self.lora_manager is not None
            with self.lora_manager.dummy_lora_cache():
                for idx in range(self.lora_config.max_loras):
                    lora_id = idx + 1
                    dummy_lora_request = LoRARequest(
                        lora_name=f"warmup_{lora_id}",
                        lora_int_id=lora_id,
                        lora_path="/not/a/real/path",
                    )
                    self.lora_manager.add_dummy_lora(dummy_lora_request,
                                                     rank=LORA_WARMUP_RANK)
                    dummy_lora_requests.append(dummy_lora_request)
                dummy_lora_requests_per_seq = [
                    dummy_lora_requests[idx % len(dummy_lora_requests)]
                    for idx in range(max_num_seqs)
                ]

        # Profile memory usage with max_num_sequences sequences and the total
        # number of tokens equal to max_num_batched_tokens.
        seqs: List[SequenceGroupMetadata] = []
        # Additional GPU memory may be needed for multi-modal encoding, which
        # needs to be accounted for when calculating the GPU blocks for
        # vLLM blocker manager.
        # To exercise the worst scenario for GPU memory consumption,
        # the number of seqs (batch_size) is chosen to maximize the number
        # of images processed.

        max_mm_tokens = self.mm_registry.get_max_multimodal_tokens(
            self.model_config)
        if max_mm_tokens > 0:
            max_num_seqs_orig = max_num_seqs
            max_num_seqs = min(max_num_seqs,
                               max_num_batched_tokens // max_mm_tokens)
            if max_num_seqs < 1:
                expr = (f"min({max_num_seqs_orig}, "
                        f"{max_num_batched_tokens} // {max_mm_tokens})")
                logger.warning(
                    "Computed max_num_seqs (%s) to be less than 1. "
                    "Setting it to the minimum value of 1.", expr)
                max_num_seqs = 1

        batch_size = 0
        for group_id in range(max_num_seqs):
            seq_len = (max_num_batched_tokens // max_num_seqs +
                       (group_id < max_num_batched_tokens % max_num_seqs))
            batch_size += seq_len

            seq_data, dummy_multi_modal_data = self.input_registry \
                .dummy_data_for_profiling(self.model_config,
                                          seq_len,
                                          self.mm_registry)

            seq = SequenceGroupMetadata(
                request_id=str(group_id),
                is_prompt=True,
                seq_data={group_id: seq_data},
                sampling_params=sampling_params,
                block_tables=None,
                lora_request=dummy_lora_requests_per_seq[group_id]
                if dummy_lora_requests_per_seq else None,
                multi_modal_data=dummy_multi_modal_data,
            )
            seqs.append(seq)

        # Run the model with the dummy inputs.
        num_layers = self.model_config.get_num_layers(self.parallel_config)
        kv_caches = [None] * num_layers
        finished_requests_ids = [seq.request_id for seq in seqs]
        model_input = self.prepare_model_input(
            seqs, finished_requests_ids=finished_requests_ids)
        intermediate_tensors = None
        if not get_pp_group().is_first_rank:
            intermediate_tensors = self.model.make_empty_intermediate_tensors(
                batch_size=batch_size,
                dtype=self.model_config.dtype,
                device=self.device)
        self.execute_model(model_input, kv_caches, intermediate_tensors)
        torch.cuda.synchronize()
        return

    def remove_all_loras(self):
        if not self.lora_manager:
            raise RuntimeError("LoRA is not enabled.")
        self.lora_manager.remove_all_adapters()

    def set_active_loras(self, lora_requests: Set[LoRARequest],
                         lora_mapping: LoRAMapping) -> None:
        if not self.lora_manager:
            raise RuntimeError("LoRA is not enabled.")
        self.lora_manager.set_active_adapters(lora_requests, lora_mapping)

    def add_lora(self, lora_request: LoRARequest) -> bool:
        if not self.lora_manager:
            raise RuntimeError("LoRA is not enabled.")
        return self.lora_manager.add_adapter(lora_request)

    def remove_lora(self, lora_id: int) -> bool:
        if not self.lora_manager:
            raise RuntimeError("LoRA is not enabled.")
        return self.lora_manager.remove_adapter(lora_id)

    def pin_lora(self, lora_id: int) -> bool:
        if not self.lora_manager:
            raise RuntimeError("LoRA is not enabled.")
        return self.lora_manager.pin_adapter(lora_id)

    def list_loras(self) -> Set[int]:
        if not self.lora_manager:
            raise RuntimeError("LoRA is not enabled.")
        return self.lora_manager.list_adapters()

    def remove_all_prompt_adapters(self):
        if not self.prompt_adapter_manager:
            raise RuntimeError("PromptAdapter is not enabled.")
        self.prompt_adapter_manager.remove_all_adapters()

    def set_active_prompt_adapters(
            self, prompt_adapter_requests: Set[PromptAdapterRequest],
            prompt_adapter_mapping: PromptAdapterMapping) -> None:
        if not self.prompt_adapter_manager:
            raise RuntimeError("PromptAdapter is not enabled.")
        self.prompt_adapter_manager.set_active_adapters(
            prompt_adapter_requests, prompt_adapter_mapping)

    def add_prompt_adapter(
            self, prompt_adapter_request: PromptAdapterRequest) -> bool:
        if not self.prompt_adapter_manager:
            raise RuntimeError("PromptAdapter is not enabled.")
        return self.prompt_adapter_manager.add_adapter(prompt_adapter_request)

    def remove_prompt_adapter(self, prompt_adapter_id: int) -> bool:
        if not self.prompt_adapter_manager:
            raise RuntimeError("PromptAdapter is not enabled.")
        return self.prompt_adapter_manager.remove_adapter(prompt_adapter_id)

    def pin_prompt_adapter(self, prompt_adapter_id: int) -> bool:
        if not self.prompt_adapter_manager:
            raise RuntimeError("PromptAdapter is not enabled.")
        return self.prompt_adapter_manager.pin_adapter(prompt_adapter_id)

    def list_prompt_adapters(self) -> Set[int]:
        if not self.prompt_adapter_manager:
            raise RuntimeError("PromptAdapter is not enabled.")
        return self.prompt_adapter_manager.list_adapters()

    @torch.inference_mode()
    def capture_model(self, kv_caches: List[List[torch.Tensor]]) -> None:
        """Cuda graph capture a model.

        Note that CUDA graph's performance gain is negligible if number
        of batched tokens are larger than 200. And since CUDA graph
        requires fixed sized tensors, supporting large/variable batch
        size requires high GPU memory overhead. Thus, vLLM only captures
        decoding requests. Mixed batch (chunked prefill + decoding) or
        prefill requests are not captured.

        Since it is used for decoding-only, it assumes there's only 1 token
        per sequence in the batch.
        """
        assert not self.model_config.enforce_eager
        logger.info("Capturing the model for CUDA graphs. This may lead to "
                    "unexpected consequences if the model is not static. To "
                    "run the model in eager mode, set 'enforce_eager=True' or "
                    "use '--enforce-eager' in the CLI.")
        logger.info("CUDA graphs can take additional 1~3 GiB memory per GPU. "
                    "If you are running out of memory, consider decreasing "
                    "`gpu_memory_utilization` or enforcing eager mode. "
                    "You can also reduce the `max_num_seqs` as needed "
                    "to decrease memory usage.")
        start_time = time.perf_counter()

        # Prepare dummy inputs. These will be reused for all batch sizes.
        max_batch_size = max(_BATCH_SIZES_TO_CAPTURE)
        input_tokens = torch.zeros(max_batch_size, dtype=torch.long).cuda()
        input_positions = torch.zeros(max_batch_size, dtype=torch.long).cuda()
        intermediate_inputs = None
        if not get_pp_group().is_first_rank:
            intermediate_inputs = self.model.make_empty_intermediate_tensors(
                batch_size=max_batch_size,
                dtype=self.model_config.dtype,
                device=self.device)

        # Prepare buffer for outputs. These will be reused for all batch sizes.
        # It will be filled after the first graph capture.
        hidden_or_intermediate_states: List[Optional[torch.Tensor]] = [
            None
        ] * self.parallel_config.pipeline_parallel_size

        graph_batch_size = _get_graph_batch_size(
            self.scheduler_config.max_num_seqs)
        batch_size_capture_list = [
            bs for bs in _BATCH_SIZES_TO_CAPTURE if bs <= graph_batch_size
        ]

        with self.attn_state.graph_capture(
                max_batch_size), graph_capture() as graph_capture_context:
            # NOTE: Capturing the largest batch size first may help reduce the
            # memory usage of CUDA graph.
            for virtual_engine in range(
                    self.parallel_config.pipeline_parallel_size):
                for batch_size in reversed(batch_size_capture_list):
                    attn_metadata = (
                        self.attn_state.graph_capture_get_metadata_for_batch(
                            batch_size))

                    if self.lora_config:
                        lora_mapping = LoRAMapping(
                            **dict(index_mapping=[0] * batch_size,
                                   prompt_mapping=[0] * batch_size,
                                   is_prefill=False))
                        self.set_active_loras(set(), lora_mapping)

                    if self.prompt_adapter_config:
                        prompt_adapter_mapping = PromptAdapterMapping(
                            [-1] * batch_size,
                            [-1] * batch_size,
                        )
                        self.set_active_prompt_adapters(
                            set(), prompt_adapter_mapping)

                    graph_runner = CUDAGraphRunner(
                        self.model, self.attn_backend.get_name(),
                        self.attn_state.graph_clone(batch_size))

                    capture_inputs = {
                        "input_ids":
                        input_tokens[:batch_size],
                        "positions":
                        input_positions[:batch_size],
                        "hidden_or_intermediate_states":
                        hidden_or_intermediate_states[
                            virtual_engine]  # type: ignore
                        [:batch_size]
                        if hidden_or_intermediate_states[virtual_engine]
                        is not None else None,
                        "intermediate_inputs":
                        intermediate_inputs[:batch_size]
                        if intermediate_inputs is not None else None,
                        "kv_caches":
                        kv_caches[virtual_engine],
                        "attn_metadata":
                        attn_metadata,
                        "memory_pool":
                        self.graph_memory_pool,
                        "stream":
                        graph_capture_context.stream
                    }
                    if self.has_seqlen_agnostic:
                        # Only used by Mamba-based models CUDA graph atm (Jamba)
                        capture_inputs.update({
                            "seqlen_agnostic_capture_inputs":
                            self.model.get_seqlen_agnostic_capture_inputs(
                                batch_size)
                        })
                    graph_runner.capture(**capture_inputs)
                    self.graph_memory_pool = graph_runner.graph.pool()
                    self.graph_runners[virtual_engine][batch_size] = (
                        graph_runner)

        end_time = time.perf_counter()
        elapsed_time = end_time - start_time
        # This usually takes < 10 seconds.
        logger.info("Graph capturing finished in %.0f secs.", elapsed_time)

    @property
    def vocab_size(self) -> int:
        return self.model_config.get_vocab_size()


class ModelRunner(GPUModelRunnerBase[ModelInputForGPUWithSamplingMetadata]):
    """
    GPU model runner with sampling step.
    """
    _model_input_cls: Type[ModelInputForGPUWithSamplingMetadata] = (
        ModelInputForGPUWithSamplingMetadata)
    _builder_cls: Type[ModelInputForGPUBuilder] = ModelInputForGPUBuilder

    def make_model_input_from_broadcasted_tensor_dict(
        self,
        tensor_dict: Dict[str, Any],
    ) -> ModelInputForGPUWithSamplingMetadata:
        model_input = \
            ModelInputForGPUWithSamplingMetadata.from_broadcasted_tensor_dict(
                tensor_dict,
                attn_backend=self.attn_backend,
            )
        return model_input

    def prepare_model_input(
        self,
        seq_group_metadata_list: List[SequenceGroupMetadata],
        virtual_engine: int = 0,
        finished_requests_ids: Optional[List[str]] = None
    ) -> ModelInputForGPUWithSamplingMetadata:
        """Prepare the model input based on a given sequence group, including
        metadata for the sampling step.

        The API assumes seq_group_metadata_list is sorted by prefill -> decode.

        The result tensors and data structure also batches input in prefill
        -> decode order. For example,

        - input_tokens[:num_prefill_tokens] contains prefill tokens.
        - input_tokens[num_prefill_tokens:] contains decode tokens.

        If cuda graph is required, this API automatically pads inputs.
        """
        model_input = self._prepare_model_input_tensors(
            seq_group_metadata_list, finished_requests_ids)
        if get_pp_group().is_last_rank:
            # Sampling metadata is only required for the final pp group
            generators = self.get_generators(finished_requests_ids)
            sampling_metadata = SamplingMetadata.prepare(
                seq_group_metadata_list, model_input.seq_lens,
                model_input.query_lens, self.device, self.pin_memory,
                generators, self.sampling_metadata_cache)
        else:
            sampling_metadata = None
        is_prompt = (seq_group_metadata_list[0].is_prompt
                     if seq_group_metadata_list else None)
        return dataclasses.replace(model_input,
                                   sampling_metadata=sampling_metadata,
                                   is_prompt=is_prompt,
                                   virtual_engine=virtual_engine)

    @torch.inference_mode()
    def execute_model(
        self,
        model_input: ModelInputForGPUWithSamplingMetadata,
        kv_caches: List[torch.Tensor],
        intermediate_tensors: Optional[IntermediateTensors] = None,
        num_steps: int = 1,
    ) -> Optional[Union[List[SamplerOutput], IntermediateTensors]]:
        if num_steps > 1:
            raise ValueError("num_steps > 1 is not supported in ModelRunner")

        if self.lora_config:
            assert model_input.lora_requests is not None
            assert model_input.lora_mapping is not None
            self.set_active_loras(model_input.lora_requests,
                                  model_input.lora_mapping)

        if self.prompt_adapter_config:
            assert model_input.prompt_adapter_requests is not None
            assert model_input.prompt_adapter_mapping is not None
            self.set_active_prompt_adapters(
                model_input.prompt_adapter_requests,
                model_input.prompt_adapter_mapping)

        self.attn_state.begin_forward(model_input)

        # Currently cuda graph is only supported by the decode phase.
        assert model_input.attn_metadata is not None
        prefill_meta = model_input.attn_metadata.prefill_metadata
        decode_meta = model_input.attn_metadata.decode_metadata
        # TODO(andoorve): We can remove this once all
        # virtual engines share the same kv cache.
        virtual_engine = model_input.virtual_engine
        if prefill_meta is None and decode_meta.use_cuda_graph:
            assert model_input.input_tokens is not None
            graph_batch_size = model_input.input_tokens.shape[0]
            model_executable = self.graph_runners[virtual_engine][
                graph_batch_size]
        else:
            model_executable = self.model

        multi_modal_kwargs = model_input.multi_modal_kwargs or {}
        seqlen_agnostic_kwargs = {
            "finished_requests_ids": model_input.finished_requests_ids,
            "request_ids_to_seq_ids": model_input.request_ids_to_seq_ids,
        } if self.has_seqlen_agnostic else {}
        if (self.observability_config is not None
                and self.observability_config.collect_model_forward_time):
            model_forward_start = torch.cuda.Event(enable_timing=True)
            model_forward_end = torch.cuda.Event(enable_timing=True)
            model_forward_start.record()

        hidden_or_intermediate_states = model_executable(
            input_ids=model_input.input_tokens,
            positions=model_input.input_positions,
            kv_caches=kv_caches,
            attn_metadata=model_input.attn_metadata,
            intermediate_tensors=intermediate_tensors,
            **MultiModalInputs.as_kwargs(multi_modal_kwargs,
                                         device=self.device),
            **seqlen_agnostic_kwargs)

        if (self.observability_config is not None
                and self.observability_config.collect_model_forward_time):
            model_forward_end.record()

        # Compute the logits in the last pipeline stage.
        if not get_pp_group().is_last_rank:
            if (self.is_driver_worker
                    and hidden_or_intermediate_states is not None
                    and isinstance(hidden_or_intermediate_states,
                                   IntermediateTensors)
                    and self.observability_config is not None
                    and self.observability_config.collect_model_forward_time):
                model_forward_end.synchronize()
                model_forward_time = model_forward_start.elapsed_time(
                    model_forward_end)
                orig_model_forward_time = 0.0
                if intermediate_tensors is not None:
                    orig_model_forward_time = intermediate_tensors.tensors.get(
                        "model_forward_time", torch.tensor(0.0)).item()
                hidden_or_intermediate_states.tensors["model_forward_time"] = (
                    torch.tensor(model_forward_time + orig_model_forward_time))
            return hidden_or_intermediate_states

        logits = self.model.compute_logits(hidden_or_intermediate_states,
                                           model_input.sampling_metadata)

        if not self.is_driver_worker:
            return []

        # Sample the next token.
        output: SamplerOutput = self.model.sample(
            logits=logits,
            sampling_metadata=model_input.sampling_metadata,
        )
        if (self.observability_config is not None
                and self.observability_config.collect_model_forward_time
                and output is not None):
            model_forward_end.synchronize()
            model_forward_time = model_forward_start.elapsed_time(
                model_forward_end)
            orig_model_forward_time = 0.0
            if intermediate_tensors is not None:
                orig_model_forward_time = intermediate_tensors.tensors.get(
                    "model_forward_time", torch.tensor(0.0)).item()
            # If there are multiple workers, we are still tracking the latency
            # from the start time of the driver worker to the end time of the
            # driver worker. The model forward time will then end up covering
            # the communication time as well.
            output.model_forward_time = (orig_model_forward_time +
                                         model_forward_time)

        if self.return_hidden_states:
            # we only need to pass hidden states of most recent token
            assert model_input.sampling_metadata is not None
            indices = model_input.sampling_metadata.selected_token_indices
            if model_input.is_prompt:
                hidden_states = hidden_or_intermediate_states.index_select(
                    0, indices)
            elif decode_meta.use_cuda_graph:
                hidden_states = hidden_or_intermediate_states[:len(indices)]
            else:
                hidden_states = hidden_or_intermediate_states

            output.hidden_states = hidden_states

        return [output]


class CUDAGraphRunner:

    def __init__(self, model: nn.Module, backend_name: str,
                 attn_state: AttentionState):
        self.model = model
        self.backend_name = backend_name
        self.attn_state = attn_state

        self.input_buffers: Dict[str, torch.Tensor] = {}
        self.output_buffers: Dict[str, torch.Tensor] = {}

        self._graph: Optional[torch.cuda.CUDAGraph] = None

    @property
    def graph(self):
        assert self._graph is not None
        return self._graph

    def capture(
        self,
        input_ids: torch.Tensor,
        positions: torch.Tensor,
        hidden_or_intermediate_states: Optional[Union[IntermediateTensors,
                                                      torch.Tensor]],
        intermediate_inputs: Optional[IntermediateTensors],
        kv_caches: List[torch.Tensor],
        attn_metadata: AttentionMetadata,
        memory_pool: Optional[Tuple[int, int]],
        stream: torch.cuda.Stream,
        **kwargs,
    ) -> Union[torch.Tensor, IntermediateTensors]:
        assert self._graph is None
        # Run the model a few times without capturing the graph.
        # This is to make sure that the captured graph does not include the
        # kernel launches for initial benchmarking (e.g., Triton autotune).
        # Note one iteration is not enough for torch.jit.script
        for _ in range(_NUM_WARMUP_ITERS):
            self.model(
                input_ids,
                positions,
                kv_caches,
                attn_metadata,
                intermediate_inputs,
                **kwargs,
            )
        torch.cuda.synchronize()

        # Capture the graph.
        self._graph = torch.cuda.CUDAGraph()
        with torch.cuda.graph(self._graph, pool=memory_pool, stream=stream):
            output_hidden_or_intermediate_states = self.model(
                input_ids,
                positions,
                kv_caches,
                attn_metadata,
                intermediate_inputs,
                **kwargs,
            )
            if hidden_or_intermediate_states is not None:
                if get_pp_group().is_last_rank:
                    hidden_or_intermediate_states.copy_(
                        output_hidden_or_intermediate_states)
                else:
                    for key in hidden_or_intermediate_states.tensors:
                        hidden_or_intermediate_states[key].copy_(
                            output_hidden_or_intermediate_states[key])
            else:
                hidden_or_intermediate_states = (
                    output_hidden_or_intermediate_states)

            del output_hidden_or_intermediate_states
            # make sure `output_hidden_states` is deleted
            # in the graph's memory pool
            gc.collect()
        torch.cuda.synchronize()

        # Save the input and output buffers.
        self.input_buffers = {
            "input_ids": input_ids,
            "positions": positions,
            "kv_caches": kv_caches,
            **self.attn_state.get_graph_input_buffers(attn_metadata),
            **kwargs,
        }
        if intermediate_inputs is not None:
            self.input_buffers.update(intermediate_inputs.tensors)
        if get_pp_group().is_last_rank:
            self.output_buffers = {
                "hidden_states": hidden_or_intermediate_states
            }
        else:
            self.output_buffers = hidden_or_intermediate_states
        return hidden_or_intermediate_states

    def forward(
        self,
        input_ids: torch.Tensor,
        positions: torch.Tensor,
        kv_caches: List[torch.Tensor],
        attn_metadata: AttentionMetadata,
        intermediate_tensors: Optional[IntermediateTensors],
        **kwargs,
    ) -> torch.Tensor:
        # KV caches are fixed tensors, so we don't need to copy them.
        del kv_caches

        # Copy the input tensors to the input buffers.
        self.input_buffers["input_ids"].copy_(input_ids, non_blocking=True)
        self.input_buffers["positions"].copy_(positions, non_blocking=True)
        self.input_buffers["slot_mapping"].copy_(attn_metadata.slot_mapping,
                                                 non_blocking=True)
        self.attn_state.prepare_graph_input_buffers(self.input_buffers,
                                                    attn_metadata)
        if "seqlen_agnostic_capture_inputs" in self.input_buffers:
            self.model.copy_inputs_before_cuda_graphs(self.input_buffers,
                                                      **kwargs)
        if intermediate_tensors is not None:
            for key in intermediate_tensors.tensors:
                if key != "model_execute_time" and key != "model_forward_time":
                    self.input_buffers[key].copy_(intermediate_tensors[key],
                                                  non_blocking=True)
        # Run the graph.
        self.graph.replay()
        # Return the output tensor.
        if get_pp_group().is_last_rank:
            return self.output_buffers["hidden_states"]

        return self.output_buffers

    def __call__(self, *args, **kwargs):
        return self.forward(*args, **kwargs)


def _get_graph_batch_size(batch_size: int) -> int:
    """Returns the padded batch size given actual batch size.

    Batch sizes are 1, 2, 4, _BATCH_SIZE_ALIGNMENT,
    2*_BATCH_SIZE_ALIGNMENT, 3*_BATCH_SIZE_ALIGNMENT...
    """
    if batch_size <= 2:
        return batch_size
    elif batch_size <= 4:
        return 4
    else:
        return ((batch_size + _BATCH_SIZE_ALIGNMENT - 1) //
                _BATCH_SIZE_ALIGNMENT * _BATCH_SIZE_ALIGNMENT)<|MERGE_RESOLUTION|>--- conflicted
+++ resolved
@@ -950,14 +950,10 @@
                     "This may lead to less accurate results!")
 
         if envs.VLLM_TEST_DYNAMO_GRAPH_CAPTURE:
-<<<<<<< HEAD
-            self.model = optimizer(self.model, fullgraph=True)
-=======
-            self.model = torch.compile(
+            self.model = optimizer(
                 self.model,
                 fullgraph=envs.VLLM_TEST_DYNAMO_FULLGRAPH_CAPTURE,
                 backend="eager")
->>>>>>> 0168f9e7
 
     def save_sharded_state(
         self,

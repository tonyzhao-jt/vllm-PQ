--- conflicted
+++ resolved
@@ -406,15 +406,7 @@
                 device=self.device,
             )
 
-<<<<<<< HEAD
-        lora_index_mapping = [
-            _pad_to_max(mapping, 1, pad=0) for mapping in lora_index_mapping
-        ]
-
         attn_metadata = self.attn_backend.make_metadata(
-=======
-        input_metadata = InputMetadata(
->>>>>>> 523e30ea
             is_prompt=False,
             slot_mapping=slot_mapping,
             prompt_lens=None,
@@ -719,10 +711,7 @@
         return self.lora_manager.list_loras()
 
     @torch.inference_mode()
-<<<<<<< HEAD
     def capture_model(self, kv_caches: List[torch.Tensor]) -> None:
-=======
-    def capture_model(self, kv_caches: List[KVCache]) -> None:
         """Cuda graph capture a model.
 
         Note that CUDA graph's performance gain is negligible if number
@@ -735,7 +724,6 @@
         Since it is used for decoding-only, it assumes there's only 1 token
         per sequence in the batch.
         """
->>>>>>> 523e30ea
         # NOTE(woosuk): This is a hack to ensure that the NCCL backend is never
         # deleted before the CUDA graphs.
         self.cupy_nccl_backend = cupy_utils.get_nccl_backend()

--- conflicted
+++ resolved
@@ -21,20 +21,11 @@
 from vllm.lora.worker_manager import LRUCacheWorkerLoRAManager
 from vllm.model_executor import SamplingMetadata
 from vllm.model_executor.model_loader import get_model
-<<<<<<< HEAD
 from vllm.multimodal import MM_REGISTRY
-from vllm.sampling_params import SamplingParams, SamplingType
+from vllm.sampling_params import SamplingParams
 from vllm.sequence import SamplerOutput, SequenceData, SequenceGroupMetadata
-from vllm.utils import (CudaMemoryProfiler, async_tensor_h2d, is_hip,
-                        is_pin_memory_available, make_tensor_with_pad,
-                        maybe_expand_dim)
-=======
-from vllm.sampling_params import SamplingParams
-from vllm.sequence import (MultiModalData, SamplerOutput, SequenceData,
-                           SequenceGroupMetadata)
 from vllm.utils import (CudaMemoryProfiler, is_hip, is_pin_memory_available,
                         make_tensor_with_pad)
->>>>>>> 4ea1f967
 
 logger = init_logger(__name__)
 

import contextlib
import time
from typing import Dict, List, Optional, Tuple, Set, Union

import numpy as np
import torch
import torch.nn as nn

from vllm.config import (DeviceConfig, ModelConfig, LoRAConfig, ParallelConfig,
                         SchedulerConfig)
from vllm.logger import init_logger
from vllm.model_executor import get_model, InputMetadata, SamplingMetadata
from vllm.model_executor.parallel_utils import cupy_utils
from vllm.model_executor.parallel_utils.communication_op import (
    broadcast_tensor_dict)
from vllm.model_executor.parallel_utils.parallel_state import (
    with_cupy_nccl_for_all_reduce)
from vllm.model_executor.parallel_utils import custom_all_reduce
from vllm.sampling_params import SamplingParams, SamplingType
from vllm.sequence import SamplerOutput, SequenceData, SequenceGroupMetadata
from vllm.lora.worker_manager import LRUCacheWorkerLoRAManager
from vllm.lora.layers import LoRAMapping
from vllm.lora.request import LoRARequest
from vllm.utils import in_wsl, measure_cuda_memory

logger = init_logger(__name__)

KVCache = Tuple[torch.Tensor, torch.Tensor]
_PAD_SLOT_ID = -1
LORA_WARMUP_RANK = 8
_BATCH_SIZE_ALIGNMENT = 8
# Capture graphs for token size 1, 2, 4, 8, 16, 24, 32, 40, ..., 256.
# NOTE: _get_graph_batch_size needs to be updated if this list is changed.
_BATCH_SIZES_TO_CAPTURE = [1, 2, 4] + [
    _BATCH_SIZE_ALIGNMENT * i for i in range(1, 33)
]


class ModelRunner:

    def __init__(
        self,
        model_config: ModelConfig,
        parallel_config: ParallelConfig,
        scheduler_config: SchedulerConfig,
        device_config: DeviceConfig,
        lora_config: Optional[LoRAConfig],
        kv_cache_dtype: Optional[str] = "auto",
        is_driver_worker: bool = False,
    ):
        self.model_config = model_config
        self.parallel_config = parallel_config
        self.scheduler_config = scheduler_config
        self.lora_config = lora_config
        self.is_driver_worker = is_driver_worker

        # model_config can be None in tests/samplers/test_sampler.py.
        # FIXME(woosuk): This is a hack to make the tests work. Refactor this.
        self.sliding_window = (model_config.get_sliding_window()
                               if model_config is not None else None)
        self.device_config = (device_config
                              if device_config is not None else DeviceConfig())
        self.device = self.device_config.device

        self.model = None
        self.block_size = None  # Set after initial profiling.
        self.lora_manager = None

        self.graph_runners: Dict[int, CUDAGraphRunner] = {}
        self.graph_memory_pool = None  # Set during graph capture.

        self.max_context_len_to_capture = (
            self.model_config.max_context_len_to_capture
            if self.model_config is not None else 0)
        # When using CUDA graph, the input block tables must be padded to
        # max_context_len_to_capture. However, creating the block table in
        # Python can be expensive. To optimize this, we cache the block table
        # in numpy and only copy the actual input content at every iteration.
        # The shape of the cached block table will be
        # (max batch size to capture, max context len to capture / block size).
        self.graph_block_tables = None  # Set after initial profiling.
        # cache in_wsl result
        self.in_wsl = in_wsl()
        self.kv_cache_dtype = kv_cache_dtype

        # Set enforce_eager to True for Neuron backend, to avoid capturing graph
        if self.device_config.is_neuron:
            self.model_config.enforce_eager = True

    def load_model(self) -> None:
        with measure_cuda_memory() as m:
            self.model = get_model(self.model_config,
                                   self.device_config,
                                   lora_config=self.lora_config,
                                   parallel_config=self.parallel_config,
                                   scheduler_config=self.scheduler_config)

        self.model_memory_usage = m.consumed_memory
        logger.info(
            f"Loading model weights took {self.model_memory_usage / float(2**30):.4f} GB"
        )

        vocab_size = self.model.config.vocab_size

        if self.lora_config:
            assert hasattr(
                self.model, "supported_lora_modules"
            ) and self.model.supported_lora_modules, "Model does not support LoRA"
            assert hasattr(
                self.model,
                "embedding_modules"), "Model does not have embedding_modules"
            assert hasattr(self.model, "embedding_padding_modules"
                           ), "Model does not have embedding_padding_modules"
            self.lora_manager = LRUCacheWorkerLoRAManager(
                self.scheduler_config.max_num_seqs,
                self.scheduler_config.max_num_batched_tokens, vocab_size,
                self.lora_config, self.device, self.model.embedding_modules,
                self.model.embedding_padding_modules)
            self.model = self.lora_manager.create_lora_manager(self.model)

    def set_block_size(self, block_size: int) -> None:
        self.block_size = block_size

        self.graph_block_tables = np.zeros(
            (max(_BATCH_SIZES_TO_CAPTURE), self.get_max_block_per_batch()),
            dtype=np.int32)

    def get_max_block_per_batch(self):
        block_size = self.block_size
        return (self.max_context_len_to_capture + block_size - 1) // block_size

    def _prepare_prompt(
        self,
        seq_group_metadata_list: List[SequenceGroupMetadata],
    ) -> Tuple[torch.Tensor, torch.Tensor, InputMetadata, List[int], List[int],
               List[int], List[int], Set[LoRARequest]]:
        assert len(seq_group_metadata_list) > 0
        input_tokens: List[int] = []
        input_positions: List[int] = []
        slot_mapping: List[int] = []
        lora_index_mapping: List[int] = []
        lora_prompt_mapping: List[int] = []
        lora_requests: Set[LoRARequest] = set()

        prompt_lens: List[int] = []
        context_lens: List[int] = []
        subquery_lens: List[int] = []
        prefix_block_tables: List[List[int]] = []
        for seq_group_metadata in seq_group_metadata_list:
            assert seq_group_metadata.is_prompt
            seq_ids = list(seq_group_metadata.seq_data.keys())
            assert len(seq_ids) == 1
            seq_id = seq_ids[0]

            seq_data = seq_group_metadata.seq_data[seq_id]
            prompt_tokens = seq_data.get_token_ids()
            prompt_len = len(prompt_tokens)
            prompt_lens.append(prompt_len)
            computed_len = 0

            # NOTE: This only works for oooooooxxx style attention.
            computed_block_nums = seq_group_metadata.computed_block_nums
            if computed_block_nums is not None and len(
                    computed_block_nums) > 0 and self.sliding_window is None:
                # Prefix is not supported with sliding_window
                computed_len = len(computed_block_nums) * self.block_size
                prompt_tokens = prompt_tokens[computed_len:]
                prefix_block_tables.append(computed_block_nums)
                context_len = computed_len
            else:
                prefix_block_tables.append([])
                context_len = 0
            # actual prompt lens
            context_lens.append(context_len)
            subquery_lens.append(prompt_len - computed_len)

            input_tokens.extend(prompt_tokens)
            # NOTE(woosuk): Here we assume that the first token in the prompt
            # is always the first token in the sequence.
            input_positions.extend(
                list(range(computed_len, computed_len + len(prompt_tokens))))

            lora_id = seq_group_metadata.lora_int_id

            if lora_id > 0:
                lora_requests.add(seq_group_metadata.lora_request)

            lora_index_mapping += [lora_id] * (prompt_len - computed_len)
            lora_prompt_mapping.extend(
                [lora_id] *
                (prompt_len - computed_len
                 if seq_group_metadata.sampling_params.prompt_logprobs else 1))

            if seq_group_metadata.block_tables is None:
                # During memory profiling, the block tables are not initialized
                # yet. In this case, we just use a dummy slot mapping.
                slot_mapping.extend([_PAD_SLOT_ID] * prompt_len)
                continue

            # Compute the slot mapping.
            block_table = seq_group_metadata.block_tables[seq_id]
            # Mask the [0, start_idx) tokens of the prompt with _PAD_SLOT_ID,
            # where start_idx is max(0, prompt_len - sliding_window).
            # For example, if the prompt len is 10, sliding window is 8, and
            # block size is 4, the first two tokens are masked and the slot
            # mapping will be [-1, -1, 2, 3, 4, 5, 6, 7, 0, 1].
            start_idx = 0
            if self.sliding_window is not None:
                assert computed_len == 0, (
                    "Prefix caching is currently not supported with "
                    "sliding window attention")
                start_idx = max(0, prompt_len - self.sliding_window)
            for i in range(computed_len, prompt_len):
                if i < start_idx:
                    slot_mapping.append(_PAD_SLOT_ID)
                    continue

                block_number = block_table[i // self.block_size]
                block_offset = i % self.block_size
                slot = block_number * self.block_size + block_offset
                slot_mapping.append(slot)

        max_prompt_len = max(subquery_lens)
<<<<<<< HEAD
        num_prompt_tokens = len(input_tokens)

        # Pad tokens to better utilize tensor cores although
        # cuda graph is not enabled.
        input_tokens = _make_tensor_with_pad_for_alignment(input_tokens,
                                                           pad=0,
                                                           dtype=torch.long,
                                                           device=self.device)
        input_positions = _make_tensor_with_pad_for_alignment(
            input_positions, pad=0, dtype=torch.long, device=self.device)
        slot_mapping = _make_tensor_with_pad_for_alignment(slot_mapping,
                                                           pad=_PAD_SLOT_ID,
                                                           dtype=torch.long,
                                                           device=self.device)
        lora_index_mapping = _pad_to_alignment(lora_index_mapping,
                                               _get_graph_batch_size(
                                                   len(lora_index_mapping)),
                                               pad=0)

=======
        assert max_prompt_len > 0
        input_tokens = _make_tensor_with_pad(input_tokens,
                                             max_prompt_len,
                                             pad=0,
                                             dtype=torch.long,
                                             device=self.device)
        input_positions = _make_tensor_with_pad(input_positions,
                                                max_prompt_len,
                                                pad=0,
                                                dtype=torch.long,
                                                device=self.device)
        slot_mapping = _make_tensor_with_pad(slot_mapping,
                                             max_prompt_len,
                                             pad=_PAD_SLOT_ID,
                                             dtype=torch.long,
                                             device=self.device)
        lora_index_mapping = [
            _pad_to_max(mapping, max_prompt_len, pad=0)
            for mapping in lora_index_mapping
        ]
>>>>>>> 1ece1ae8
        context_lens_tensor = torch.tensor(context_lens,
                                           dtype=torch.int,
                                           device=self.device)
        # Prepare prefix block tables
        max_prompt_block_table_len = max(len(t) for t in prefix_block_tables)
        block_tables = _make_tensor_with_pad(
            prefix_block_tables,
            max_len=max_prompt_block_table_len,
            pad=0,
            dtype=torch.int,
            device=self.device,
        )
        prompt_lens_tensor = torch.tensor(prompt_lens,
                                          dtype=torch.long,
                                          device=self.device)

        # Cumulative index of each prompt. [prompt_lens + 1]
        # [0, 0+1th, 0+1th+2nd, ...]
        start_loc_tensor = torch.zeros(prompt_lens_tensor.shape[0] + 1,
                                       dtype=torch.long,
                                       device=self.device)

        torch.cumsum(prompt_lens_tensor,
                     dim=0,
                     dtype=start_loc_tensor.dtype,
                     out=start_loc_tensor[1:])

        input_metadata = InputMetadata(
            is_prompt=True,
            slot_mapping=slot_mapping,
            prompt_lens=prompt_lens_tensor,
            num_prompt_tokens=num_prompt_tokens,
            num_generation_tokens=0,
            max_seq_len=max_prompt_len,
            start_loc=start_loc_tensor,
            max_context_len=None,
            context_lens=context_lens_tensor,
            block_tables=block_tables,
            use_cuda_graph=False,
            kv_cache_dtype=self.kv_cache_dtype,
        )
        return (input_tokens, input_positions, input_metadata, prompt_lens,
                subquery_lens, lora_index_mapping, lora_prompt_mapping,
                lora_requests)

    def _prepare_decode(
        self,
        seq_group_metadata_list: List[SequenceGroupMetadata],
    ) -> Tuple[torch.Tensor, torch.Tensor, InputMetadata, List[int], List[int],
               Set[LoRARequest]]:
        assert len(seq_group_metadata_list) > 0
        input_tokens: List[int] = []
        input_positions: List[int] = []
        slot_mapping: List[int] = []
        context_lens: List[int] = []
        block_tables: List[List[int]] = []
        lora_index_mapping: List[int] = []
        lora_prompt_mapping: List[int] = []
        lora_requests: Set[LoRARequest] = set()

        for seq_group_metadata in seq_group_metadata_list:
            assert not seq_group_metadata.is_prompt

            seq_ids = list(seq_group_metadata.seq_data.keys())
            lora_id = seq_group_metadata.lora_int_id

            if lora_id > 0:
                lora_requests.add(seq_group_metadata.lora_request)

            for seq_id in seq_ids:
                seq_data = seq_group_metadata.seq_data[seq_id]
                generation_token = seq_data.get_last_token_id()
                input_tokens.append(generation_token)

                seq_len = seq_data.get_len()
                position = seq_len - 1
                input_positions.append(position)

                context_len = seq_len if self.sliding_window is None else min(
                    seq_len, self.sliding_window)
                context_lens.append(context_len)

                block_table = seq_group_metadata.block_tables[seq_id]
                block_number = block_table[position // self.block_size]
                block_offset = position % self.block_size
                slot = block_number * self.block_size + block_offset
                slot_mapping.append(slot)
                lora_index_mapping.append(lora_id)
                lora_prompt_mapping.append(lora_id)

                if self.sliding_window is not None:
                    sliding_window_blocks = (self.sliding_window //
                                             self.block_size)
                    block_table = block_table[-sliding_window_blocks:]
                block_tables.append(block_table)

        # vLLM uses cuda graph only for decoding requests.
        # See `capture_model` API for more details.
        # For decoding requests, batch_size == input_tokens.
        batch_size = len(input_tokens)
        max_context_len = max(context_lens)
        use_captured_graph = (
            not self.model_config.enforce_eager
            and batch_size <= _BATCH_SIZES_TO_CAPTURE[-1]
            and max_context_len <= self.max_context_len_to_capture)
        if use_captured_graph:
            # Pad the input tokens, positions, and slot mapping to match the
            # batch size of the captured graph.
            graph_batch_size = _get_graph_batch_size(batch_size)
            assert graph_batch_size >= batch_size
            for _ in range(graph_batch_size - batch_size):
                input_tokens.append(0)
                input_positions.append(0)
                slot_mapping.append(_PAD_SLOT_ID)
                context_lens.append(0)
                block_tables.append([])
            batch_size = graph_batch_size

        # Pad tokens to better utilize tensor cores although
        # cuda graph is not enabled.
        input_tokens = _make_tensor_with_pad_for_alignment(input_tokens,
                                                           pad=0,
                                                           dtype=torch.long,
                                                           device=self.device)
        input_positions = _make_tensor_with_pad_for_alignment(
            input_positions, pad=0, dtype=torch.long, device=self.device)
        slot_mapping = _make_tensor_with_pad_for_alignment(slot_mapping,
                                                           pad=_PAD_SLOT_ID,
                                                           dtype=torch.long,
                                                           device=self.device)
        context_lens = torch.tensor(context_lens,
                                    dtype=torch.int,
                                    device=self.device)

        if use_captured_graph:
            # When using cuda-graph all these tensors should be
            # padded.
            assert context_lens.shape[0] == input_tokens.shape[0]
            assert context_lens.shape[0] == input_positions.shape[0]
            assert context_lens.shape[0] == slot_mapping.shape[0]

        if use_captured_graph:
            # The shape of graph_block_tables is
            # [max batch size, max context len // block size].
            input_block_tables = self.graph_block_tables[:batch_size]
            for i, block_table in enumerate(block_tables):
                if block_table:
                    input_block_tables[i, :len(block_table)] = block_table
            block_tables = torch.tensor(input_block_tables, device=self.device)
        else:
            max_block_table_len = max(
                len(block_table) for block_table in block_tables)
            block_tables = _make_tensor_with_pad(
                block_tables,
                max_len=max_block_table_len,
                pad=0,
                dtype=torch.int,
                device=self.device,
            )

        lora_index_mapping = _pad_to_alignment(lora_index_mapping,
                                               _get_graph_batch_size(
                                                   len(lora_index_mapping)),
                                               pad=0)

        input_metadata = InputMetadata(
            is_prompt=False,
            slot_mapping=slot_mapping,
            prompt_lens=None,
            num_prompt_tokens=0,
            num_generation_tokens=len(input_tokens),
            max_seq_len=None,
            start_loc=None,
            max_context_len=max_context_len,
            context_lens=context_lens,
            block_tables=block_tables,
            use_cuda_graph=use_captured_graph,
            kv_cache_dtype=self.kv_cache_dtype,
        )
        return (input_tokens, input_positions, input_metadata,
                lora_index_mapping, lora_prompt_mapping, lora_requests)

    def _prepare_sample(
        self,
        seq_group_metadata_list: List[SequenceGroupMetadata],
        prompt_lens: List[int],
        subquery_lens: Optional[List[int]],
    ) -> SamplingMetadata:
        seq_groups: List[Tuple[List[int], SamplingParams]] = []
        selected_token_indices: List[int] = []
        generators: List[torch.Generator] = []
        selected_token_start_idx = 0
        categorized_sample_indices = {t: [] for t in SamplingType}
        categorized_sample_indices_start_idx = 0
        pin_memory = not self.in_wsl and not self.device_config.is_neuron

        for i, seq_group_metadata in enumerate(seq_group_metadata_list):
            seq_ids = list(seq_group_metadata.seq_data.keys())
            sampling_params = seq_group_metadata.sampling_params
            seq_groups.append((seq_ids, sampling_params))

            if seq_group_metadata.is_prompt:
                assert len(seq_ids) == 1
                assert subquery_lens is not None
                subquery_len = subquery_lens[i]
                if sampling_params.prompt_logprobs is not None:
                    # NOTE: prompt token positions do not need sample, skip
                    categorized_sample_indices_start_idx += subquery_len - 1

                categorized_sample_indices[
                    sampling_params.sampling_type].append(
                        categorized_sample_indices_start_idx)
                categorized_sample_indices_start_idx += 1

                if sampling_params.prompt_logprobs is not None:
                    selected_token_indices.extend(
                        range(selected_token_start_idx,
                              selected_token_start_idx + subquery_len - 1))
                selected_token_indices.append(selected_token_start_idx +
                                              subquery_len - 1)
                selected_token_start_idx += subquery_len

                if sampling_params.seed is not None:
                    seq_group_metadata.state.generator = torch.Generator(
                        device="cuda").manual_seed(sampling_params.seed)
            else:
                num_seqs = len(seq_ids)
                selected_token_indices.extend(
                    range(selected_token_start_idx,
                          selected_token_start_idx + num_seqs))
                selected_token_start_idx += num_seqs

                categorized_sample_indices[
                    sampling_params.sampling_type].extend(
                        range(categorized_sample_indices_start_idx,
                              categorized_sample_indices_start_idx + num_seqs))
                categorized_sample_indices_start_idx += num_seqs

            if sampling_params.seed is not None:
                generators.append(seq_group_metadata.state.generator)

        selected_token_indices = _async_h2d(selected_token_indices,
                                            dtype=torch.long,
                                            target_device=self.device,
                                            pin_memory=pin_memory)
        categorized_sample_indices = {
            t: _async_h2d(seq_ids,
                          dtype=torch.int,
                          target_device=self.device,
                          pin_memory=pin_memory)
            for t, seq_ids in categorized_sample_indices.items()
        }

        seq_data: Dict[int, SequenceData] = {}
        for seq_group_metadata in seq_group_metadata_list:
            seq_data.update(seq_group_metadata.seq_data)

        sampling_metadata = SamplingMetadata(
            seq_groups=seq_groups,
            seq_data=seq_data,
            prompt_lens=prompt_lens,
            selected_token_indices=selected_token_indices,
            categorized_sample_indices=categorized_sample_indices,
            generators=generators,
        )
        return sampling_metadata

    def prepare_input_tensors(
        self,
        seq_group_metadata_list: Optional[List[SequenceGroupMetadata]],
    ) -> Tuple[torch.Tensor, torch.Tensor, InputMetadata, SamplingMetadata,
               Set[int], LoRAMapping]:
        if self.is_driver_worker:
            # NOTE: We assume that all sequences in the group are all prompts or
            # all decodes.
            is_prompt = seq_group_metadata_list[0].is_prompt
            # Prepare input tensors.
            if is_prompt:
                (input_tokens, input_positions, input_metadata, prompt_lens,
                 subquery_lens, lora_index_mapping, lora_prompt_mapping,
                 lora_requests) = self._prepare_prompt(seq_group_metadata_list)
            else:
                (input_tokens, input_positions, input_metadata,
                 lora_index_mapping, lora_prompt_mapping,
                 lora_requests) = self._prepare_decode(seq_group_metadata_list)
                prompt_lens = []
                subquery_lens = None
            sampling_metadata = self._prepare_sample(seq_group_metadata_list,
                                                     prompt_lens,
                                                     subquery_lens)

            if self.lora_config:
                lora_mapping = LoRAMapping(
                    lora_index_mapping,
                    lora_prompt_mapping,
                )
            else:
                lora_mapping = None

            # Broadcast the metadata.
            metadata_dict = {
                "input_tokens": input_tokens,
                "input_positions": input_positions,
                "is_prompt": input_metadata.is_prompt,
                "slot_mapping": input_metadata.slot_mapping,
                "prompt_lens": input_metadata.prompt_lens,
                "num_prompt_tokens": input_metadata.num_prompt_tokens,
                "num_generation_tokens": input_metadata.num_generation_tokens,
                "max_seq_len": input_metadata.max_seq_len,
                "start_loc": input_metadata.start_loc,
                "max_context_len": input_metadata.max_context_len,
                "context_lens": input_metadata.context_lens,
                "block_tables": input_metadata.block_tables,
                "use_cuda_graph": input_metadata.use_cuda_graph,
                "kv_cache_dtype": input_metadata.kv_cache_dtype,
                "selected_token_indices":
                sampling_metadata.selected_token_indices,
                "lora_requests": lora_requests,
                "lora_mapping": lora_mapping,
            }
            broadcast_tensor_dict(metadata_dict, src=0)
        else:
            metadata_dict = broadcast_tensor_dict(src=0)
            input_tokens = metadata_dict["input_tokens"]
            input_positions = metadata_dict["input_positions"]
            lora_mapping = metadata_dict["lora_mapping"]
            lora_requests = metadata_dict["lora_requests"]
            input_metadata = InputMetadata(
                is_prompt=metadata_dict["is_prompt"],
                slot_mapping=metadata_dict["slot_mapping"],
                prompt_lens=metadata_dict["prompt_lens"],
                num_prompt_tokens=metadata_dict["num_prompt_tokens"],
                num_generation_tokens=metadata_dict["num_generation_tokens"],
                max_seq_len=metadata_dict["max_seq_len"],
                start_loc=metadata_dict["start_loc"],
                max_context_len=metadata_dict["max_context_len"],
                context_lens=metadata_dict["context_lens"],
                block_tables=metadata_dict["block_tables"],
                use_cuda_graph=metadata_dict["use_cuda_graph"],
                kv_cache_dtype=metadata_dict["kv_cache_dtype"],
            )
            sampling_metadata = SamplingMetadata(
                seq_groups=None,
                seq_data=None,
                prompt_lens=None,
                selected_token_indices=metadata_dict["selected_token_indices"],
                categorized_sample_indices=None,
                generators=None,
                perform_sampling=False,
            )

        return (input_tokens, input_positions, input_metadata,
                sampling_metadata, lora_requests, lora_mapping)

    @torch.inference_mode()
    def execute_model(
        self,
        seq_group_metadata_list: Optional[List[SequenceGroupMetadata]],
        kv_caches: List[Tuple[torch.Tensor, torch.Tensor]],
    ) -> Optional[SamplerOutput]:
        (input_tokens, input_positions, input_metadata, sampling_metadata,
         lora_requests,
         lora_mapping) = self.prepare_input_tensors(seq_group_metadata_list)

        if self.lora_config:
            self.set_active_loras(lora_requests, lora_mapping)

        # Execute the model.
        if input_metadata.use_cuda_graph:
            graph_batch_size = input_tokens.shape[0]
            model_executable = self.graph_runners[graph_batch_size]
        else:
            model_executable = self.model
        hidden_states = model_executable(
            input_ids=input_tokens,
            positions=input_positions,
            kv_caches=kv_caches,
            input_metadata=input_metadata,
        )

        # Sample the next token.
        output = self.model.sample(
            hidden_states=hidden_states,
            sampling_metadata=sampling_metadata,
        )
        return output

    @torch.inference_mode()
    def profile_run(self) -> None:
        # Enable top-k sampling to reflect the accurate memory usage.
        vocab_size = self.model_config.get_vocab_size()
        sampling_params = SamplingParams(top_p=0.99, top_k=vocab_size - 1)
        max_num_batched_tokens = self.scheduler_config.max_num_batched_tokens
        max_num_seqs = self.scheduler_config.max_num_seqs

        # This represents the maximum number of different requests
        # that will have unique loras, an therefore the max amount of memory
        # consumption create dummy lora request copies from the lora request
        # passed in, which contains a lora from the lora warmup path.
        dummy_lora_requests = []
        dummy_lora_requests_per_seq = []
        if self.lora_config:
            for idx in range(self.lora_config.max_loras):
                lora_id = idx + 1
                dummy_lora_request = LoRARequest(
                    lora_name=f"warmup_{lora_id}",
                    lora_int_id=lora_id,
                    lora_local_path="/not/a/real/path",
                )
                self.lora_manager.add_dummy_lora(dummy_lora_request,
                                                 rank=LORA_WARMUP_RANK)
                dummy_lora_requests.append(dummy_lora_request)
            dummy_lora_requests_per_seq = [
                dummy_lora_requests[idx % len(dummy_lora_requests)]
                for idx in range(max_num_seqs)
            ]

        # Profile memory usage with max_num_sequences sequences and the total
        # number of tokens equal to max_num_batched_tokens.
        seqs: List[SequenceGroupMetadata] = []
        for group_id in range(max_num_seqs):
            seq_len = (max_num_batched_tokens // max_num_seqs +
                       (group_id < max_num_batched_tokens % max_num_seqs))
            seq_data = SequenceData([0] * seq_len)
            seq = SequenceGroupMetadata(
                request_id=str(group_id),
                is_prompt=True,
                seq_data={group_id: seq_data},
                sampling_params=sampling_params,
                block_tables=None,
                lora_request=dummy_lora_requests_per_seq[group_id]
                if dummy_lora_requests_per_seq else None,
            )
            seqs.append(seq)

        # Run the model with the dummy inputs.
        num_layers = self.model_config.get_num_layers(self.parallel_config)
        kv_caches = [(None, None)] * num_layers
        self.execute_model(seqs, kv_caches)
        torch.cuda.synchronize()
        return

    def remove_all_loras(self) -> bool:
        if not self.lora_manager:
            raise RuntimeError("LoRA is not enabled.")
        return self.lora_manager.remove_all_loras()

    def set_active_loras(self, lora_requests: List[LoRARequest],
                         lora_mapping: LoRAMapping) -> None:
        if not self.lora_manager:
            raise RuntimeError("LoRA is not enabled.")
        self.lora_manager.set_active_loras(lora_requests, lora_mapping)

    def add_lora(self, lora_request: LoRARequest) -> bool:
        if not self.lora_manager:
            raise RuntimeError("LoRA is not enabled.")
        return self.lora_manager.add_lora(lora_request)

    def remove_lora(self, lora_id: int) -> bool:
        if not self.lora_manager:
            raise RuntimeError("LoRA is not enabled.")
        return self.lora_manager.remove_lora(lora_id)

    def list_loras(self) -> Set[int]:
        if not self.lora_manager:
            raise RuntimeError("LoRA is not enabled.")
        return self.lora_manager.list_loras()

    @torch.inference_mode()
    def capture_model(self, kv_caches: List[KVCache]) -> None:
        """Cuda graph capture a model.

        Note that cuda graph performance gain is negligible if number
        of batched tokens are less than 200. And since Cuda graph
        requires fixed sized tensors, supporting large/variable batch
        size requires high GPU memory overhead. Thus, vLLM only captures
        decoding requests. Mixed batch (chunked prefill + decoding) or
        prefill requests are not captured.

        this API assumes the shape is N batches of tokens flattened to 1D
        tensor, where is token's seqlen is 1.
        """
        # NOTE(woosuk): This is a hack to ensure that the NCCL backend is never
        # deleted before the CUDA graphs.
        self.cupy_nccl_backend = cupy_utils.get_nccl_backend()

        assert not self.model_config.enforce_eager
        logger.info("Capturing the model for CUDA graphs. This may lead to "
                    "unexpected consequences if the model is not static. To "
                    "run the model in eager mode, set 'enforce_eager=True' or "
                    "use '--enforce-eager' in the CLI.")
        logger.info("CUDA graphs can take additional 1~3 GiB memory per GPU. "
                    "If you are running out of memory, consider decreasing "
                    "`gpu_memory_utilization` or enforcing eager mode. "
                    "You can also reduce the `max_num_seqs` as needed "
                    "to decrease memory usage.")
        start_time = time.perf_counter()

        # Prepare dummy inputs. These will be reused for all batch sizes.
        max_batch_size = max(_BATCH_SIZES_TO_CAPTURE)
        input_tokens = torch.zeros(max_batch_size, dtype=torch.long).cuda()
        input_positions = torch.zeros(max_batch_size, dtype=torch.long).cuda()
        slot_mapping = torch.empty(max_batch_size, dtype=torch.long).cuda()
        slot_mapping.fill_(_PAD_SLOT_ID)
        context_lens = torch.zeros(max_batch_size, dtype=torch.int32).cuda()
        block_tables = torch.from_numpy(self.graph_block_tables).cuda()

        graph_batch_size = _get_graph_batch_size(
            self.scheduler_config.max_num_seqs)
        batch_size_capture_list = [
            bs for bs in _BATCH_SIZES_TO_CAPTURE if bs <= graph_batch_size
        ]

        # NOTE(woosuk): There are 3 backends for all-reduce: custom all-reduce
        # kernel, CuPy NCCL, and PyTorch NCCL. When using CUDA graph, we use
        # either custom all-reduce kernel or CuPy NCCL. When not using CUDA
        # graph, we use either custom all-reduce kernel or PyTorch NCCL.
        # We always prioritize using custom all-reduce kernel but fall back
        # to PyTorch or CuPy NCCL if it is disabled or not supported.
        with custom_all_reduce.capture():
            # NOTE: Capturing the largest batch size first may help reduce the
            # memory usage of CUDA graph.
            for batch_size in reversed(batch_size_capture_list):
                # Create dummy input_metadata.
                input_metadata = InputMetadata(
                    is_prompt=False,
                    slot_mapping=slot_mapping[:batch_size],
                    prompt_lens=None,
                    num_prompt_tokens=0,
                    num_generation_tokens=0,
                    max_seq_len=None,
                    start_loc=None,
                    max_context_len=self.max_context_len_to_capture,
                    context_lens=context_lens[:batch_size],
                    block_tables=block_tables[:batch_size],
                    use_cuda_graph=True,
                    kv_cache_dtype=self.kv_cache_dtype,
                )

                if self.lora_config:
                    lora_mapping = LoRAMapping(
                        [0] * batch_size,
                        [0] * batch_size,
                    )
                    self.set_active_loras(set(), lora_mapping)

                graph_runner = CUDAGraphRunner(self.model)
                graph_runner.capture(
                    input_tokens[:batch_size],
                    input_positions[:batch_size],
                    kv_caches,
                    input_metadata,
                    memory_pool=self.graph_memory_pool,
                )
                self.graph_memory_pool = graph_runner.graph.pool()
                self.graph_runners[batch_size] = graph_runner

        end_time = time.perf_counter()
        elapsed_time = end_time - start_time
        # This usually takes < 10 seconds.
        logger.info(f"Graph capturing finished in {elapsed_time:.0f} secs.")

    def __del__(self) -> None:
        # Delete the CUDA graphs before deleting the CuPy NCCL communicator.
        # NOTE(woosuk): This is necessary because otherwise deadlocks can
        # happen.
        # FIXME(woosuk): This is a bit hacky. Find a more robust solution.
        self.graph_runners.clear()
        self.cupy_nccl_backend = None


class CUDAGraphRunner:

    def __init__(self, model: nn.Module):
        self.model = model
        self.graph = None
        self.input_buffers: Dict[str, torch.Tensor] = {}
        self.output_buffers: Dict[str, torch.Tensor] = {}

    def capture(
        self,
        input_ids: torch.Tensor,
        positions: torch.Tensor,
        kv_caches: List[KVCache],
        input_metadata: InputMetadata,
        memory_pool,
    ) -> None:
        assert self.graph is None
        # Run the model once without capturing the graph.
        # This is to make sure that the captured graph does not include the
        # kernel launches for initial benchmarking (e.g., Triton autotune).
        with _maybe_cupy_nccl():
            self.model(
                input_ids,
                positions,
                kv_caches,
                input_metadata,
            )
        torch.cuda.synchronize()

        # Capture the graph.
        # NOTE(woosuk): Python 3.8 does not support multi-line with statements.
        # https://stackoverflow.com/questions/31039022/python-multi-line-with-statement
        self.graph = torch.cuda.CUDAGraph()
        with torch.cuda.graph(self.graph, pool=memory_pool):  # noqa: SIM117
            with _maybe_cupy_nccl():
                hidden_states = self.model(
                    input_ids,
                    positions,
                    kv_caches,
                    input_metadata,
                )
        torch.cuda.synchronize()

        # Save the input and output buffers.
        self.input_buffers = {
            "input_ids": input_ids,
            "positions": positions,
            "kv_caches": kv_caches,
            "slot_mapping": input_metadata.slot_mapping,
            "context_lens": input_metadata.context_lens,
            "block_tables": input_metadata.block_tables,
        }
        self.output_buffers = {"hidden_states": hidden_states}
        return

    def forward(
        self,
        input_ids: torch.Tensor,
        positions: torch.Tensor,
        kv_caches: List[Tuple[torch.Tensor, torch.Tensor]],
        input_metadata: InputMetadata,
    ) -> torch.Tensor:
        # KV caches are fixed tensors, so we don't need to copy them.
        del kv_caches

        # Copy the input tensors to the input buffers.
        self.input_buffers["input_ids"].copy_(input_ids, non_blocking=True)
        self.input_buffers["positions"].copy_(positions, non_blocking=True)
        self.input_buffers["slot_mapping"].copy_(input_metadata.slot_mapping,
                                                 non_blocking=True)
        self.input_buffers["context_lens"].copy_(input_metadata.context_lens,
                                                 non_blocking=True)
        self.input_buffers["block_tables"].copy_(input_metadata.block_tables,
                                                 non_blocking=True)
        # Run the graph.
        self.graph.replay()

        # Return the output tensor.
        return self.output_buffers["hidden_states"]

    def __call__(self, *args, **kwargs):
        return self.forward(*args, **kwargs)


@contextlib.contextmanager
def _maybe_cupy_nccl():
    if cupy_utils.is_initialized() and not custom_all_reduce.is_initialized():
        with with_cupy_nccl_for_all_reduce():
            yield
    else:
        yield


def _pad_to_alignment(x: List[int], multiple_of: int, pad: int) -> List[int]:
    return x + [pad] * ((-len(x)) % multiple_of)


def _pad_to_max(x: List[int], max_len: int, pad: int) -> List[int]:
    assert len(x) <= max_len
    return x + [pad] * (max_len - len(x))


def _make_tensor_with_pad_for_alignment(
    x: List[int],
    pad: int,
    dtype: torch.dtype,
    device: Optional[Union[str, torch.device]],
) -> torch.Tensor:
    """Create a tensor of a given list x with padding.
    It adds paddings to align with graph batch size. See
    _get_graph_batch_size for more details.
    """
    batch_size = len(x)
    batch_size = _get_graph_batch_size(batch_size)
    padded_x = _pad_to_alignment(x, batch_size, pad)
    return torch.tensor(padded_x, dtype=dtype, device=device)


def _make_tensor_with_pad(
    x: List[List[int]],
    max_len: int,
    pad: int,
    dtype: torch.dtype,
    device: Optional[Union[str, torch.device]],
) -> torch.Tensor:
    padded_x = [_pad_to_max(x_i, max_len, pad) for x_i in x]
    return torch.tensor(padded_x, dtype=dtype, device=device)


def _get_graph_batch_size(batch_size: int) -> int:
    """Returns the padded batch size given actual batch size.
    
    Batch sizes are 1, 2, 4, _BATCH_SIZE_ALIGNMENT,
    2*_BATCH_SIZE_ALIGNMENT, 3*_BATCH_SIZE_ALIGNMENT...
    """
    if batch_size <= 2:
        return batch_size
    elif batch_size <= 4:
        return 4
    else:
        return ((batch_size + _BATCH_SIZE_ALIGNMENT - 1) //
                _BATCH_SIZE_ALIGNMENT * _BATCH_SIZE_ALIGNMENT)


def _async_h2d(
    data: list,
    dtype: torch.dtype,
    target_device: Union[str, torch.device],
    pin_memory: bool,
) -> torch.Tensor:
    t = torch.tensor(data, dtype=dtype, pin_memory=pin_memory, device="cpu")
    return t.to(device=target_device, non_blocking=True)<|MERGE_RESOLUTION|>--- conflicted
+++ resolved
@@ -221,8 +221,8 @@
                 slot_mapping.append(slot)
 
         max_prompt_len = max(subquery_lens)
-<<<<<<< HEAD
         num_prompt_tokens = len(input_tokens)
+        assert max_prompt_len > 0
 
         # Pad tokens to better utilize tensor cores although
         # cuda graph is not enabled.
@@ -241,28 +241,6 @@
                                                    len(lora_index_mapping)),
                                                pad=0)
 
-=======
-        assert max_prompt_len > 0
-        input_tokens = _make_tensor_with_pad(input_tokens,
-                                             max_prompt_len,
-                                             pad=0,
-                                             dtype=torch.long,
-                                             device=self.device)
-        input_positions = _make_tensor_with_pad(input_positions,
-                                                max_prompt_len,
-                                                pad=0,
-                                                dtype=torch.long,
-                                                device=self.device)
-        slot_mapping = _make_tensor_with_pad(slot_mapping,
-                                             max_prompt_len,
-                                             pad=_PAD_SLOT_ID,
-                                             dtype=torch.long,
-                                             device=self.device)
-        lora_index_mapping = [
-            _pad_to_max(mapping, max_prompt_len, pad=0)
-            for mapping in lora_index_mapping
-        ]
->>>>>>> 1ece1ae8
         context_lens_tensor = torch.tensor(context_lens,
                                            dtype=torch.int,
                                            device=self.device)

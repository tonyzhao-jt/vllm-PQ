--- conflicted
+++ resolved
@@ -88,9 +88,6 @@
         return kv_quant_params
 
     def load_model(self) -> None:
-<<<<<<< HEAD
-        self.model = get_model(self.model_config, self.parallel_config)
-=======
         self.model = get_model(self.model_config, self.lora_config)
 
         vocab_size = self.model.config.vocab_size
@@ -102,7 +99,6 @@
                 self.scheduler_config.max_paddings, vocab_size,
                 self.lora_config, self.device)
             self.model = self.lora_manager.create_lora_manager(self.model)
->>>>>>> 40728714
 
     def set_block_size(self, block_size: int) -> None:
         self.block_size = block_size

--- conflicted
+++ resolved
@@ -413,6 +413,7 @@
 
         # Sequence and query lengths.
         self.seq_lens.extend([1] * cuda_graph_pad_size)
+        self.query_lens.extend([1] * cuda_graph_pad_size)
 
         # Attention metadata.
         attn_metadata = self.attn_metadata_builder.build(
@@ -664,391 +665,8 @@
         builder = ModelInputForGPUBuilder(weakref.proxy(self),
                                           finished_requests_ids)
         for seq_group_metadata in seq_group_metadata_list:
-<<<<<<< HEAD
-            seq_ids = list(seq_group_metadata.seq_data.keys())
-            is_prompt = seq_group_metadata.is_prompt
-
-            for seq_id in seq_ids:
-                computed_block_nums = seq_group_metadata.computed_block_nums
-                if (self.scheduler_config is not None
-                        and self.scheduler_config.chunked_prefill_enabled
-                        and not (computed_block_nums is None
-                                 or computed_block_nums == [])):
-                    raise RuntimeError(
-                        "chunked prefill cannot be used with prefix caching "
-                        "now.")
-
-                seq_data = seq_group_metadata.seq_data[seq_id]
-                if is_prompt:
-                    context_len = seq_data.get_num_computed_tokens()
-                else:
-                    # get_num_computed_tokens is incorrect for spec decoding.
-                    # So, we should have a special logic here.
-                    # TODO(sang): Fix it.
-                    context_len = seq_data.get_len() - 1
-
-                seq_len = min(
-                    seq_data.get_len(),
-                    context_len + seq_group_metadata.token_chunk_size)
-                if is_prompt:
-                    tokens = seq_data.get_token_ids()[context_len:seq_len]
-                else:
-                    # Optimization. get_token_ids requires the entire copy of
-                    # tokens.
-                    tokens = [seq_data.get_last_token_id()]
-
-                # Prefix cache was hit.
-                # Prefix is not supported with sliding_window
-                prefix_cache_hit = (computed_block_nums is not None
-                                    and len(computed_block_nums) > 0
-                                    and self.sliding_window is None
-                                    and is_prompt)
-
-                # These are seq_len/context_len capped to the sliding window.
-                # They are passed to decode kernel.
-                # We still need original seq_len/context_len to compute slot
-                # mapping (and input position) below.
-                curr_sliding_window_blocks = None
-                sliding_seq_len = seq_len
-                sliding_context_len = context_len
-
-                # TODO(sang): This is a hack to make sliding window work with
-                # paged attn. We can remove it if we make paged attn kernel
-                # to properly handle slinding window attn.
-                if (self.sliding_window is not None and not is_prompt):
-                    curr_sliding_window_blocks = sliding_window_blocks
-                    if self.scheduler_config.use_v2_block_manager:
-                        # number of elements in last block
-                        suff_len = seq_len % self.block_size
-                        sliding_seq_len = min(
-                            seq_len, block_aligned_sliding_window + suff_len)
-                        if suff_len > 0:
-                            curr_sliding_window_blocks += 1
-                    else:
-                        sliding_seq_len = min(seq_len, self.sliding_window)
-                    sliding_context_len = sliding_seq_len - 1
-
-                # TODO(sang): Combine chunked prefill and prefix caching by
-                # only allowing multiple of block_size chunk size.
-                # NOTE: This only works for oooooooxxx style attention.
-                if prefix_cache_hit:
-                    assert computed_block_nums is not None
-                    context_len = len(computed_block_nums) * self.block_size
-                    tokens = tokens[context_len:]
-
-                    # need to think what to set it to when we have both sliding
-                    # window and prefix caching...
-                    assert self.sliding_window is None, \
-                        "Prefix caching is not supported with sliding window"
-                    sliding_context_len = context_len
-
-                    if self.attn_backend.get_name() == "flash-attn":
-                        # NOTE(woosuk): For flash-attn, the block table should
-                        # include the entries for the incoming prefill tokens.
-                        # TODO(woosuk): This is a temporary fix. We should
-                        # provide a unified interface for different backends.
-                        block_table = seq_group_metadata.block_tables[seq_id]
-                    else:
-                        block_table = computed_block_nums
-                elif (self.scheduler_config.chunked_prefill_enabled
-                      or not is_prompt):
-                    if seq_group_metadata.block_tables is not None:
-                        # chunked prefill or decode
-                        block_table = seq_group_metadata.block_tables[seq_id]
-                        if curr_sliding_window_blocks is not None:
-                            block_table = block_table[
-                                -curr_sliding_window_blocks:]
-                    else:
-                        # Only happens when memory profiling runs.
-                        block_table = []
-                else:
-                    # Prefill without chunked prefill or memory profiling.
-                    block_table = []
-                block_tables.append(block_table)
-
-                seq_lens.append(sliding_seq_len)
-                context_lens.append(sliding_context_len)
-                query_len = sliding_seq_len - sliding_context_len
-                query_lens.append(query_len)
-                input_tokens.extend(tokens)
-                input_positions.extend(list(range(context_len, seq_len)))
-                lora_id = seq_group_metadata.lora_int_id
-
-                if is_prompt:
-                    assert len(seq_ids) == 1
-                    num_prefills += 1
-                    num_prefill_tokens += len(tokens)
-                    decode_only = False
-                    prefill_seq_lens.append(seq_len)
-                else:
-                    assert query_len == 1, (
-                        "seq_len: {}, context_len: {}, query_len: {}".format(
-                            seq_len, context_len, query_len))
-                    num_decode_tokens += query_len
-                    decode_seq_lens.append(sliding_seq_len)
-
-                if lora_id > 0:
-                    lora_requests.add(seq_group_metadata.lora_request)
-
-                lora_index_mapping += [lora_id] * query_len
-                lora_prompt_mapping.extend(
-                    [lora_id] *
-                    (query_len if seq_group_metadata.sampling_params
-                     and seq_group_metadata.sampling_params.prompt_logprobs
-                     is not None else 1))
-
-                mm_data = seq_group_metadata.multi_modal_data
-                if mm_data:
-                    # Process multi-modal data
-                    mm_kwargs = self.multi_modal_input_mapper(mm_data)
-                    multi_modal_inputs_list.append(mm_kwargs)
-
-                is_profile_run = _is_block_tables_empty(
-                    seq_group_metadata.block_tables)
-                if is_profile_run:
-                    # During memory profiling, the block tables are not
-                    # initialized yet. In this case, we just use a dummy
-                    # slot mapping.
-                    # In embeddings, the block tables are {seq_id: None}.
-                    slot_mapping.extend([_PAD_SLOT_ID] * seq_len)
-                    continue
-
-                # Compute the slot mapping.
-                block_table = seq_group_metadata.block_tables[seq_id]
-
-                # Mask the [0, start_idx) tokens of the prompt with
-                # _PAD_SLOT_ID, where start_idx is max(0, seq_len -
-                # sliding_window). For example, if the prompt len is 10,
-                # sliding window is 8, and block size is 4, the first two
-                # tokens are masked and the slot mapping will be
-                # [-1, -1, 2, 3, 4, 5, 6, 7, 0, 1].
-                start_idx = 0
-                if self.sliding_window is not None:
-                    if is_prompt:
-                        assert self.scheduler_config.use_v2_block_manager \
-                            or context_len == 0, (
-                            "Prefix caching is currently not supported with "
-                            "sliding window attention in V1 block manager")
-                    # It is an optimization. When it is decoding, it is always
-                    # 0. When prefill, we use it to not write slots to kv cache
-                    # to save memory.
-                    start_idx = max(0, query_len - self.sliding_window)
-
-                for i in range(context_len, seq_len):
-                    if i < start_idx:
-                        slot_mapping.append(_PAD_SLOT_ID)
-                        continue
-
-                    block_number = block_table[i // self.block_size]
-                    block_offset = i % self.block_size
-                    slot = block_number * self.block_size + block_offset
-                    slot_mapping.append(slot)
-
-                # Prepare input tensors for flashinfer
-                if self.attn_backend.get_name() == "flashinfer":
-                    seq_len = seq_data.get_len()
-                    # Get the number of valid blocks based on sequence length.
-                    # If seq_len = 16, block_size = 16,
-                    # block_table_bound is 1 with 1 valid block.
-                    # If seq_len = 15, block_size = 16,
-                    # block_table_bound is 0 + 1 with 1 valid block.
-                    block_table_bound = seq_len // self.block_size + 1 \
-                                        if seq_len % self.block_size != 0 \
-                                        else seq_len // self.block_size
-
-                    paged_kv_indices.extend(block_table[:block_table_bound])
-                    paged_kv_indptr.append(paged_kv_indptr[-1] +
-                                           block_table_bound)
-
-                    last_page_len = seq_len % self.block_size
-                    if last_page_len == 0:
-                        last_page_len = self.block_size
-                    paged_kv_last_page_len.append(last_page_len)
-
-        batch_size = len(input_tokens)
-        max_query_len = max(query_lens)
-        max_prefill_seq_len = max(prefill_seq_lens, default=0)
-        max_decode_seq_len = max(decode_seq_lens, default=0)
-
-        # If cuda graph can be used, pad tensors accordingly.
-        # See `capture_model` API for more details.
-        # vLLM uses cuda graph only for decoding requests.
-        use_captured_graph = (
-            decode_only and not self.model_config.enforce_eager
-            and batch_size <= _BATCH_SIZES_TO_CAPTURE[-1]
-            and max_decode_seq_len <= self.max_seq_len_to_capture)
-        if use_captured_graph:
-            graph_batch_size = _get_graph_batch_size(batch_size)
-            assert graph_batch_size >= batch_size
-            for _ in range(graph_batch_size - batch_size):
-                input_tokens.append(0)
-                input_positions.append(0)
-                slot_mapping.append(_PAD_SLOT_ID)
-                seq_lens.append(1)
-                block_tables.append([])
-                lora_index_mapping.append(0)
-
-                if self.attn_backend.get_name() == "flashinfer":
-                    last_paged_kv_indptr = paged_kv_indptr[-1]
-                    paged_kv_indptr.append(last_paged_kv_indptr)
-                    paged_kv_last_page_len.append(0)
-
-            batch_size = graph_batch_size
-            num_decode_tokens = batch_size
-
-        if use_captured_graph:
-            # The shape of graph_block_tables is
-            # [max batch size, max context len // block size].
-            input_block_tables = self.graph_block_tables[:batch_size]
-            for i, block_table in enumerate(block_tables):
-                if block_table:
-                    input_block_tables[i, :len(block_table)] = block_table
-            block_tables = torch.tensor(input_block_tables, device=self.device)
-        else:
-            max_block_table_len = max(
-                len(block_table) for block_table in block_tables)
-            block_tables = make_tensor_with_pad(
-                block_tables,
-                max_len=max_block_table_len,
-                pad=0,
-                dtype=torch.int,
-                device=self.device,
-            )
-        assert max_query_len > 0, ("query_lens: {}".format(query_lens))
-
-        context_lens_tensor = torch.tensor(context_lens,
-                                           dtype=torch.int,
-                                           device=self.device)
-
-        seq_lens_tensor = torch.tensor(seq_lens,
-                                       dtype=torch.int,
-                                       device=self.device)
-        query_lens_tensor = torch.tensor(query_lens,
-                                         dtype=torch.long,
-                                         device=self.device)
-        query_start_loc = torch.zeros(query_lens_tensor.shape[0] + 1,
-                                      dtype=torch.int32,
-                                      device=self.device)
-        seq_start_loc = torch.zeros(seq_lens_tensor.shape[0] + 1,
-                                    dtype=torch.int32,
-                                    device=self.device)
-
-        torch.cumsum(seq_lens_tensor,
-                     dim=0,
-                     dtype=seq_start_loc.dtype,
-                     out=seq_start_loc[1:])
-        torch.cumsum(query_lens_tensor,
-                     dim=0,
-                     dtype=query_start_loc.dtype,
-                     out=query_start_loc[1:])
-
-        input_tokens_tensor = torch.tensor(input_tokens,
-                                           dtype=torch.long,
-                                           device=self.device)
-        input_positions_tensor = torch.tensor(input_positions,
-                                              dtype=torch.long,
-                                              device=self.device)
-        slot_mapping_tensor = torch.tensor(slot_mapping,
-                                           dtype=torch.long,
-                                           device=self.device)
-
-        logits_soft_cap = getattr(self.model_config.hf_config,
-                                  'attn_logit_softcapping', None)
-        if logits_soft_cap is not None and self.attn_backend.get_name(
-        ) != "flashinfer":
-            raise ValueError("Please use Flashinfer backend for models with"
-                             "logits_soft_cap (i.e., Gemma-2)."
-                             " Otherwise, the output might be wrong."
-                             " Set Flashinfer backend by "
-                             "export VLLM_ATTENTION_BACKEND=FLASHINFER.")
-
-        if self.attn_backend.get_name() == "flashinfer":
-            if len(paged_kv_indptr) > 0:
-                paged_kv_indices_tensor = torch.tensor(paged_kv_indices,
-                                                       device='cpu',
-                                                       dtype=torch.int)
-                paged_kv_indptr_tensor = torch.tensor(paged_kv_indptr,
-                                                      device='cpu',
-                                                      dtype=torch.int)
-                paged_kv_last_page_len_tensor = torch.tensor(
-                    paged_kv_last_page_len, device='cpu', dtype=torch.int)
-            else:
-                paged_kv_indices_tensor = None
-                paged_kv_indptr_tensor = None
-                paged_kv_last_page_len_tensor = None
-
-            kv_cache_dtype = get_kv_cache_torch_dtype(self.kv_cache_dtype,
-                                                      self.model_config.dtype)
-            attn_metadata = self.attn_backend.make_metadata(
-                num_prefills=num_prefills,
-                slot_mapping=slot_mapping_tensor,
-                num_prefill_tokens=num_prefill_tokens,
-                num_decode_tokens=num_decode_tokens,
-                block_tables=block_tables,
-                paged_kv_indptr=paged_kv_indptr_tensor,
-                paged_kv_indices=paged_kv_indices_tensor,
-                paged_kv_last_page_len=paged_kv_last_page_len_tensor,
-                num_qo_heads=self.model_config.get_num_attention_heads(
-                    self.parallel_config),
-                num_kv_heads=self.model_config.get_num_kv_heads(
-                    self.parallel_config),
-                head_dim=self.model_config.get_head_size(),
-                page_size=self.block_size,
-                seq_start_loc=seq_start_loc,
-                query_start_loc=query_start_loc,
-                device=self.device,
-                data_type=kv_cache_dtype,
-                use_cuda_graph=use_captured_graph,
-                logits_soft_cap=logits_soft_cap)
-
-        else:
-            attn_metadata = self.attn_backend.make_metadata(
-                num_prefills=num_prefills,
-                slot_mapping=slot_mapping_tensor,
-                num_prefill_tokens=num_prefill_tokens,
-                num_decode_tokens=num_decode_tokens,
-                seq_lens=seq_lens,
-                seq_lens_tensor=seq_lens_tensor,
-                max_query_len=max_query_len,
-                max_prefill_seq_len=max_prefill_seq_len,
-                max_decode_seq_len=max_decode_seq_len,
-                query_start_loc=query_start_loc,
-                seq_start_loc=seq_start_loc,
-                context_lens_tensor=context_lens_tensor,
-                block_tables=block_tables,
-                use_cuda_graph=use_captured_graph,
-            )
-
-        if self.lora_config:
-            lora_mapping = LoRAMapping(
-                lora_index_mapping,
-                lora_prompt_mapping,
-            )
-        else:
-            lora_mapping = None
-
-        multi_modal_kwargs = MultiModalInputs.batch(multi_modal_inputs_list,
-                                                    device=self.device)
-        request_ids_to_seq_ids = {
-            seq_group_metadata.request_id:
-            list(seq_group_metadata.seq_data.keys())
-            for seq_group_metadata in seq_group_metadata_list
-        }
-        return self._model_input_cls(
-            input_tokens=input_tokens_tensor,
-            input_positions=input_positions_tensor,
-            attn_metadata=attn_metadata,
-            seq_lens=seq_lens,
-            query_lens=query_lens,
-            lora_mapping=lora_mapping,
-            lora_requests=lora_requests,
-            multi_modal_kwargs=multi_modal_kwargs,
-            request_ids_to_seq_ids=request_ids_to_seq_ids,
-            finished_requests_ids=finished_requests_ids)
-=======
             builder.add_seq_group(seq_group_metadata)
         return builder.build()  # type: ignore
->>>>>>> e76466dd
 
     @torch.inference_mode()
     def profile_run(self) -> None:

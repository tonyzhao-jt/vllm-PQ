"""CacheEngine class for managing the KV cache."""
from typing import List

import torch

from vllm.attention import get_attn_backend
from vllm.config import CacheConfig, DeviceConfig, ModelConfig, ParallelConfig
from vllm.logger import init_logger
from vllm.utils import (STR_DTYPE_TO_TORCH_DTYPE, get_dtype_size,
                        is_pin_memory_available)

logger = init_logger(__name__)


class CacheEngine:
    """Manages the KV cache.

    This class is responsible for initializing and managing the GPU and CPU KV
    caches. It also provides methods for performing KV cache operations, such
    as swapping and copying.
    """

    def __init__(
        self,
        cache_config: CacheConfig,
        model_config: ModelConfig,
        parallel_config: ParallelConfig,
        device_config: DeviceConfig,
    ) -> None:
        self.cache_config = cache_config
        self.model_config = model_config
        self.parallel_config = parallel_config
        self.device_config = device_config

        self.head_size = model_config.get_head_size()
        # Models like Jamba, have mixed typed layers, E.g Mamba
        self.num_attention_layers = model_config.get_num_attention_layers(
            parallel_config)
        self.num_kv_heads = model_config.get_num_kv_heads(parallel_config)

        self.block_size = cache_config.block_size
        self.num_gpu_blocks = cache_config.num_gpu_blocks
        if self.num_gpu_blocks:
            self.num_gpu_blocks //= parallel_config.pipeline_parallel_size
        self.num_cpu_blocks = cache_config.num_cpu_blocks
        if self.num_cpu_blocks:
            self.num_cpu_blocks //= parallel_config.pipeline_parallel_size

        if cache_config.cache_dtype == "auto":
            self.dtype = model_config.dtype
        else:
            self.dtype = STR_DTYPE_TO_TORCH_DTYPE[cache_config.cache_dtype]

        # Get attention backend.
        self.attn_backend = get_attn_backend(self.head_size,
                                             model_config.get_sliding_window(),
                                             model_config.dtype,
                                             cache_config.cache_dtype,
                                             self.block_size,
                                             model_config.is_attention_free)

        # Initialize the cache.
        self.gpu_cache = self._allocate_kv_cache(
            self.num_gpu_blocks, self.device_config.device_type)
        self.cpu_cache = self._allocate_kv_cache(self.num_cpu_blocks, "cpu")

    def _allocate_kv_cache(
        self,
        num_blocks: int,
        device: str,
    ) -> List[torch.Tensor]:
        """Allocates KV cache on the specified device."""
        kv_cache_shape = self.attn_backend.get_kv_cache_shape(
            num_blocks, self.block_size, self.num_kv_heads, self.head_size)
        pin_memory = is_pin_memory_available() if device == "cpu" else False
        kv_cache: List[torch.Tensor] = []
        for _ in range(self.num_attention_layers):
<<<<<<< HEAD
            if device == 'hpu':
                key_cache = torch.zeros(kv_cache_shape,
                                        dtype=self.dtype,
                                        device=device)
                value_cache = torch.zeros(kv_cache_shape,
                                          dtype=self.dtype,
                                          device=device)
                kv_layer = (key_cache, value_cache)
                kv_cache.append(kv_layer)
            else:
                # null block in CpuGpuBlockAllocator requires at least that
                # block to be zeroed-out.
                # We zero-out everything for simplicity.
                dtype = torch.uint8 if self.dtype == torch.float8_e4m3fn else \
                        self.dtype
                kv_cache.append(
                    torch.zeros(kv_cache_shape,
                                dtype=dtype,
                                pin_memory=pin_memory,
                                device=device))
=======
            # null block in CpuGpuBlockAllocator requires at least that
            # block to be zeroed-out.
            # We zero-out everything for simplicity.
            kv_cache.append(
                torch.zeros(kv_cache_shape,
                            dtype=self.dtype,
                            pin_memory=pin_memory,
                            device=device))
>>>>>>> a59fc7b4
        return kv_cache

    def swap_in(self, src_to_dst: torch.Tensor) -> None:
        for i in range(self.num_attention_layers):
            self.attn_backend.swap_blocks(self.cpu_cache[i], self.gpu_cache[i],
                                          src_to_dst)

    def swap_out(self, src_to_dst: torch.Tensor) -> None:
        for i in range(self.num_attention_layers):
            self.attn_backend.swap_blocks(self.gpu_cache[i], self.cpu_cache[i],
                                          src_to_dst)

    def copy(self, src_to_dsts: torch.Tensor) -> None:
        self.attn_backend.copy_blocks(self.gpu_cache, src_to_dsts)

    @staticmethod
    def get_cache_block_size(
        cache_config: CacheConfig,
        model_config: ModelConfig,
        parallel_config: ParallelConfig,
    ) -> int:
        head_size = model_config.get_head_size()
        num_heads = model_config.get_num_kv_heads(parallel_config)
        num_attention_layers = model_config.get_num_attention_layers(
            parallel_config)

        key_cache_block = cache_config.block_size * num_heads * head_size
        value_cache_block = key_cache_block
        total = num_attention_layers * (key_cache_block + value_cache_block)
        if cache_config.cache_dtype == "auto":
            dtype = model_config.dtype
        else:
            dtype = STR_DTYPE_TO_TORCH_DTYPE[cache_config.cache_dtype]
        dtype_size = get_dtype_size(dtype)
        return dtype_size * total<|MERGE_RESOLUTION|>--- conflicted
+++ resolved
@@ -75,28 +75,6 @@
         pin_memory = is_pin_memory_available() if device == "cpu" else False
         kv_cache: List[torch.Tensor] = []
         for _ in range(self.num_attention_layers):
-<<<<<<< HEAD
-            if device == 'hpu':
-                key_cache = torch.zeros(kv_cache_shape,
-                                        dtype=self.dtype,
-                                        device=device)
-                value_cache = torch.zeros(kv_cache_shape,
-                                          dtype=self.dtype,
-                                          device=device)
-                kv_layer = (key_cache, value_cache)
-                kv_cache.append(kv_layer)
-            else:
-                # null block in CpuGpuBlockAllocator requires at least that
-                # block to be zeroed-out.
-                # We zero-out everything for simplicity.
-                dtype = torch.uint8 if self.dtype == torch.float8_e4m3fn else \
-                        self.dtype
-                kv_cache.append(
-                    torch.zeros(kv_cache_shape,
-                                dtype=dtype,
-                                pin_memory=pin_memory,
-                                device=device))
-=======
             # null block in CpuGpuBlockAllocator requires at least that
             # block to be zeroed-out.
             # We zero-out everything for simplicity.
@@ -105,7 +83,6 @@
                             dtype=self.dtype,
                             pin_memory=pin_memory,
                             device=device))
->>>>>>> a59fc7b4
         return kv_cache
 
     def swap_in(self, src_to_dst: torch.Tensor) -> None:

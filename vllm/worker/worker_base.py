import dataclasses
import os
import time
from abc import ABC, abstractmethod
from typing import Any, Dict, List, Optional, Set, Tuple, Type, Union

import cloudpickle
import torch
import torch.nn as nn

from vllm.config import ObservabilityConfig, VllmConfig
from vllm.distributed import broadcast_tensor_dict, get_pp_group, get_tp_group
from vllm.logger import init_logger
from vllm.lora.request import LoRARequest
from vllm.model_executor.layers.sampler import SamplerOutput
from vllm.sequence import ExecuteModelRequest, IntermediateTensors
from vllm.utils import (enable_trace_function_call_for_thread,
                        resolve_obj_by_qualname, update_environment_variables)
from vllm.worker.model_runner_base import (BroadcastableModelInput,
                                           ModelRunnerBase,
                                           ModelRunnerInputBase)

logger = init_logger(__name__)


class WorkerBase(ABC):
    """Worker interface that allows vLLM to cleanly separate implementations for
    different hardware. Also abstracts control plane communication, e.g., to
    communicate request metadata to other workers.
    """

    def __init__(
        self,
        vllm_config: VllmConfig,
    ) -> None:
        self.vllm_config = vllm_config
        self.model_config = vllm_config.model_config
        self.cache_config = vllm_config.cache_config
        self.lora_config = vllm_config.lora_config
        self.load_config = vllm_config.load_config
        self.parallel_config = vllm_config.parallel_config
        self.scheduler_config = vllm_config.scheduler_config
        self.device_config = vllm_config.device_config
        self.speculative_config = vllm_config.speculative_config
        self.prompt_adapter_config = vllm_config.prompt_adapter_config
        self.observability_config = vllm_config.observability_config
        self.kv_transfer_config = vllm_config.kv_transfer_config
        self.compilation_config = vllm_config.compilation_config
        from vllm.platforms import current_platform
        self.current_platform = current_platform

    @abstractmethod
    def init_device(self) -> None:
        """Initialize device state, such as loading the model or other on-device
        memory allocations.
        """
        raise NotImplementedError

    @abstractmethod
    def determine_num_available_blocks(self) -> Tuple[int, int]:
        """Determine the number of available blocks for the GPU KV cache and
        swappable CPU KV cache.

        The implementation may run profiling or other heuristics to determine
        the size of caches.

        Returns a Tuple[num_gpu_blocks, num_cpu_blocks], where num_gpu_blocks
        are blocks that are "active" on the device and can be appended to.
        num_cpu_blocks refers to "swapped" blocks in CPU memory and cannot be
        appended to.
        """
        raise NotImplementedError

    @abstractmethod
    def initialize_cache(self, num_gpu_blocks: int,
                         num_cpu_blocks: int) -> None:
        """Initialize the KV cache with the given size in blocks.
        """
        raise NotImplementedError

    def start_worker_execution_loop(self) -> None:
        """Execute model loop in parallel worker.

        You can stop the loop by executing a driver worker with an empty output.
        See `stop_remote_worker_execution_loop` for more details.
        """
        with self.current_platform.inference_mode():
            while True:
                output = self.execute_model(execute_model_req=None)
                if output is None:
                    return None

<<<<<<< HEAD
    @abstractmethod
    def get_model(self) -> nn.Module:
        raise NotImplementedError

    @abstractmethod
=======
>>>>>>> 92e793d9
    def execute_model(
        self,
        execute_model_req: Optional[ExecuteModelRequest] = None
    ) -> Optional[List[SamplerOutput]]:
        raise NotImplementedError

    @abstractmethod
    def get_cache_block_size_bytes(self) -> int:
        """Return the size of a single cache block, in bytes. Used in
        speculative decoding.
        """
        raise NotImplementedError

    @abstractmethod
    def add_lora(self, lora_request: LoRARequest) -> bool:
        raise NotImplementedError

    @abstractmethod
    def remove_lora(self, lora_id: int) -> bool:
        raise NotImplementedError

    @abstractmethod
    def pin_lora(self, lora_id: int) -> bool:
        raise NotImplementedError

    @abstractmethod
    def list_loras(self) -> Set[int]:
        raise NotImplementedError


class DelegateWorkerBase(WorkerBase):
    """
    A class that delegates all methods to another WorkerBase instance. This is
    useful for creating a WorkerBase that wraps another WorkerBase instance,
    e.g. speculative decoding.
    """
    worker: WorkerBase

    def __init__(
        self,
        *args,
        **kwargs,
    ) -> None:
        vllm_config: VllmConfig = kwargs.get("vllm_config")
        cls = resolve_obj_by_qualname(vllm_config.parallel_config.worker_cls)
        self.worker = cls(*args, **kwargs)

    def init_device(self) -> None:
        self.worker.init_device()

    def determine_num_available_blocks(self) -> Tuple[int, int]:
        return self.worker.determine_num_available_blocks()

    def initialize_cache(self, num_gpu_blocks: int,
                         num_cpu_blocks: int) -> None:
        self.worker.initialize_cache(num_gpu_blocks, num_cpu_blocks)

    def execute_model(
        self,
        execute_model_req: Optional[ExecuteModelRequest] = None
    ) -> Optional[List[SamplerOutput]]:
        return self.worker.execute_model(execute_model_req)

    def get_cache_block_size_bytes(self) -> int:
        return self.worker.get_cache_block_size_bytes()

    def add_lora(self, lora_request: LoRARequest) -> bool:
        return self.worker.add_lora(lora_request)

    def remove_lora(self, lora_id: int) -> bool:
        return self.worker.remove_lora(lora_id)

    def pin_lora(self, lora_id: int) -> bool:
        return self.worker.pin_lora(lora_id)

    def list_loras(self) -> Set[int]:
        return self.worker.list_loras()

    def __getattr__(self, attr):
        return getattr(self.worker, attr)


class LoraNotSupportedWorkerBase(WorkerBase):
    """Partial implementation of WorkerBase that raises exceptions when LoRA
    methods are invoked.
    """

    def add_lora(self, lora_request: LoRARequest) -> bool:
        raise ValueError(f"{type(self)} does not support LoRA")

    def remove_lora(self, lora_id: int) -> bool:
        raise ValueError(f"{type(self)} does not support LoRA")

    def pin_lora(self, lora_id: int) -> bool:
        return ValueError(
            f"{type(self)} does not support LoRA")  # type: ignore

    def list_loras(self) -> Set[int]:
        raise ValueError(f"{type(self)} does not support LoRA")


@dataclasses.dataclass(frozen=True)
class WorkerInput:
    """Local inputs to each worker. May contain device-specific data. These
    fields should be broadcastable to other workers.
    """

    num_seq_groups: Optional[int] = None
    blocks_to_swap_in: Optional[torch.Tensor] = None
    blocks_to_swap_out: Optional[torch.Tensor] = None
    blocks_to_copy: Optional[torch.Tensor] = None
    virtual_engine: int = 0
    num_steps: int = 1

    @classmethod
    def from_broadcasted_tensor_dict(
        cls: Type["WorkerInput"],
        tensor_dict: Dict[str, Any],
    ) -> "WorkerInput":
        """
        Pop fields from the given tensor_dict and populate a new instance of
        WorkerInput.
        """
        return cls(
            num_seq_groups=tensor_dict.pop("num_seq_groups"),
            blocks_to_swap_in=tensor_dict.pop("blocks_to_swap_in"),
            blocks_to_swap_out=tensor_dict.pop("blocks_to_swap_out"),
            blocks_to_copy=tensor_dict.pop("blocks_to_copy"),
            virtual_engine=tensor_dict["virtual_engine"],
            num_steps=tensor_dict.pop("num_steps"),
        )

    def as_broadcastable_tensor_dict(
            self) -> Dict[str, Union[int, torch.Tensor]]:
        """
        Extract broadcastable fields.
        """
        tensor_dict = {
            "num_seq_groups": self.num_seq_groups,
            "blocks_to_swap_in": self.blocks_to_swap_in,
            "blocks_to_swap_out": self.blocks_to_swap_out,
            "blocks_to_copy": self.blocks_to_copy,
            "virtual_engine": self.virtual_engine,
            "num_steps": self.num_steps,
        }

        return tensor_dict


class LocalOrDistributedWorkerBase(WorkerBase):
    """
    Partial implementation of WorkerBase that has a default `execute_model`
    definition to perform metadata transfer between workers when in distributed
    mode. Subclasses of this interface should use model runners that inherit
    from ModelRunnerBase, and should only need to implement worker-local logic.
    If custom control plane logic is needed to transfer metadata, or if the
    model runner cannot inherit from ModelRunnerBase, use WorkerBase instead.
    """
    is_driver_worker: bool
    model_runner: ModelRunnerBase
    observability_config: Optional[ObservabilityConfig] = None

    @property
    @abstractmethod
    def do_metadata_broadcast(self) -> bool:
        """
        Used by the default `execute_model` to check whether broadcast is
        needed to transfer request inputs from the driver worker to other
        workers in the TP group. If WorkerBase subclass only supports
        single-worker execution, then this method should return False.
        """
        raise NotImplementedError

    @property
    @abstractmethod
    def kv_cache(self) -> Optional[List[List[torch.Tensor]]]:
        """
        Gets the list of kv caches to pass to the worker's model runner. Each
        element in the list is a kv cache corresponding to a particular virtual
        engine (PP stream). Used by the default `execute_model`. If the worker's
        model runner does not follow the ModelRunnerBase interface, then inherit
        from WorkerBase instead.
        """
        raise NotImplementedError

    @abstractmethod
    def prepare_worker_input(
            self, execute_model_req: ExecuteModelRequest) -> WorkerInput:
        """
        Prepare the inputs to WorkerBase.execute_worker from an execution
        request. This method may move data to the worker's local device. It is
        not allowed to communicate with other workers or devices.
        """
        raise NotImplementedError

    @abstractmethod
    def execute_worker(self, worker_input: WorkerInput) -> None:
        """
        Process an execution request.
        """
        raise NotImplementedError

    def _get_worker_input_from_broadcast(
        self
    ) -> Optional[Tuple[BroadcastableModelInput, WorkerInput, Dict[
            str, torch.Tensor]]]:
        """ Get the worker input from the broadcasted tensor dict. """
        assert self.do_metadata_broadcast
        assert not self.is_driver_worker
        broadcast_data = broadcast_tensor_dict(src=0)
        if not broadcast_data:
            return None

        worker_input = WorkerInput.from_broadcasted_tensor_dict(broadcast_data)
        model_input = (
            self.model_runner.make_model_input_from_broadcasted_tensor_dict(
                broadcast_data))

        kwargs = extract_previous_hidden_states(broadcast_data)

        return model_input, worker_input, kwargs

    def _get_driver_input_and_broadcast(
        self, execute_model_req: ExecuteModelRequest
    ) -> Tuple[BroadcastableModelInput, WorkerInput, Dict[str, torch.Tensor]]:
        """ Get the driver input and broadcast it to other workers.  """
        assert self.is_driver_worker

        worker_input: WorkerInput = self.prepare_worker_input(
            execute_model_req=execute_model_req)
        model_input: ModelRunnerInputBase = (
            self.model_runner.prepare_model_input(
                execute_model_req.seq_group_metadata_list,
                execute_model_req.virtual_engine,
                execute_model_req.finished_requests_ids))

        kwargs = extract_previous_hidden_states(execute_model_req)

        if self.do_metadata_broadcast:
            broadcast_data = worker_input.as_broadcastable_tensor_dict()
            broadcast_data.update(model_input.as_broadcastable_tensor_dict())
            broadcast_data.update(kwargs)
            broadcast_tensor_dict(broadcast_data, src=0)

        if execute_model_req.async_callback:
            model_input = dataclasses.replace(  # type: ignore
                model_input,
                async_callback=execute_model_req.async_callback)

        return model_input, worker_input, kwargs

    def prepare_input(
        self,
        execute_model_req: Optional[ExecuteModelRequest] = None
    ) -> Optional[Tuple[BroadcastableModelInput, WorkerInput, Dict[
            str, torch.Tensor]]]:
        """
        Prepare the inputs to ModelRunner and workers.
        """
        if self.is_driver_worker:
            if execute_model_req is None:
                if self.do_metadata_broadcast:
                    # This signals that there's no more requests to process for
                    # now. All workers are running infinite loop with
                    # broadcast_tensor_dict, and it stops the loop when the
                    # driver broadcasts an empty input. Send an empty input to
                    # notify all other workers to stop their execution loop.
                    broadcast_tensor_dict({}, src=0)
                return None
            return self._get_driver_input_and_broadcast(execute_model_req)
        else:
            return self._get_worker_input_from_broadcast()

    def get_model(self) -> nn.Module:
        return self.model_runner.get_model()

    def execute_model(
        self,
        execute_model_req: Optional[ExecuteModelRequest] = None,
    ) -> Optional[List[SamplerOutput]]:
        """Executes at least one model step on the given sequences, unless no
        sequences are provided."""
        start_time = time.perf_counter()

        inputs = self.prepare_input(execute_model_req)
        if inputs is None:
            return None

        model_input, worker_input, kwargs = inputs
        num_steps = worker_input.num_steps

        self.execute_worker(worker_input)

        # If there is no input, we don't need to execute the model.
        if worker_input.num_seq_groups == 0:
            return []

        intermediate_tensors = None
        orig_model_execute_time = 0.0
        if not get_pp_group().is_first_rank:
            intermediate_tensors = IntermediateTensors(
                get_pp_group().recv_tensor_dict(
                    all_gather_group=get_tp_group()))
            if (self.observability_config is not None
                    and self.observability_config.collect_model_execute_time):
                orig_model_execute_time = intermediate_tensors.tensors.get(
                    "model_execute_time", torch.tensor(0)).item()

        output = self.model_runner.execute_model(
            model_input=model_input,
            kv_caches=self.kv_cache[worker_input.virtual_engine]
            if self.kv_cache is not None else None,
            intermediate_tensors=intermediate_tensors,
            num_steps=num_steps,
            **kwargs,
        )

        model_execute_time = time.perf_counter() - start_time
        if not get_pp_group().is_last_rank:
            # output is IntermediateTensors
            assert isinstance(output, IntermediateTensors)
            if (self.observability_config is not None
                    and self.observability_config.collect_model_execute_time):
                output.tensors["model_execute_time"] = torch.tensor(
                    model_execute_time + orig_model_execute_time)
            get_pp_group().send_tensor_dict(output.tensors,
                                            all_gather_group=get_tp_group())
            return [None]
        if (self.observability_config is not None
                and self.observability_config.collect_model_execute_time
                and output is not None):
            for o in output:
                o.model_execute_time = (orig_model_execute_time +
                                        model_execute_time)

        # output is List[SamplerOutput]
        return output

    def _execute_model_spmd(
        self,
        execute_model_req: ExecuteModelRequest,
        intermediate_tensors: Optional[IntermediateTensors] = None
    ) -> Optional[List[SamplerOutput]]:
        """
        Execute model in Single Program Multiple Data (SPMD) fashion.
        All workers take the same request, prepare the input and
        execute the model.
        """
        assert execute_model_req is not None, (
            "_execute_model_spmd() requires each worker to take in an "
            "ExecuteModelRequest")
        worker_input: WorkerInput = self.prepare_worker_input(
            execute_model_req=execute_model_req)
        model_input: ModelRunnerInputBase = (
            self.model_runner.prepare_model_input(
                execute_model_req.seq_group_metadata_list))

        self.execute_worker(worker_input)

        # If there is no input, we don't need to execute the model.
        if worker_input.num_seq_groups == 0:
            return []

        kwargs = extract_previous_hidden_states(execute_model_req)

        return self.model_runner.execute_model(
            model_input=model_input,
            kv_caches=self.kv_cache[worker_input.virtual_engine]
            if self.kv_cache is not None else None,
            intermediate_tensors=intermediate_tensors,
            **kwargs,
        )


class WorkerWrapperBase:
    """
    This class represents one process in an executor/engine. It is responsible
    for lazily initializing the worker and handling the worker's lifecycle.
    We first instantiate the WorkerWrapper, which remembers the worker module
    and class name. Then, when we call `update_environment_variables`, and the
    real initialization happens in `init_worker`.
    """

    def __init__(
        self,
        vllm_config: VllmConfig,
        rpc_rank: int = 0,
    ) -> None:
        """
        Initialize the worker wrapper with the given vllm_config and rpc_rank.
        Note: rpc_rank is the rank of the worker in the executor. In most cases,
        it is also the rank of the worker in the distributed group. However,
        when multiple executors work together, they can be different.
        e.g. in the case of SPMD-style offline inference with TP=2,
        users can launch 2 engines/executors, each with only 1 worker.
        All workers have rpc_rank=0, but they have different ranks in the TP
        group.
        """
        self.rpc_rank = rpc_rank
        self.vllm_config = vllm_config
        self.worker: Optional[WorkerBase] = None
        if vllm_config.model_config is not None:
            # it can be None in tests
            trust_remote_code = vllm_config.model_config.trust_remote_code
            if trust_remote_code:
                # note: lazy import to avoid importing torch before initializing
                from vllm.utils import init_cached_hf_modules
                init_cached_hf_modules()

    def adjust_rank(self, rank_mapping: Dict[int, int]) -> None:
        """
        Adjust the rpc_rank based on the given mapping.
        It is only used during the initialization of the executor,
        to adjust the rpc_rank of workers after we create all workers.
        """
        if self.rpc_rank in rank_mapping:
            self.rpc_rank = rank_mapping[self.rpc_rank]

    def update_environment_variables(self, envs_list: List[Dict[str,
                                                                str]]) -> None:
        envs = envs_list[self.rpc_rank]
        key = 'CUDA_VISIBLE_DEVICES'
        if key in envs and key in os.environ:
            # overwriting CUDA_VISIBLE_DEVICES is desired behavior
            # suppress the warning in `update_environment_variables`
            del os.environ[key]
        update_environment_variables(envs)

    def init_worker(self, all_kwargs: List[Dict[str, Any]]) -> None:
        """
        Here we inject some common logic before initializing the worker.
        Arguments are passed to the worker class constructor.
        """
        kwargs = all_kwargs[self.rpc_rank]
        enable_trace_function_call_for_thread(self.vllm_config)

        from vllm import configure_as_vllm_process
        configure_as_vllm_process()

        from vllm.plugins import load_general_plugins
        load_general_plugins()

        if isinstance(self.vllm_config.parallel_config.worker_cls, str):
            worker_class = resolve_obj_by_qualname(
                self.vllm_config.parallel_config.worker_cls)
        else:
<<<<<<< HEAD
            mod = importlib.import_module(self.worker_module_name)
            worker_class = getattr(mod, self.worker_class_name)

        worker = worker_class(*args, **kwargs)
        assert worker is not None

        self.worker = worker
        return worker
=======
            assert isinstance(self.vllm_config.parallel_config.worker_cls,
                              bytes)
            worker_class = cloudpickle.loads(
                self.vllm_config.parallel_config.worker_cls)
        self.worker = worker_class(**kwargs)
        assert self.worker is not None
>>>>>>> 92e793d9

    def execute_method(self, method: str, *args, **kwargs):
        try:
            target = self if self.worker is None else self.worker
            executor = getattr(target, method)
            return executor(*args, **kwargs)
        except Exception as e:
            # if the driver worker also execute methods,
            # exceptions in the rest worker may cause deadlock in rpc like ray
            # see https://github.com/vllm-project/vllm/issues/3455
            # print the error and inform the user to solve the error
            msg = (f"Error executing method {method}. "
                   "This might cause deadlock in distributed execution.")
            logger.exception(msg)
            raise e

    def __getattr__(self, attr):
        return getattr(self.worker, attr)


def extract_previous_hidden_states(
        data: Union[ExecuteModelRequest, Dict[str, torch.Tensor]]) -> \
            Dict[str, torch.Tensor]:
    """If data contains previous_hidden_states, extract it. This returns a dict
    which can be used directly as additional kwargs in any following 
    execute_model calls. This is used in draft models like EAGLE."""
    output = {}

    # When called from non-driver worker, data is dict but when called from
    # driver worker, data is ExecuteModelRequest.
    if isinstance(data, dict):
        if "previous_hidden_states" in data:
            output["previous_hidden_states"] = data["previous_hidden_states"]
    elif data.previous_hidden_states is not None:
        output["previous_hidden_states"] = data.previous_hidden_states\
            .hidden_states

    return output<|MERGE_RESOLUTION|>--- conflicted
+++ resolved
@@ -90,14 +90,11 @@
                 if output is None:
                     return None
 
-<<<<<<< HEAD
     @abstractmethod
     def get_model(self) -> nn.Module:
         raise NotImplementedError
 
     @abstractmethod
-=======
->>>>>>> 92e793d9
     def execute_model(
         self,
         execute_model_req: Optional[ExecuteModelRequest] = None
@@ -544,23 +541,12 @@
             worker_class = resolve_obj_by_qualname(
                 self.vllm_config.parallel_config.worker_cls)
         else:
-<<<<<<< HEAD
-            mod = importlib.import_module(self.worker_module_name)
-            worker_class = getattr(mod, self.worker_class_name)
-
-        worker = worker_class(*args, **kwargs)
-        assert worker is not None
-
-        self.worker = worker
-        return worker
-=======
             assert isinstance(self.vllm_config.parallel_config.worker_cls,
                               bytes)
             worker_class = cloudpickle.loads(
                 self.vllm_config.parallel_config.worker_cls)
         self.worker = worker_class(**kwargs)
         assert self.worker is not None
->>>>>>> 92e793d9
 
     def execute_method(self, method: str, *args, **kwargs):
         try:

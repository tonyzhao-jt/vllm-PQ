import dataclasses
import importlib
import os
import time
from abc import ABC, abstractmethod
from typing import Any, Callable, Dict, List, Optional, Set, Tuple, Type, Union

import torch

from vllm.config import ObservabilityConfig
from vllm.distributed import broadcast_tensor_dict, get_pp_group, get_tp_group
from vllm.logger import init_logger
from vllm.lora.request import LoRARequest
from vllm.platforms import current_platform
from vllm.sequence import (ExecuteModelRequest, HiddenStates,
                           IntermediateTensors, SamplerOutput)
from vllm.utils import (enable_trace_function_call_for_thread,
                        update_environment_variables)
from vllm.worker.model_runner_base import ModelRunnerBase, ModelRunnerInputBase

logger = init_logger(__name__)


class WorkerBase(ABC):
    """Worker interface that allows vLLM to cleanly separate implementations for
    different hardware. Also abstracts control plane communication, e.g., to
    communicate request metadata to other workers.
    """

    @abstractmethod
    def init_device(self) -> None:
        """Initialize device state, such as loading the model or other on-device
        memory allocations.
        """
        raise NotImplementedError

    @abstractmethod
    def determine_num_available_blocks(self) -> Tuple[int, int]:
        """Determine the number of available blocks for the GPU KV cache and
        swappable CPU KV cache.

        The implementation may run profiling or other heuristics to determine
        the size of caches.

        Returns a Tuple[num_gpu_blocks, num_cpu_blocks], where num_gpu_blocks
        are blocks that are "active" on the device and can be appended to.
        num_cpu_blocks refers to "swapped" blocks in CPU memory and cannot be
        appended to.
        """
        raise NotImplementedError

    @abstractmethod
    def initialize_cache(self, num_gpu_blocks: int,
                         num_cpu_blocks: int) -> None:
        """Initialize the KV cache with the given size in blocks.
        """
        raise NotImplementedError

    @current_platform.inference_mode()
    def start_worker_execution_loop(self) -> None:
        """Execute model loop in parallel worker.

        You can stop the loop by executing a driver worker with an empty output.
        See `stop_remote_worker_execution_loop` for more details.
        """
        while True:
            output = self.execute_model(execute_model_req=None)
            if output is None:
                return None

    @abstractmethod
    def execute_model(
        self,
        execute_model_req: Optional[ExecuteModelRequest] = None
    ) -> Optional[List[SamplerOutput]]:
        raise NotImplementedError

    @abstractmethod
    def get_cache_block_size_bytes(self) -> int:
        """Return the size of a single cache block, in bytes. Used in
        speculative decoding.
        """
        raise NotImplementedError

    @abstractmethod
    def add_lora(self, lora_request: LoRARequest) -> bool:
        raise NotImplementedError

    @abstractmethod
    def remove_lora(self, lora_id: int) -> bool:
        raise NotImplementedError

    @abstractmethod
    def pin_lora(self, lora_id: int) -> bool:
        raise NotImplementedError

    @abstractmethod
    def list_loras(self) -> Set[int]:
        raise NotImplementedError


class LoraNotSupportedWorkerBase(WorkerBase):
    """Partial implementation of WorkerBase that raises exceptions when LoRA
    methods are invoked.
    """

    def add_lora(self, lora_request: LoRARequest) -> bool:
        raise ValueError(f"{type(self)} does not support LoRA")

    def remove_lora(self, lora_id: int) -> bool:
        raise ValueError(f"{type(self)} does not support LoRA")

    def pin_lora(self, lora_id: int) -> bool:
        return ValueError(
            f"{type(self)} does not support LoRA")  # type: ignore

    def list_loras(self) -> Set[int]:
        raise ValueError(f"{type(self)} does not support LoRA")


@dataclasses.dataclass(frozen=True)
class WorkerInput:
    """Local inputs to each worker. May contain device-specific data. These
    fields should be broadcastable to other workers.
    """

    num_seq_groups: Optional[int] = None
    blocks_to_swap_in: Optional[torch.Tensor] = None
    blocks_to_swap_out: Optional[torch.Tensor] = None
    blocks_to_copy: Optional[torch.Tensor] = None
    virtual_engine: int = 0
    num_steps: int = 1

    @classmethod
    def from_broadcasted_tensor_dict(
        cls: Type["WorkerInput"],
        tensor_dict: Dict[str, Any],
    ) -> "WorkerInput":
        """
        Pop fields from the given tensor_dict and populate a new instance of
        WorkerInput.
        """
        return cls(
            num_seq_groups=tensor_dict.pop("num_seq_groups"),
            blocks_to_swap_in=tensor_dict.pop("blocks_to_swap_in"),
            blocks_to_swap_out=tensor_dict.pop("blocks_to_swap_out"),
            blocks_to_copy=tensor_dict.pop("blocks_to_copy"),
            virtual_engine=tensor_dict["virtual_engine"],
            num_steps=tensor_dict.pop("num_steps"),
        )

    def as_broadcastable_tensor_dict(
            self) -> Dict[str, Union[int, torch.Tensor]]:
        """
        Extract broadcastable fields.
        """
        tensor_dict = {
            "num_seq_groups": self.num_seq_groups,
            "blocks_to_swap_in": self.blocks_to_swap_in,
            "blocks_to_swap_out": self.blocks_to_swap_out,
            "blocks_to_copy": self.blocks_to_copy,
            "virtual_engine": self.virtual_engine,
            "num_steps": self.num_steps,
        }

        return tensor_dict


class LocalOrDistributedWorkerBase(WorkerBase):
    """
    Partial implementation of WorkerBase that has a default `execute_model`
    definition to perform metadata transfer between workers when in distributed
    mode. Subclasses of this interface should use model runners that inherit
    from ModelRunnerBase, and should only need to implement worker-local logic.
    If custom control plane logic is needed to transfer metadata, or if the
    model runner cannot inherit from ModelRunnerBase, use WorkerBase instead.
    """
    is_driver_worker: bool
    model_runner: ModelRunnerBase
    observability_config: Optional[ObservabilityConfig] = None

    @property
    @abstractmethod
    def do_metadata_broadcast(self) -> bool:
        """
        Used by the default `execute_model` to check whether broadcast is
        needed to transfer request inputs from the driver worker to other
        workers in the TP group. If WorkerBase subclass only supports
        single-worker execution, then this method should return False.
        """
        raise NotImplementedError

    @property
    @abstractmethod
    def kv_cache(self) -> Optional[List[List[torch.Tensor]]]:
        """
        Gets the list of kv caches to pass to the worker's model runner. Each
        element in the list is a kv cache corresponding to a particular virtual
        engine (PP stream). Used by the default `execute_model`. If the worker's
        model runner does not follow the ModelRunnerBase interface, then inherit
        from WorkerBase instead.
        """
        raise NotImplementedError

    @abstractmethod
    def prepare_worker_input(
            self, execute_model_req: ExecuteModelRequest) -> WorkerInput:
        """
        Prepare the inputs to WorkerBase.execute_worker from an execution
        request. This method may move data to the worker's local device. It is
        not allowed to communicate with other workers or devices.
        """
        raise NotImplementedError

    @abstractmethod
    def execute_worker(self, worker_input: WorkerInput) -> None:
        """
        Process an execution request.
        """
        raise NotImplementedError

    def _get_worker_input_from_broadcast(
            self) -> Optional[Tuple[ModelRunnerInputBase, WorkerInput]]:
        """ Get the worker input from the broadcasted tensor dict. """
        assert self.do_metadata_broadcast
        assert not self.is_driver_worker
        broadcast_data = broadcast_tensor_dict(src=0)
        if not broadcast_data:
            return None

        worker_input = WorkerInput.from_broadcasted_tensor_dict(broadcast_data)
        model_input = (
            self.model_runner.make_model_input_from_broadcasted_tensor_dict(
                broadcast_data))

        return model_input, worker_input

    def _get_driver_input_and_broadcast(
        self, execute_model_req: ExecuteModelRequest
    ) -> Tuple[ModelRunnerInputBase, WorkerInput]:
        """ Get the driver input and broadcast it to other workers.  """
        assert self.is_driver_worker

        worker_input: WorkerInput = self.prepare_worker_input(
            execute_model_req=execute_model_req)
        model_input: ModelRunnerInputBase = (
            self.model_runner.prepare_model_input(
                execute_model_req.seq_group_metadata_list,
                execute_model_req.virtual_engine,
                execute_model_req.finished_requests_ids))

        if self.do_metadata_broadcast:
            broadcast_data = worker_input.as_broadcastable_tensor_dict()
            broadcast_data.update(model_input.as_broadcastable_tensor_dict())
            broadcast_tensor_dict(broadcast_data, src=0)

        return model_input, worker_input

    def prepare_input(
        self,
        execute_model_req: Optional[ExecuteModelRequest] = None
    ) -> Optional[Tuple[ModelRunnerInputBase, WorkerInput]]:
        """
        Prepare the inputs to ModelRunner and workers.
        """
        if self.is_driver_worker:
            if execute_model_req is None:
                if self.do_metadata_broadcast:
                    # This signals that there's no more requests to process for
                    # now. All workers are running infinite loop with
                    # broadcast_tensor_dict, and it stops the loop when the
                    # driver broadcasts an empty input. Send an empty input to
                    # notify all other workers to stop their execution loop.
                    broadcast_tensor_dict({}, src=0)
                return None
<<<<<<< HEAD

            worker_input: WorkerInput = self.prepare_worker_input(
                execute_model_req=execute_model_req)
            model_input: ModelRunnerInputBase = (
                self.model_runner.prepare_model_input(
                    execute_model_req.seq_group_metadata_list,
                    execute_model_req.virtual_engine,
                    execute_model_req.finished_requests_ids))
            num_steps = execute_model_req.num_steps

            kwargs = extract_previous_hidden_states(execute_model_req)

            if self.do_metadata_broadcast:
                broadcast_data = worker_input.as_broadcastable_tensor_dict()
                broadcast_data.update(
                    model_input.as_broadcastable_tensor_dict())
                broadcast_data.update(kwargs)
                broadcast_data["num_steps"] = num_steps
                broadcast_tensor_dict(broadcast_data, src=0)
=======
            return self._get_driver_input_and_broadcast(execute_model_req)
>>>>>>> 90bee1d9
        else:
            return self._get_worker_input_from_broadcast()

    def execute_model(
        self,
        execute_model_req: Optional[ExecuteModelRequest] = None
    ) -> Optional[List[SamplerOutput]]:
        """Executes at least one model step on the given sequences, unless no
        sequences are provided."""
        start_time = time.perf_counter()

        inputs = self.prepare_input(execute_model_req)
        if inputs is None:
            return None

        model_input, worker_input = inputs
        num_steps = worker_input.num_steps

            kwargs = extract_previous_hidden_states(broadcast_data)

        self.execute_worker(worker_input)

        # If there is no input, we don't need to execute the model.
        if worker_input.num_seq_groups == 0:
            return []

        intermediate_tensors = None
        orig_model_execute_time = 0.0
        if not get_pp_group().is_first_rank:
            intermediate_tensors = IntermediateTensors(
                get_pp_group().recv_tensor_dict(
                    all_gather_group=get_tp_group()))
            if (self.observability_config is not None
                    and self.observability_config.collect_model_execute_time):
                orig_model_execute_time = intermediate_tensors.tensors.get(
                    "model_execute_time", torch.tensor(0)).item()

        output = self.model_runner.execute_model(
<<<<<<< HEAD
            model_input=model_input,
            kv_caches=self.kv_cache[worker_input.virtual_engine]
            if self.kv_cache is not None else None,
            intermediate_tensors=intermediate_tensors,
            num_steps=num_steps,
            **kwargs,
        )

=======
            model_input, self.kv_cache[worker_input.virtual_engine]
            if self.kv_cache is not None else None, intermediate_tensors,
            num_steps)
        model_execute_time = time.perf_counter() - start_time
>>>>>>> 90bee1d9
        if not get_pp_group().is_last_rank:
            # output is IntermediateTensors
            if (self.observability_config is not None
                    and self.observability_config.collect_model_execute_time):
                output.tensors["model_execute_time"] = torch.tensor(
                    model_execute_time + orig_model_execute_time)
            get_pp_group().send_tensor_dict(output.tensors,
                                            all_gather_group=get_tp_group())
            return [None]
        if (self.observability_config is not None
                and self.observability_config.collect_model_execute_time
                and output is not None):
            for o in output:
                o.model_execute_time = (orig_model_execute_time +
                                        model_execute_time)

        # output is List[SamplerOutput]
        return output

    def _execute_model_spmd(
        self,
        execute_model_req: ExecuteModelRequest,
        intermediate_tensors: Optional[IntermediateTensors] = None
    ) -> Optional[List[SamplerOutput]]:
        """
        Execute model in Single Program Multiple Data (SPMD) fashion.
        All workers take the same request, prepare the input and
        execute the model.
        """
        assert execute_model_req is not None, (
            "_execute_model_spmd() requires each worker to take in an "
            "ExecuteModelRequest")
        worker_input: WorkerInput = self.prepare_worker_input(
            execute_model_req=execute_model_req)
        model_input: ModelRunnerInputBase = (
            self.model_runner.prepare_model_input(
                execute_model_req.seq_group_metadata_list))

        self.execute_worker(worker_input)

        # If there is no input, we don't need to execute the model.
        if worker_input.num_seq_groups == 0:
            return []

        kwargs = extract_previous_hidden_states(execute_model_req)

        return self.model_runner.execute_model(
            model_input=model_input,
            kv_caches=self.kv_cache[worker_input.virtual_engine]
            if self.kv_cache is not None else None,
            intermediate_tensors=intermediate_tensors,
            **kwargs,
        )


class WorkerWrapperBase:
    """
    The whole point of this class is to lazily initialize the worker.
    We first instantiate the WorkerWrapper, which remembers the worker module
    and class name. Then, when we call `update_environment_variables`, and the
    real initialization happens in `init_worker`.

    If worker_class_fn is specified, it will be executed to get the worker
    class.
    Otherwise, the worker class will be obtained by dynamically importing it
    using worker_module_name and worker_class_name.
    """

    def __init__(
        self,
        worker_module_name: str,
        worker_class_name: str,
        trust_remote_code: bool = False,
        worker_class_fn: Optional[Callable[[],
                                           Type[WorkerBase]]] = None) -> None:
        self.worker_module_name = worker_module_name
        self.worker_class_name = worker_class_name
        self.worker_class_fn = worker_class_fn
        self.worker: Optional[WorkerBase] = None
        if trust_remote_code:
            # note: lazy import to avoid importing torch before initializing
            from vllm.utils import init_cached_hf_modules
            init_cached_hf_modules()

    @staticmethod
    def update_environment_variables(envs: Dict[str, str]) -> None:
        key = 'CUDA_VISIBLE_DEVICES'
        if key in envs and key in os.environ:
            # overwriting CUDA_VISIBLE_DEVICES is desired behavior
            # suppress the warning in `update_environment_variables`
            del os.environ[key]
        update_environment_variables(envs)

    def init_worker(self, *args, **kwargs):
        """
        Here we inject some common logic before initializing the worker.
        Arguments are passed to the worker class constructor.
        """
        enable_trace_function_call_for_thread()

        # see https://github.com/NVIDIA/nccl/issues/1234
        os.environ['NCCL_CUMEM_ENABLE'] = '0'

        if self.worker_class_fn:
            worker_class = self.worker_class_fn()
        else:
            mod = importlib.import_module(self.worker_module_name)
            worker_class = getattr(mod, self.worker_class_name)

        self.worker = worker_class(*args, **kwargs)
        assert self.worker is not None

    def execute_method(self, method, *args, **kwargs):
        try:
            target = self if self.worker is None else self.worker
            executor = getattr(target, method)
            return executor(*args, **kwargs)
        except Exception as e:
            # if the driver worker also execute methods,
            # exceptions in the rest worker may cause deadlock in rpc like ray
            # see https://github.com/vllm-project/vllm/issues/3455
            # print the error and inform the user to solve the error
            msg = (f"Error executing method {method}. "
                   "This might cause deadlock in distributed execution.")
            logger.exception(msg)
            raise e


def extract_previous_hidden_states(
        data: Union[ExecuteModelRequest, dict]) -> dict:
    """If data contains previous_hidden_states, extract it. This returns a dict
    which can be used directly as additional kwargs in any following 
    execute_model calls."""
    output = {}

    if isinstance(data, dict):
        if "previous_hidden_states" in data:
            output["previous_hidden_states"] = data["previous_hidden_states"]
    else:
        if isinstance(data.previous_hidden_states, torch.Tensor):
            output["previous_hidden_states"] = data.previous_hidden_states
        elif isinstance(data.previous_hidden_states, HiddenStates):
            output["previous_hidden_states"] = data.previous_hidden_states\
                .hidden_states

    return output<|MERGE_RESOLUTION|>--- conflicted
+++ resolved
@@ -220,7 +220,8 @@
         raise NotImplementedError
 
     def _get_worker_input_from_broadcast(
-            self) -> Optional[Tuple[ModelRunnerInputBase, WorkerInput]]:
+            self) -> Optional[Tuple[ModelRunnerInputBase, WorkerInput, 
+                                    Dict[str, torch.Tensor]]]:
         """ Get the worker input from the broadcasted tensor dict. """
         assert self.do_metadata_broadcast
         assert not self.is_driver_worker
@@ -232,12 +233,14 @@
         model_input = (
             self.model_runner.make_model_input_from_broadcasted_tensor_dict(
                 broadcast_data))
-
-        return model_input, worker_input
+        
+        kwargs = extract_previous_hidden_states(broadcast_data)
+
+        return model_input, worker_input, kwargs
 
     def _get_driver_input_and_broadcast(
         self, execute_model_req: ExecuteModelRequest
-    ) -> Tuple[ModelRunnerInputBase, WorkerInput]:
+    ) -> Tuple[ModelRunnerInputBase, WorkerInput, Dict[str, torch.Tensor]]:
         """ Get the driver input and broadcast it to other workers.  """
         assert self.is_driver_worker
 
@@ -249,17 +252,21 @@
                 execute_model_req.virtual_engine,
                 execute_model_req.finished_requests_ids))
 
+        kwargs = extract_previous_hidden_states(execute_model_req)
+
         if self.do_metadata_broadcast:
             broadcast_data = worker_input.as_broadcastable_tensor_dict()
             broadcast_data.update(model_input.as_broadcastable_tensor_dict())
+            broadcast_data.update(kwargs)
             broadcast_tensor_dict(broadcast_data, src=0)
 
-        return model_input, worker_input
+        return model_input, worker_input, kwargs
 
     def prepare_input(
         self,
         execute_model_req: Optional[ExecuteModelRequest] = None
-    ) -> Optional[Tuple[ModelRunnerInputBase, WorkerInput]]:
+    ) -> Optional[Tuple[ModelRunnerInputBase, WorkerInput, 
+                        Dict[str, torch.Tensor]]]:
         """
         Prepare the inputs to ModelRunner and workers.
         """
@@ -273,29 +280,7 @@
                     # notify all other workers to stop their execution loop.
                     broadcast_tensor_dict({}, src=0)
                 return None
-<<<<<<< HEAD
-
-            worker_input: WorkerInput = self.prepare_worker_input(
-                execute_model_req=execute_model_req)
-            model_input: ModelRunnerInputBase = (
-                self.model_runner.prepare_model_input(
-                    execute_model_req.seq_group_metadata_list,
-                    execute_model_req.virtual_engine,
-                    execute_model_req.finished_requests_ids))
-            num_steps = execute_model_req.num_steps
-
-            kwargs = extract_previous_hidden_states(execute_model_req)
-
-            if self.do_metadata_broadcast:
-                broadcast_data = worker_input.as_broadcastable_tensor_dict()
-                broadcast_data.update(
-                    model_input.as_broadcastable_tensor_dict())
-                broadcast_data.update(kwargs)
-                broadcast_data["num_steps"] = num_steps
-                broadcast_tensor_dict(broadcast_data, src=0)
-=======
             return self._get_driver_input_and_broadcast(execute_model_req)
->>>>>>> 90bee1d9
         else:
             return self._get_worker_input_from_broadcast()
 
@@ -311,10 +296,8 @@
         if inputs is None:
             return None
 
-        model_input, worker_input = inputs
+        model_input, worker_input, kwargs = inputs
         num_steps = worker_input.num_steps
-
-            kwargs = extract_previous_hidden_states(broadcast_data)
 
         self.execute_worker(worker_input)
 
@@ -334,7 +317,6 @@
                     "model_execute_time", torch.tensor(0)).item()
 
         output = self.model_runner.execute_model(
-<<<<<<< HEAD
             model_input=model_input,
             kv_caches=self.kv_cache[worker_input.virtual_engine]
             if self.kv_cache is not None else None,
@@ -343,12 +325,7 @@
             **kwargs,
         )
 
-=======
-            model_input, self.kv_cache[worker_input.virtual_engine]
-            if self.kv_cache is not None else None, intermediate_tensors,
-            num_steps)
         model_execute_time = time.perf_counter() - start_time
->>>>>>> 90bee1d9
         if not get_pp_group().is_last_rank:
             # output is IntermediateTensors
             if (self.observability_config is not None
@@ -478,7 +455,8 @@
 
 
 def extract_previous_hidden_states(
-        data: Union[ExecuteModelRequest, dict]) -> dict:
+        data: Union[ExecuteModelRequest, Dict[str, torch.Tensor]]) -> \
+            Dict[str, torch.Tensor]:
     """If data contains previous_hidden_states, extract it. This returns a dict
     which can be used directly as additional kwargs in any following 
     execute_model calls."""

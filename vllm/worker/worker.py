"""A GPU worker class."""
import os
from typing import Dict, List, Tuple, Optional

import torch
import torch.distributed

from vllm.config import (CacheConfig, ModelConfig, ParallelConfig,
                         SchedulerConfig)
from vllm.model_executor import get_model, InputMetadata, set_random_seed
from vllm.model_executor.parallel_utils.parallel_state import (
    initialize_model_parallel)
from vllm.sampling_params import SamplingParams, SamplingType
from vllm.sequence import SamplerOutput, SequenceData, SequenceGroupMetadata
from vllm.worker.cache_engine import CacheEngine
from vllm.utils import get_gpu_memory, get_max_shared_memory_bytes


class Worker:
    """A worker class that executes (a partition of) the model on a GPU.

    Each worker is associated with a single GPU. The worker is responsible for
    maintaining the KV cache and executing the model on the GPU. In case of
    distributed inference, each worker is assigned a partition of the model.
    """

    def __init__(
        self,
        model_config: ModelConfig,
        parallel_config: ParallelConfig,
        scheduler_config: SchedulerConfig,
        rank: Optional[int] = None,
        distributed_init_method: Optional[str] = None,
    ) -> None:
        self.model_config = model_config
        self.parallel_config = parallel_config
        self.scheduler_config = scheduler_config
        self.rank = rank
        self.distributed_init_method = distributed_init_method

        # Uninitialized cache engine. Will be initialized by
        # self.init_cache_engine().
        self.cache_config = None
        self.block_size = None
        self.sliding_window = None
        self.cache_engine = None
        self.cache_events = None
        self.gpu_cache = None

    def init_model(self):
        # This env var set by Ray causes exceptions with graph building.
        os.environ.pop("NCCL_ASYNC_ERROR_HANDLING", None)
        # Env vars will be set by Ray.
        self.rank = self.rank if self.rank is not None else int(
            os.getenv("RANK", "-1"))
        local_rank = int(os.getenv("LOCAL_RANK", "0"))
        self.device = torch.device(f"cuda:{local_rank}")
        if self.rank < 0:
            raise ValueError("Invalid or unspecified rank.")
        torch.cuda.set_device(self.device)

        _check_if_gpu_supports_dtype(self.model_config.dtype)

        # Initialize the distributed environment.
        _init_distributed_environment(self.parallel_config, self.rank,
                                      self.distributed_init_method)

        # Initialize the model.
        set_random_seed(self.model_config.seed)
        self.model = get_model(self.model_config)

    @torch.inference_mode()
    def profile_num_available_blocks(
        self,
        block_size: int,
        gpu_memory_utilization: float,
        cpu_swap_space: int,
    ) -> Tuple[int, int]:
        # Profile the memory usage of the model and get the maximum number of
        # cache blocks that can be allocated with the remaining free memory.
        torch.cuda.empty_cache()
        torch.cuda.reset_peak_memory_stats()

        # Profile memory usage with max_num_sequences sequences and the total
        # number of tokens equal to max_num_batched_tokens.

        # Enable top-k sampling to reflect the accurate memory usage.
        vocab_size = self.model.config.vocab_size
        sampling_params = SamplingParams(top_p=0.99, top_k=vocab_size - 1)
        max_num_batched_tokens = self.scheduler_config.max_num_batched_tokens
        max_num_seqs = self.scheduler_config.max_num_seqs
        seqs = []
        for group_id in range(max_num_seqs):
            seq_len = (max_num_batched_tokens // max_num_seqs +
                       (group_id < max_num_batched_tokens % max_num_seqs))
            seq_data = SequenceData([0] * seq_len)
            seq = SequenceGroupMetadata(
                request_id=str(group_id),
                is_prompt=True,
                seq_data={group_id: seq_data},
                sampling_params=sampling_params,
                block_tables=None,
            )
            seqs.append(seq)

        input_tokens, input_positions, input_metadata = self._prepare_inputs(
            seqs)

        # Execute the model.
        num_layers = self.model_config.get_num_layers(self.parallel_config)
        self.model(
            input_ids=input_tokens,
            positions=input_positions,
            kv_caches=[(None, None)] * num_layers,
            input_metadata=input_metadata,
            cache_events=None,
        )

        # Calculate the number of blocks that can be allocated with the
        # profiled peak memory.
        torch.cuda.synchronize()
        peak_memory = torch.cuda.max_memory_allocated()
        total_gpu_memory = get_gpu_memory()
        cache_block_size = CacheEngine.get_cache_block_size(
            block_size, self.model_config, self.parallel_config)
        num_gpu_blocks = int(
            (total_gpu_memory * gpu_memory_utilization - peak_memory) //
            cache_block_size)
        num_cpu_blocks = int(cpu_swap_space // cache_block_size)
        num_gpu_blocks = max(num_gpu_blocks, 0)
        num_cpu_blocks = max(num_cpu_blocks, 0)
        torch.cuda.empty_cache()

        # Reset the seed to ensure that the random state is not affected by
        # the model initialization and profiling.
        set_random_seed(self.model_config.seed)
        return num_gpu_blocks, num_cpu_blocks

    def init_cache_engine(self, cache_config: CacheConfig) -> None:
        self.cache_config = cache_config
        self.block_size = cache_config.block_size
        self.sliding_window = cache_config.sliding_window

        if self.sliding_window is None:
            max_seq_len = self.scheduler_config.max_model_len
        else:
            max_seq_len = min(self.scheduler_config.max_model_len,
                              self.sliding_window)
        _check_if_can_support_max_seq_len(max_seq_len, self.block_size)

        self.cache_engine = CacheEngine(self.cache_config, self.model_config,
                                        self.parallel_config)
        self.cache_events = self.cache_engine.events
        self.gpu_cache = self.cache_engine.gpu_cache

    def _prepare_inputs(
        self,
        seq_group_metadata_list: List[SequenceGroupMetadata],
    ) -> Tuple[torch.Tensor, torch.Tensor, InputMetadata]:
        seq_groups: List[Tuple[List[int], SamplingParams]] = []
<<<<<<< HEAD
        input_tokens: List[int] = []
        input_positions: List[int] = []
        slot_mapping: List[int] = []
        selected_token_indices: List[int] = []
        selected_token_start_idx = 0
        categorized_sample_indices = {t: [] for t in SamplingType}
        categorized_sample_indices_start_idx = 0
=======
        input_tokens: List[List[int]] = []
        input_positions: List[List[int]] = []
        slot_mapping: List[List[int]] = []
>>>>>>> 95248677

        # Add prompt tokens.
        prompt_lens: List[int] = []
        for seq_group_metadata in seq_group_metadata_list:
            if not seq_group_metadata.is_prompt:
                continue

            seq_ids = list(seq_group_metadata.seq_data.keys())
            sampling_params = seq_group_metadata.sampling_params
            seq_groups.append((seq_ids, sampling_params))

            # Use any sequence in the group.
            seq_id = seq_ids[0]

            seq_data = seq_group_metadata.seq_data[seq_id]
            prompt_tokens = seq_data.get_token_ids()
            prompt_len = len(prompt_tokens)
            prompt_lens.append(prompt_len)

<<<<<<< HEAD
            assert len(seq_ids) == 1, "Prompt input should have only one seq."
            if sampling_params.prompt_logprobs is not None:
                selected_token_indices.extend(
                    range(selected_token_start_idx,
                          selected_token_start_idx + prompt_len - 1))
            selected_token_indices.append(selected_token_start_idx +
                                          prompt_len - 1)
            selected_token_start_idx += input_metadata.max_prompt_len

            if sampling_params.prompt_logprobs is not None:
                # NOTE: prompt token positions do not need sample, skip
                categorized_sample_indices_start_idx += prompt_len - 1

            categorized_sample_indices[sampling_params.sampling_type].append(
                categorized_sample_indices_start_idx)
            categorized_sample_indices_start_idx += 1

            input_tokens.extend(prompt_tokens)
=======
            input_tokens.append(prompt_tokens)
>>>>>>> 95248677
            # NOTE(woosuk): Here we assume that the first token in the prompt
            # is always the first token in the sequence.
            input_positions.append(list(range(prompt_len)))

            if seq_group_metadata.block_tables is None:
                # During memory profiling, the block tables are not initialized
                # yet. In this case, we just use a dummy slot mapping.
                slot_mapping.append([0] * prompt_len)
                continue

            # Compute the slot mapping.
            slot_mapping.append([])
            block_table = seq_group_metadata.block_tables[seq_id]
            for i in range(prompt_len):
                block_number = block_table[i // self.block_size]
                block_offset = i % self.block_size
                slot = block_number * self.block_size + block_offset
                slot_mapping[-1].append(slot)

        # Add generation tokens.
        max_context_len = 0
        max_num_blocks_per_seq = 0
        context_lens: List[int] = []
        generation_block_tables: List[List[int]] = []
        for seq_group_metadata in seq_group_metadata_list:
            if seq_group_metadata.is_prompt:
                continue

            seq_ids = list(seq_group_metadata.seq_data.keys())
            sampling_params = seq_group_metadata.sampling_params
            seq_groups.append((seq_ids, sampling_params))

            num_seqs = len(seq_ids)
            selected_token_indices.extend(
                range(selected_token_start_idx,
                      selected_token_start_idx + num_seqs))
            selected_token_start_idx += num_seqs

            categorized_sample_indices[sampling_params.sampling_type].extend(
                range(categorized_sample_indices_start_idx,
                      categorized_sample_indices_start_idx + num_seqs))
            categorized_sample_indices_start_idx += num_seqs

            for seq_id in seq_ids:
                seq_data = seq_group_metadata.seq_data[seq_id]
                generation_token = seq_data.get_last_token_id()
                input_tokens.append([generation_token])

                context_len = seq_data.get_len()
                position = context_len - 1
                if self.sliding_window is not None:
                    context_len = min(context_len, self.sliding_window)
                input_positions.append([position])

                block_table = seq_group_metadata.block_tables[seq_id]

                max_context_len = max(max_context_len, context_len)
                max_num_blocks_per_seq = max(max_num_blocks_per_seq,
                                             len(block_table))
                context_lens.append(context_len)

                block_number = block_table[position // self.block_size]
                block_offset = position % self.block_size
                slot = block_number * self.block_size + block_offset
                slot_mapping.append([slot])

                if self.sliding_window is not None:
                    sliding_window_blocks = (self.sliding_window //
                                             self.block_size)
                    block_table = block_table[-sliding_window_blocks:]
                generation_block_tables.append(block_table)

        max_seq_len = max(prompt_lens) if prompt_lens else 1
        padded_input_tokens = [
            _pad_to_max(tokens, max_seq_len, pad=0) for tokens in input_tokens
        ]
        padded_input_positions = [
            _pad_to_max(positions, max_seq_len, pad=0)
            for positions in input_positions
        ]
        padded_slot_mapping = [
            _pad_to_max(mapping, max_seq_len, pad=-1)
            for mapping in slot_mapping
        ]
        padded_block_tables = [
            _pad_to_max(block_table, max_num_blocks_per_seq, pad=0)
            for block_table in generation_block_tables
        ]

        # Convert to tensors.
        tokens_tensor = torch.tensor(padded_input_tokens,
                                     dtype=torch.long,
                                     device="cuda")
        positions_tensor = torch.tensor(padded_input_positions,
                                        dtype=torch.long,
                                        device="cuda")
        slot_mapping_tensor = torch.tensor(padded_slot_mapping,
                                           dtype=torch.int,
                                           device="cuda")
        context_lens_tensor = torch.tensor(context_lens,
                                           dtype=torch.int,
                                           device="cuda")
<<<<<<< HEAD
        selected_token_indices = torch.tensor(selected_token_indices,
                                              dtype=torch.long,
                                              device="cuda")
        categorized_sample_indices = {
            t: torch.tensor(seq_ids, dtype=torch.int, device="cuda")
            for t, seq_ids in categorized_sample_indices.items()
        }
        padded_block_tables = [
            _pad_to_max(block_table, max_num_blocks_per_seq)
            for block_table in generation_block_tables
        ]
=======
>>>>>>> 95248677
        block_tables_tensor = torch.tensor(padded_block_tables,
                                           dtype=torch.int,
                                           device="cuda")

        seq_data: Dict[int, SequenceData] = {}
        for seq_group_metadata in seq_group_metadata_list:
            seq_data.update(seq_group_metadata.seq_data)

        input_metadata = InputMetadata(
            seq_groups=seq_groups,
            seq_data=seq_data,
            prompt_lens=prompt_lens,
            slot_mapping=slot_mapping_tensor,
            context_lens=context_lens_tensor,
            max_context_len=max_context_len,
            block_tables=block_tables_tensor,
            selected_token_indices=selected_token_indices,
            categorized_sample_indices=categorized_sample_indices,
            sliding_window=self.sliding_window,
        )
        return tokens_tensor, positions_tensor, input_metadata

    @torch.inference_mode()
    def execute_model(
        self,
        seq_group_metadata_list: List[SequenceGroupMetadata],
        blocks_to_swap_in: Dict[int, int],
        blocks_to_swap_out: Dict[int, int],
        blocks_to_copy: Dict[int, List[int]],
    ) -> SamplerOutput:
        # Issue cache operations.
        issued_cache_op = False
        if blocks_to_swap_in:
            self.cache_engine.swap_in(blocks_to_swap_in)
            issued_cache_op = True
        if blocks_to_swap_out:
            self.cache_engine.swap_out(blocks_to_swap_out)
            issued_cache_op = True
        if blocks_to_copy:
            self.cache_engine.copy(blocks_to_copy)
            issued_cache_op = True

        if issued_cache_op:
            cache_events = self.cache_events
        else:
            cache_events = None

        # If there is no input, we don't need to execute the model.
        if not seq_group_metadata_list:
            if cache_events is not None:
                for event in cache_events:
                    event.wait()
            return {}

        # Prepare input tensors.
        input_tokens, input_positions, input_metadata = self._prepare_inputs(
            seq_group_metadata_list)

        # Execute the model.
        output = self.model(
            input_ids=input_tokens,
            positions=input_positions,
            kv_caches=self.gpu_cache,
            input_metadata=input_metadata,
            cache_events=cache_events,
        )
        return output


def _init_distributed_environment(
    parallel_config: ParallelConfig,
    rank: int,
    distributed_init_method: Optional[str] = None,
) -> None:
    """Initialize the distributed environment."""
    if torch.distributed.is_initialized():
        torch_world_size = torch.distributed.get_world_size()
        if torch_world_size != parallel_config.world_size:
            raise RuntimeError(
                "torch.distributed is already initialized but the torch world "
                "size does not match parallel_config.world_size "
                f"({torch_world_size} vs. {parallel_config.world_size}).")
    elif not distributed_init_method:
        raise ValueError(
            "distributed_init_method must be set if torch.distributed "
            "is not already initialized")
    else:
        torch.distributed.init_process_group(
            backend="nccl",
            world_size=parallel_config.world_size,
            rank=rank,
            init_method=distributed_init_method,
        )

    # A small all_reduce for warmup.
    torch.distributed.all_reduce(torch.zeros(1).cuda())
    initialize_model_parallel(parallel_config.tensor_parallel_size,
                              parallel_config.pipeline_parallel_size)


def _pad_to_alignment(x: List[int], multiple_of: int, pad: int) -> List[int]:
    return x + [pad] * ((-len(x)) % multiple_of)


def _pad_to_max(x: List[int], max_len: int, pad: int) -> List[int]:
    return x + [pad] * (max_len - len(x))


def _check_if_can_support_max_seq_len(max_seq_len: int,
                                      block_size: int) -> None:
    # Follows the logic in
    # attention_kernels.cu::single_query_cached_kv_attention_launcher
    max_shared_mem = get_max_shared_memory_bytes()
    float32_bytes = torch.finfo(torch.float).bits // 8
    padded_max_seq_len = (
        (max_seq_len + block_size - 1) / block_size) * block_size
    # padded_max_seq_len + extra buffer
    required_shared_mem = (padded_max_seq_len + 512) * float32_bytes
    if padded_max_seq_len * float32_bytes > max_shared_mem:
        raise RuntimeError(
            f"vLLM cannot currently support max_model_len={max_seq_len} "
            f"with block_size={block_size} on GPU with compute "
            f"capability {torch.cuda.get_device_capability()} "
            f"(required shared memory {required_shared_mem} > "
            f"available shared memory {max_shared_mem}). "
            "This will be fixed in a future release.")


def _check_if_gpu_supports_dtype(torch_dtype: torch.dtype):
    # Check if the GPU supports the dtype.
    if torch_dtype == torch.bfloat16:
        compute_capability = torch.cuda.get_device_capability()
        if compute_capability[0] < 8:
            gpu_name = torch.cuda.get_device_name()
            raise ValueError(
                "Bfloat16 is only supported on GPUs with compute capability "
                f"of at least 8.0. Your {gpu_name} GPU has compute capability "
                f"{compute_capability[0]}.{compute_capability[1]}.")<|MERGE_RESOLUTION|>--- conflicted
+++ resolved
@@ -158,19 +158,13 @@
         seq_group_metadata_list: List[SequenceGroupMetadata],
     ) -> Tuple[torch.Tensor, torch.Tensor, InputMetadata]:
         seq_groups: List[Tuple[List[int], SamplingParams]] = []
-<<<<<<< HEAD
-        input_tokens: List[int] = []
-        input_positions: List[int] = []
-        slot_mapping: List[int] = []
+        input_tokens: List[List[int]] = []
+        input_positions: List[List[int]] = []
+        slot_mapping: List[List[int]] = []
         selected_token_indices: List[int] = []
         selected_token_start_idx = 0
         categorized_sample_indices = {t: [] for t in SamplingType}
         categorized_sample_indices_start_idx = 0
-=======
-        input_tokens: List[List[int]] = []
-        input_positions: List[List[int]] = []
-        slot_mapping: List[List[int]] = []
->>>>>>> 95248677
 
         # Add prompt tokens.
         prompt_lens: List[int] = []
@@ -190,7 +184,6 @@
             prompt_len = len(prompt_tokens)
             prompt_lens.append(prompt_len)
 
-<<<<<<< HEAD
             assert len(seq_ids) == 1, "Prompt input should have only one seq."
             if sampling_params.prompt_logprobs is not None:
                 selected_token_indices.extend(
@@ -208,10 +201,7 @@
                 categorized_sample_indices_start_idx)
             categorized_sample_indices_start_idx += 1
 
-            input_tokens.extend(prompt_tokens)
-=======
             input_tokens.append(prompt_tokens)
->>>>>>> 95248677
             # NOTE(woosuk): Here we assume that the first token in the prompt
             # is always the first token in the sequence.
             input_positions.append(list(range(prompt_len)))
@@ -314,7 +304,6 @@
         context_lens_tensor = torch.tensor(context_lens,
                                            dtype=torch.int,
                                            device="cuda")
-<<<<<<< HEAD
         selected_token_indices = torch.tensor(selected_token_indices,
                                               dtype=torch.long,
                                               device="cuda")
@@ -322,12 +311,6 @@
             t: torch.tensor(seq_ids, dtype=torch.int, device="cuda")
             for t, seq_ids in categorized_sample_indices.items()
         }
-        padded_block_tables = [
-            _pad_to_max(block_table, max_num_blocks_per_seq)
-            for block_table in generation_block_tables
-        ]
-=======
->>>>>>> 95248677
         block_tables_tensor = torch.tensor(padded_block_tables,
                                            dtype=torch.int,
                                            device="cuda")

import time
from typing import List, Optional, Tuple

import numpy as np
import torch
import torch.nn as nn
import torch_xla.core.xla_model as xm

from vllm.attention import AttentionMetadata, get_attn_backend
from vllm.config import (CacheConfig, DeviceConfig, LoadConfig, ModelConfig,
                         ParallelConfig, SchedulerConfig, VisionLanguageConfig)
from vllm.logger import init_logger
from vllm.model_executor.model_loader import get_model
from vllm.model_executor.sampling_metadata import SamplingMetadata
from vllm.sequence import (CompletionSequenceGroupOutput, Logprob,
                           SamplerOutput, SequenceGroupMetadata,
                           SequenceOutput)
from vllm.utils import make_tensor_with_pad

logger = init_logger(__name__)

_PAD_SLOT_ID = 0  # FIXME(woosuk)
<<<<<<< HEAD
# FIXME(woosuk): A temporary hack to support `n > 1`.
_MAX_NUM_SAMPLES = 128
# FIXME(woosuk): Disabled top-p sampling since it's too slow.
=======
# FIXME(woosuk): Temporarily disabled top-p sampling since it's too slow.
>>>>>>> f178e56c
_ENABLE_TOP_P = False


class TPUModelRunner:

    def __init__(
        self,
        model_config: ModelConfig,
        parallel_config: ParallelConfig,
        scheduler_config: SchedulerConfig,
        device_config: DeviceConfig,
        cache_config: CacheConfig,
        load_config: LoadConfig,
        vision_language_config: Optional[VisionLanguageConfig] = None,
        is_driver_worker: bool = False,
    ):
        self.model_config = model_config
        self.parallel_config = parallel_config
        self.scheduler_config = scheduler_config
        self.device_config = device_config
        self.cache_config = cache_config
        self.load_config = load_config
        self.vision_language_config = vision_language_config
        self.is_driver_worker = is_driver_worker

        self.block_size = self.cache_config.block_size
        self.max_num_blocks_per_seq = (self.model_config.max_model_len //
                                       self.block_size)
        self.block_tables = np.zeros(
            (self.scheduler_config.max_num_seqs, self.max_num_blocks_per_seq),
            dtype=np.int32)
        self.attn_backend = get_attn_backend(
            self.model_config.get_num_attention_heads(self.parallel_config),
            self.model_config.get_head_size(),
            self.model_config.get_num_kv_heads(self.parallel_config),
            self.model_config.get_sliding_window(),
            self.model_config.dtype,
            self.cache_config.cache_dtype,
            self.block_size,
            False,
        )

    def load_model(self) -> None:
        self.device = self.device_config.device

        model = get_model(
            model_config=self.model_config,
            load_config=self.load_config,
            device_config=self.device_config,
            parallel_config=self.parallel_config,
            cache_config=self.cache_config,
            scheduler_config=self.scheduler_config,
            vision_language_config=self.vision_language_config,
            lora_config=None,
        )
        xm.wait_device_ops()

        model = ModelWrapper(model)
        self.model = torch.compile(model, backend="openxla", fullgraph=True)

    def _dummy_run(
        self,
        batch_size: int,
        seq_len: int,
        kv_caches: List[Tuple[torch.Tensor, torch.Tensor]],
        is_prompt: bool,
    ) -> None:
        if is_prompt:
            seq_len = (seq_len + 15) // 16 * 16
            token_ids = torch.zeros((batch_size, seq_len),
                                    dtype=torch.int32,
                                    device=self.device)
            position_ids = torch.zeros((batch_size, seq_len),
                                       dtype=torch.int32,
                                       device=self.device)
            slot_mapping = torch.zeros((batch_size, seq_len),
                                       dtype=torch.int64,
                                       device=self.device)
            attn_metadata = self.attn_backend.make_metadata(
                num_prefills=batch_size,
                num_prefill_tokens=batch_size * seq_len,
                num_decode_tokens=0,
                slot_mapping=slot_mapping,
                block_tables=None,
                context_lens=None,
            )
            input_lens = torch.ones((batch_size, ),
                                    dtype=torch.int32,
                                    device=self.device)
        else:
            assert seq_len == 1
            token_ids = torch.zeros((batch_size, seq_len),
                                    dtype=torch.int32,
                                    device=self.device)
            position_ids = torch.zeros((batch_size, seq_len),
                                       dtype=torch.int32,
                                       device=self.device)
            slot_mapping = torch.zeros((batch_size, seq_len),
                                       dtype=torch.int64,
                                       device=self.device)
            block_tables = torch.zeros(
                (batch_size, self.max_num_blocks_per_seq),
                dtype=torch.int32,
                device=self.device)
            context_lens = torch.ones((batch_size, ),
                                      dtype=torch.int32,
                                      device=self.device)
            input_lens = torch.ones((batch_size, ),
                                    dtype=torch.int32,
                                    device=self.device)
            attn_metadata = self.attn_backend.make_metadata(
                num_prefills=0,
                num_prefill_tokens=0,
                num_decode_tokens=batch_size * seq_len,
                slot_mapping=slot_mapping,
                block_tables=block_tables,
                context_lens=context_lens,
            )
        t = torch.ones((batch_size, ), dtype=torch.float32, device=self.device)
        p = torch.ones((batch_size, ), dtype=torch.float32, device=self.device)

        # Dummy run.
        num_samples = _MAX_NUM_SAMPLES if is_prompt else 1
        self.model(token_ids, position_ids, kv_caches, attn_metadata,
                   input_lens, t, p, num_samples)

    def warmup_model(
        self,
        kv_caches: List[Tuple[torch.Tensor, torch.Tensor]],
    ) -> None:
        # Prefill
        logger.info("Compiling the model with different input shapes...")
        start = time.time()
        for batch_size in [1]:
            seq_len = 16
            while True:
                self._dummy_run(batch_size, seq_len, kv_caches, is_prompt=True)
                xm.wait_device_ops()
                logger.info("batch_size: %d, seq_len: %d", batch_size, seq_len)

                if seq_len >= self.model_config.max_model_len:
                    break
                num_tokens = batch_size * seq_len
                if num_tokens >= self.scheduler_config.max_num_batched_tokens:
                    break
                seq_len = seq_len * 2

        end = time.time()
        logger.info("Compilation for prefill done in %.2f s.", end - start)

        # Decode
        start = time.time()
        seq_len = 1
        batch_size = 1
        while True:
            self._dummy_run(batch_size, seq_len, kv_caches, is_prompt=False)
            xm.wait_device_ops()
            logger.info("batch_size: %d, seq_len: %d", batch_size, seq_len)

            if batch_size >= self.scheduler_config.max_num_seqs:
                break
            batch_size = batch_size + 16 if batch_size >= 16 else batch_size * 2

        end = time.time()
        logger.info("Compilation for decode done in %.2f s.", end - start)

    def _prepare_prompt(
        self,
        seq_group_metadata_list: List[SequenceGroupMetadata],
    ):
        assert len(seq_group_metadata_list) > 0
        input_tokens: List[List[int]] = []
        input_positions: List[List[int]] = []
        prompt_lens: List[int] = []
        slot_mapping: List[List[int]] = []

        for seq_group_metadata in seq_group_metadata_list:
            assert seq_group_metadata.is_prompt
            seq_ids = list(seq_group_metadata.seq_data.keys())
            assert len(seq_ids) == 1
            seq_id = seq_ids[0]

            seq_data = seq_group_metadata.seq_data[seq_id]
            # Could include output tokens when a request is preempted.
            prompt_tokens = seq_data.get_token_ids()
            prompt_len = len(prompt_tokens)
            prompt_lens.append(prompt_len)

            input_tokens.append(prompt_tokens)
            input_positions.append(list(range(prompt_len)))

            assert seq_group_metadata.block_tables is not None
            block_table = seq_group_metadata.block_tables[seq_id]
            slot_mapping.append([])
            for i in range(prompt_len):
                block_number = block_table[i // self.block_size]
                block_offset = i % self.block_size
                slot = block_number * self.block_size + block_offset
                slot_mapping[-1].append(slot)

        assert len(prompt_lens) > 0
        num_prefills = len(prompt_lens)
        num_prefill_tokens = sum(prompt_lens)

        # Add paddings to make the shape [batch_size, max_prompt_len] where
        # max_prompt_len is smallest power of 2 that is greater than or equal
        # to the maximum prompt length.
        # We need the 2D input shape because the Pallas FlashAttention kernel
        # does not support packed 1D inputs.
        # We pad the seq_len to powers of 2 to reduce the compilation overhead.
        max_prompt_len = _get_padded_prefill_len(max(prompt_lens))
        input_tokens = make_tensor_with_pad(input_tokens,
                                            max_prompt_len,
                                            pad=0,
                                            dtype=torch.int32,
                                            device=self.device)
        input_positions = make_tensor_with_pad(input_positions,
                                               max_prompt_len,
                                               pad=0,
                                               dtype=torch.int32,
                                               device=self.device)
        slot_mapping = make_tensor_with_pad(slot_mapping,
                                            max_prompt_len,
                                            pad=_PAD_SLOT_ID,
                                            dtype=torch.int64,
                                            device=self.device)
        prompt_lens = torch.tensor(prompt_lens,
                                   dtype=torch.int32,
                                   device=self.device)
        attn_metadata = self.attn_backend.make_metadata(
            num_prefills=num_prefills,
            num_prefill_tokens=num_prefill_tokens,  # NOTE: This is not used.
            num_decode_tokens=0,
            slot_mapping=slot_mapping,
            block_tables=None,
            context_lens=None,
        )
        return input_tokens, input_positions, attn_metadata, prompt_lens

    def _prepare_decode(
        self,
        seq_group_metadata_list: List[SequenceGroupMetadata],
    ):
        assert len(seq_group_metadata_list) > 0
        input_tokens: List[List[int]] = []
        input_positions: List[List[int]] = []
        slot_mapping: List[List[int]] = []
        context_lens: List[int] = []
        num_seq_groups = len(seq_group_metadata_list)
        batch_size = _get_padded_batch_size(num_seq_groups)

        for i, seq_group_metadata in enumerate(seq_group_metadata_list):
            assert not seq_group_metadata.is_prompt

            seq_ids = list(seq_group_metadata.seq_data.keys())

            for seq_id in seq_ids:
                seq_data = seq_group_metadata.seq_data[seq_id]
                generation_token = seq_data.get_last_token_id()
                input_tokens.append([generation_token])

                seq_len = seq_data.get_len()
                position = seq_len - 1
                input_positions.append([position])
                context_lens.append(seq_len)

                assert seq_group_metadata.block_tables is not None
                block_table = seq_group_metadata.block_tables[seq_id]
                self.block_tables[i, :len(block_table)] = block_table

                block_number = block_table[position // self.block_size]
                block_offset = position % self.block_size
                slot = block_number * self.block_size + block_offset
                slot_mapping.append([slot])

        num_paddings = batch_size - num_seq_groups
        input_tokens = input_tokens + [[0]] * num_paddings
        input_positions = input_positions + [[0]] * num_paddings
        slot_mapping = slot_mapping + [[_PAD_SLOT_ID]] * num_paddings
        context_lens = context_lens + [0] * num_paddings

        input_tokens = torch.tensor(input_tokens,
                                    dtype=torch.int32,
                                    device=self.device)
        input_positions = torch.tensor(input_positions,
                                       dtype=torch.int32,
                                       device=self.device)
        slot_mapping = torch.tensor(slot_mapping,
                                    dtype=torch.int64,
                                    device=self.device)
        context_lens = torch.tensor(context_lens,
                                    dtype=torch.int32,
                                    device=self.device)
        block_tables = torch.tensor(self.block_tables[:batch_size],
                                    dtype=torch.int32,
                                    device=self.device)
        input_lens = torch.tensor([1] * batch_size,
                                  dtype=torch.int32,
                                  device=self.device)
        attn_metadata = self.attn_backend.make_metadata(
            num_prefills=0,
            num_prefill_tokens=0,
            num_decode_tokens=batch_size,
            slot_mapping=slot_mapping,
            block_tables=block_tables,
            context_lens=context_lens,
        )
        return input_tokens, input_positions, attn_metadata, input_lens

    def _prepare_sample(
        self,
        seq_group_metadata_list: List[SequenceGroupMetadata],
        padded_batch_size: int,
    ) -> Tuple[torch.Tensor, torch.Tensor, List[int]]:
        assert len(seq_group_metadata_list) > 0
        t = []
        p = []
        best_of = []
        for seq_group_metadata in seq_group_metadata_list:
            assert seq_group_metadata.sampling_params is not None
            sampling_params = seq_group_metadata.sampling_params

            # NOTE(woosuk): Here we mimic argmax sampling by applying a very
            # low temperature. This is not accurate.
            t.append(sampling_params.temperature
                     if sampling_params.temperature >= 1e-5 else 1e-5)
            if sampling_params.top_p != 1 and not _ENABLE_TOP_P:
                raise NotImplementedError(
                    "Top-p sampling is currently disabled for the TPU backend "
                    "due to performance issues.")
            p.append(sampling_params.top_p)
            if sampling_params.top_k != -1:
                raise NotImplementedError(
                    "Top-k sampling is currently disabled for the TPU backend "
                    "due to performance issues.")
<<<<<<< HEAD
            if sampling_params.best_of > _MAX_NUM_SAMPLES:
                raise NotImplementedError(
                    f"Best of > {_MAX_NUM_SAMPLES} is not supported by the TPU "
                    "backend.")
            best_of.append(sampling_params.best_of)
=======
            if sampling_params.best_of > 1:
                raise NotImplementedError(
                    "best_of > 1 is not currently supported by the TPU "
                    "backend.")
>>>>>>> f178e56c
            if sampling_params.use_beam_search:
                raise NotImplementedError(
                    "Beam search is not supported by the TPU backend.")
            if sampling_params.logprobs is not None:
                raise NotImplementedError(
<<<<<<< HEAD
                    "logprobs is not supported by the TPU backend.")
            if sampling_params.prompt_logprobs is not None:
                raise NotImplementedError(
                    "prompt_logprobs is not supported by the TPU backend.")
=======
                    "logprobs is not currently supported by the TPU backend.")
            if sampling_params.prompt_logprobs is not None:
                raise NotImplementedError(
                    "prompt_logprobs is not currently supported by the TPU "
                    "backend.")
>>>>>>> f178e56c

        num_paddings = padded_batch_size - len(seq_group_metadata_list)
        t += [1.0] * num_paddings
        p += [1.0] * num_paddings

        t = torch.tensor(t, dtype=torch.float32, device=self.device)
        p = torch.tensor(p, dtype=torch.float32, device=self.device)
        return t, p, best_of

    def _execute_model(
        self,
        seq_group_metadata_list: List[SequenceGroupMetadata],
        kv_caches: List[Tuple[torch.Tensor, torch.Tensor]],
    ) -> List[CompletionSequenceGroupOutput]:
        # Prepare inputs.
        assert len(seq_group_metadata_list) > 0
        # NOTE: We assume that all sequences in the group are all prompts or
        # all decodes.
        is_prompt = seq_group_metadata_list[0].is_prompt
        if is_prompt:
            inputs = self._prepare_prompt(seq_group_metadata_list)
        else:
            inputs = self._prepare_decode(seq_group_metadata_list)
        padded_batch_size = inputs[0].shape[0]
<<<<<<< HEAD
        t, p, best_of = self._prepare_sample(seq_group_metadata_list,
                                             padded_batch_size)
        num_samples = _MAX_NUM_SAMPLES if is_prompt else 1

        # Execute the model.
        next_token_ids = self.model(inputs[0], inputs[1], kv_caches,
                                    *inputs[2:], t, p, num_samples)
        # Retrieve the outputs to CPU.
        next_token_ids = next_token_ids.cpu().tolist()

        # NOTE(woosuk): Minimal code to build the sampler outputs.
        # The TPU backend does not reuse the sampler, since the TPU backend
        # does not support the advanced sampling parameters such as logprobs.
        if is_prompt:
            batch_idx = 0
            sampler_outputs = []
            for seq_group_metadata in seq_group_metadata_list:
                seq_outputs = []
                seq_ids = list(seq_group_metadata.seq_data.keys())
                print(seq_ids)
                for i, seq_id in enumerate(seq_ids):
                    next_token_id = next_token_ids[batch_idx][i]
                    seq_outputs.append(
                        SequenceOutput(seq_id, next_token_id,
                                    {next_token_id: Logprob(0.0)}))
                batch_idx += 1
                sampler_outputs.append(
                    CompletionSequenceGroupOutput(seq_outputs, None))
        else:
            batch_idx = 0
            sampler_outputs = []
            for seq_group_metadata in seq_group_metadata_list:
                seq_outputs = []
                seq_ids = list(seq_group_metadata.seq_data.keys())
                for seq_id in seq_ids:
                    next_token_id = next_token_ids[batch_idx][0]
                    seq_outputs.append(
                        SequenceOutput(seq_id, next_token_id,
                                       {next_token_id: Logprob(0.0)}))
                    batch_idx += 1
                sampler_outputs.append(
                    CompletionSequenceGroupOutput(seq_outputs, None))
=======
        t, p = self._prepare_sample(seq_group_metadata_list, padded_batch_size)

        # Execute the model.
        next_token_ids = self.model(inputs[0], inputs[1], kv_caches,
                                    *inputs[2:], t, p)
        # Retrieve the outputs to CPU.
        next_token_ids = next_token_ids.cpu().tolist()

        # NOTE(woosuk): Minimal code to construct the sampler outputs.
        # The TPU backend does not reuse the sampler, since the TPU backend
        # does not support the advanced sampling parameters such as logprobs.
        i = 0
        sampler_outputs = []
        for seq_group_metadata in seq_group_metadata_list:
            seq_outputs = []
            seq_ids = list(seq_group_metadata.seq_data.keys())
            for seq_id in seq_ids:
                next_token_id = next_token_ids[i]
                seq_outputs.append(
                    SequenceOutput(seq_id, next_token_id,
                                   {next_token_id: Logprob(0.0)}))
                i += 1
            sampler_outputs.append(
                CompletionSequenceGroupOutput(seq_outputs, None))
>>>>>>> f178e56c
        return sampler_outputs

    def execute_model(
        self,
        seq_group_metadata_list: Optional[List[SequenceGroupMetadata]],
        kv_caches: List[Tuple[torch.Tensor, torch.Tensor]],
    ) -> SamplerOutput:
        assert seq_group_metadata_list is not None
        assert len(seq_group_metadata_list) > 0
        if seq_group_metadata_list[0].is_prompt:
            # NOTE(woosuk): To reduce the compilation time, we only compile the
            # prefill inputs with batch size 1. Because the scheduler is not
            # aware of this limitation, we need to handle batch size > 1
            # internally by calling the model multiple times and concatenating
            # the outputs.
            # FIXME(woosuk): This is a temporary hack to not change the existing
            # scheduler. We need to fix this in the future.
            sampler_outputs = []
            for seq_group_metadata in seq_group_metadata_list:
                sampler_outputs += self._execute_model([seq_group_metadata],
                                                       kv_caches)
        else:
            sampler_outputs = self._execute_model(seq_group_metadata_list,
                                                  kv_caches)
        return SamplerOutput(sampler_outputs)


class ModelWrapper(nn.Module):

    def __init__(self, model: nn.Module):
        super().__init__()
        self.model = model.eval()

    def forward(
        self,
        token_ids: torch.Tensor,
        position_ids: torch.Tensor,
        kv_caches: List[Tuple[Optional[torch.Tensor], Optional[torch.Tensor]]],
        attn_metadata: AttentionMetadata,
        input_lens: torch.Tensor,
        t: torch.Tensor,
        p: torch.Tensor,
        num_samples: int,
    ) -> torch.Tensor:
        """Executes the forward pass of the model and samples the next token.

        Args:
            token_ids: The input token IDs of shape [batch_size, seq_len].
            position_ids: The input position IDs of shape [batch_size, seq_len].
            kv_caches: The key and value caches. They can be None during the
                memory profiling at initialization.
            attn_metadata: The Pallas attention metadata.
            input_lens: The actual input lengths of shape [batch_size].
            t: The sampling temperature of shape [batch_size].
            p: The top-p probability of shape [batch_size].
        """
        batch_size, seq_len = token_ids.shape
        # Calculate the positions to sample from.
        base_indicies = torch.arange(
            batch_size, dtype=torch.int32, device=input_lens.device) * seq_len
        logits_indices = base_indicies + input_lens - 1

        # FIXME(woosuk): This is a temporary hack to avoid using the existing
        # sampler and sampling metadata.
        sampling_metadata = SamplingMetadata(
            seq_groups=[],
            selected_token_indices=logits_indices,
            categorized_sample_indices={},
            num_prompts=attn_metadata.num_prefills,
        )

        # Skip this in memory profiling at initialization.
        if kv_caches[0][0] is not None:
            # index_copy_(slot_mapping) only works when the inserted dimension
            # is 0. However, the KV cache in the Pallas backend has the shape
            # [num_kv_heads, num_blocks, block_size, head_size]. To make it
            # work, we need to flatten the first three dimensions and modify
            # the slot_mapping accordingly.
            num_kv_heads, num_blocks, block_size, _ = kv_caches[0][0].shape
            slot_mapping = attn_metadata.slot_mapping
            slot_mapping = slot_mapping.flatten()
            head_indicies = torch.arange(0,
                                         num_kv_heads,
                                         device=slot_mapping.device,
                                         dtype=slot_mapping.dtype)
            head_indicies *= block_size * num_blocks
            slot_mapping = slot_mapping.repeat_interleave(num_kv_heads).view(
                -1, num_kv_heads)
            slot_mapping = slot_mapping + head_indicies.view(1, -1)
            slot_mapping = slot_mapping.flatten()
            attn_metadata.slot_mapping = slot_mapping

        hidden_states = self.model(
            token_ids,
            position_ids,
            kv_caches,
            attn_metadata,
        )
        hidden_states = hidden_states.flatten(0, 1)
        logits = self.model.compute_logits(hidden_states, sampling_metadata)

        logits = logits / t.unsqueeze(dim=1)
        if _ENABLE_TOP_P:
            logits = _apply_top_p(logits, p.unsqueeze(dim=1))
        probs = torch.softmax(logits, dim=-1, dtype=torch.float32)
        next_token_ids = torch.multinomial(probs,
                                           num_samples,
                                           replacement=True)
        return next_token_ids


def _get_padded_prefill_len(x: int) -> int:
    # NOTE(woosuk): The pallas FlashAttention kernel requires the sequence
    # length to be a multiple of 16. We pad the prompt length to the nearest
    # multiple of 16. This is also good for performance.
    if x <= 16:
        return 16
    return 1 << (x - 1).bit_length()


def _get_padded_batch_size(batch_size: int) -> int:
    if batch_size <= 2:
        return batch_size
    elif batch_size <= 4:
        return 4
    elif batch_size <= 8:
        return 8
    else:
        return ((batch_size + 15) // 16) * 16


def _apply_top_p(logits: torch.Tensor, p: torch.Tensor) -> torch.Tensor:
    logits_sorted = torch.sort(logits, dim=-1, descending=True).values
    sorted_cum_probs = torch.cumsum(logits_sorted.softmax(dim=-1), dim=-1)
    cutoff_index = torch.sum(sorted_cum_probs < p, dim=-1, keepdim=True)
    cutoff_logit = torch.gather(logits_sorted, -1, cutoff_index)
    logits = logits.masked_fill_(logits < cutoff_logit, -float("inf"))
    return logits<|MERGE_RESOLUTION|>--- conflicted
+++ resolved
@@ -20,14 +20,10 @@
 logger = init_logger(__name__)
 
 _PAD_SLOT_ID = 0  # FIXME(woosuk)
-<<<<<<< HEAD
+# FIXME(woosuk): Temporarily disabled top-p sampling since it's too slow.
+_ENABLE_TOP_P = False
 # FIXME(woosuk): A temporary hack to support `n > 1`.
 _MAX_NUM_SAMPLES = 128
-# FIXME(woosuk): Disabled top-p sampling since it's too slow.
-=======
-# FIXME(woosuk): Temporarily disabled top-p sampling since it's too slow.
->>>>>>> f178e56c
-_ENABLE_TOP_P = False
 
 
 class TPUModelRunner:
@@ -362,35 +358,21 @@
                 raise NotImplementedError(
                     "Top-k sampling is currently disabled for the TPU backend "
                     "due to performance issues.")
-<<<<<<< HEAD
             if sampling_params.best_of > _MAX_NUM_SAMPLES:
                 raise NotImplementedError(
                     f"Best of > {_MAX_NUM_SAMPLES} is not supported by the TPU "
                     "backend.")
             best_of.append(sampling_params.best_of)
-=======
-            if sampling_params.best_of > 1:
-                raise NotImplementedError(
-                    "best_of > 1 is not currently supported by the TPU "
-                    "backend.")
->>>>>>> f178e56c
             if sampling_params.use_beam_search:
                 raise NotImplementedError(
                     "Beam search is not supported by the TPU backend.")
             if sampling_params.logprobs is not None:
                 raise NotImplementedError(
-<<<<<<< HEAD
-                    "logprobs is not supported by the TPU backend.")
-            if sampling_params.prompt_logprobs is not None:
-                raise NotImplementedError(
-                    "prompt_logprobs is not supported by the TPU backend.")
-=======
                     "logprobs is not currently supported by the TPU backend.")
             if sampling_params.prompt_logprobs is not None:
                 raise NotImplementedError(
                     "prompt_logprobs is not currently supported by the TPU "
                     "backend.")
->>>>>>> f178e56c
 
         num_paddings = padded_batch_size - len(seq_group_metadata_list)
         t += [1.0] * num_paddings
@@ -415,7 +397,6 @@
         else:
             inputs = self._prepare_decode(seq_group_metadata_list)
         padded_batch_size = inputs[0].shape[0]
-<<<<<<< HEAD
         t, p, best_of = self._prepare_sample(seq_group_metadata_list,
                                              padded_batch_size)
         num_samples = _MAX_NUM_SAMPLES if is_prompt else 1
@@ -458,32 +439,6 @@
                     batch_idx += 1
                 sampler_outputs.append(
                     CompletionSequenceGroupOutput(seq_outputs, None))
-=======
-        t, p = self._prepare_sample(seq_group_metadata_list, padded_batch_size)
-
-        # Execute the model.
-        next_token_ids = self.model(inputs[0], inputs[1], kv_caches,
-                                    *inputs[2:], t, p)
-        # Retrieve the outputs to CPU.
-        next_token_ids = next_token_ids.cpu().tolist()
-
-        # NOTE(woosuk): Minimal code to construct the sampler outputs.
-        # The TPU backend does not reuse the sampler, since the TPU backend
-        # does not support the advanced sampling parameters such as logprobs.
-        i = 0
-        sampler_outputs = []
-        for seq_group_metadata in seq_group_metadata_list:
-            seq_outputs = []
-            seq_ids = list(seq_group_metadata.seq_data.keys())
-            for seq_id in seq_ids:
-                next_token_id = next_token_ids[i]
-                seq_outputs.append(
-                    SequenceOutput(seq_id, next_token_id,
-                                   {next_token_id: Logprob(0.0)}))
-                i += 1
-            sampler_outputs.append(
-                CompletionSequenceGroupOutput(seq_outputs, None))
->>>>>>> f178e56c
         return sampler_outputs
 
     def execute_model(

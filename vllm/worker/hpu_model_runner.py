--- conflicted
+++ resolved
@@ -596,12 +596,8 @@
 
     def load_model(self) -> None:
         import habana_frameworks.torch.core as htcore
-<<<<<<< HEAD
-        if self.model_config.quantization == 'inc':
-=======
         if self.model_config.quantization == 'inc' or \
            self.model_config.quantization == 'fp8':
->>>>>>> f77435d4
             htcore.hpu_set_env()
         with HabanaMemoryProfiler() as m:
             with HabanaMemoryProfiler() as m_getmodel:

###############################################################################
# Copyright (C) 2024 Habana Labs, Ltd. an Intel Company
###############################################################################

import collections
import contextlib
import dataclasses
import functools
import gc
import itertools
import math
import os
import time
from array import array
from enum import IntEnum
from typing import (TYPE_CHECKING, Any, Callable, Dict, List, NamedTuple,
                    Optional, Set, Tuple, Type, TypeVar, Union)

import habana_frameworks.torch as htorch
import habana_frameworks.torch.internal.bridge_config as bc
import torch
<<<<<<< HEAD
import vllm_hpu_extension.environment as environment
from vllm_hpu_extension.bucketing import HPUBucketingContext
from vllm_hpu_extension.flags import enabled_flags
=======
import torch.nn as nn
>>>>>>> a94eee44
from vllm_hpu_extension.ops import LoraMask as LoraMask
from vllm_hpu_extension.ops import batch2block, block2batch
from vllm_hpu_extension.profiler import (HabanaHighLevelProfiler,
                                         HabanaMemoryProfiler, format_bytes)

from vllm.attention import AttentionMetadata, get_attn_backend
from vllm.config import DeviceConfig, VllmConfig
from vllm.distributed import broadcast_tensor_dict
from vllm.distributed.parallel_state import get_world_group
from vllm.forward_context import set_forward_context
from vllm.inputs import INPUT_REGISTRY, InputRegistry
from vllm.logger import init_logger
from vllm.lora.layers import LoRAMapping
from vllm.lora.request import LoRARequest
from vllm.lora.worker_manager import LRUCacheWorkerLoRAManager
from vllm.model_executor import SamplingMetadata
from vllm.model_executor.layers.layernorm import RMSNorm
from vllm.model_executor.layers.sampler import SamplerOutput
from vllm.model_executor.layers.vocab_parallel_embedding import (
    VocabParallelEmbedding)
from vllm.model_executor.model_loader import get_model
from vllm.model_executor.models import supports_multimodal
from vllm.model_executor.sampling_metadata import SequenceGroupToSample
from vllm.multimodal import (MULTIMODAL_REGISTRY, BatchedTensorInputs,
                             MultiModalKwargs, MultiModalPlaceholderMap,
                             MultiModalRegistry)
from vllm.sampling_params import SamplingParams
from vllm.sequence import (CompletionSequenceGroupOutput, IntermediateTensors,
                           Logprob, SequenceData, SequenceGroupMetadata,
                           SequenceOutput)
from vllm.utils import (bind_kv_cache, is_fake_hpu, is_pin_memory_available,
                        make_tensor_with_pad)
from vllm.worker.model_runner_base import (
    ModelRunnerBase, ModelRunnerInputBase,
    _add_attn_metadata_broadcastable_dict,
    _add_sampling_metadata_broadcastable_dict,
    _init_attn_metadata_from_tensor_dict,
    _init_sampling_metadata_from_tensor_dict)

if TYPE_CHECKING:
    from vllm.attention.backends.abstract import AttentionBackend

logger = init_logger(__name__)

_TYPE_CACHE = {}
# These values are assumed to be zero in several places.
# Use caution when updating them!
_PAD_SLOT_ID = 0
_PAD_BLOCK_ID = 0

LORA_WARMUP_RANK = 8


def subtuple(obj: object,
             typename: str,
             to_copy: List[str],
             to_override: Optional[Dict[str, object]] = None):
    if obj is None:
        return None
    if to_override is None:
        to_override = {}
    fields = set(to_copy) | set(to_override.keys())
    if type(obj) is dict:
        values = {key: obj[key] for key in fields if key in obj}
    else:
        values = {f: to_override.get(f, getattr(obj, f)) for f in fields}
    if typename not in _TYPE_CACHE:
        _TYPE_CACHE[typename] = collections.namedtuple(typename,
                                                       ' '.join(fields))
    return _TYPE_CACHE[typename](**values)


def align_workers(value, op):
    group = get_world_group().cpu_group
    world_size = torch.distributed.get_world_size()
    if world_size <= 1:
        return value
    value_t = torch.tensor(value, device='cpu')
    torch.distributed.all_reduce(value_t, op=op, group=group)
    return value_t.item()


def setup_profiler():
    schedule = torch.profiler.schedule(wait=0, warmup=2, active=1, repeat=1)
    activities = [
        torch.profiler.ProfilerActivity.CPU,
        torch.profiler.ProfilerActivity.HPU
    ]
    profiler = torch.profiler.profile(
        schedule=schedule,
        activities=activities,
        on_trace_ready=torch.profiler.tensorboard_trace_handler('.',
                                                                use_gzip=True),
        record_shapes=False,
        with_stack=True)
    return profiler


def round_up(value: int, k: int) -> int:
    return (value + k - 1) // k * k


def pad_list(input, k, v):
    input_len = len(input)
    target_len = round_up(input_len, k)
    padding = target_len - input_len
    return input + [v] * padding


def gather_list(input, indices, v):
    return [input[i] if i is not None else v for i in indices]


def flatten(in_list):
    return list(itertools.chain(*in_list))


def get_target_layer_suffix_list(model_type) -> list[str]:
    # This sets the suffix for the hidden layer name, which is controlled by
    # VLLM_CONFIG_HIDDEN_LAYERS. The default suffix is "DecoderLayer," which is
    # applicable for most language models such as LLaMA, Qwen, and BART. If the
    # model's decoder layer name differs from the default, it will need to
    # be specified here.
    decoder_layer_table = {
        "gpt_bigcode": "BigCodeBlock",
    }

    return [
        decoder_layer_table.get(model_type, "DecoderLayer"), "EncoderLayer"
    ]


def modify_model_layers(module: torch.nn.Module,
                        suffix_list: list[str],
                        n=1,
                        counter=None):
    """Currently add mark_step at the end of specified layers.
    """

    def forward_hook(module, args, output):
        htorch.core.mark_step()
        return output

    if counter is None:
        counter = [0]

    for child_name, child_module in module.named_children():
        if any(
                child_module.__class__.__name__.endswith(layer)
                for layer in suffix_list):
            counter[0] += 1
            if counter[0] % n == 0:
                child_module.register_forward_hook(forward_hook)
        else:
            modify_model_layers(child_module, suffix_list, n, counter)


def get_path_to_rope(model: torch.nn.Module):
    """Dynamically get the path to the RotaryEmbedding layer in the model.
    This function will recursively search through the module hierarchy to find
    a RotaryEmbedding layer and return the full path to that layer as a list
    of names.
    If no such layer is found, it returns None.
    """

    def find_rope_layer(parent, path):
        # Base case: check if this parent is None
        if parent is None:
            return None

        # Check if the current layer is a RotaryEmbedding
        if hasattr(parent, 'named_children'):
            for child_name, child_module in parent.named_children():
                # If the current child is of type RotaryEmbedding,
                # return the full path
                if child_module.__class__.__name__.endswith("RotaryEmbedding"):
                    return path + [child_name]
                # Otherwise, recurse into this child to check its children
                result = find_rope_layer(child_module, path + [child_name])
                if result is not None:
                    return result
        return None

    # Start the search from the top level model
    path_to_rope = find_rope_layer(model, [])

    # Return the result if found, otherwise None
    return path_to_rope


class HpuModelAdapter:

    def __init__(self, model, vllm_config, layer_names):
        self.model = model
        self.prefill_use_fusedsdpa = "fsdpa" in enabled_flags()
        self.recompute_cos_sin = os.getenv('VLLM_COS_SIN_RECOMPUTE',
                                           'false').lower() in ['1', 'true']
        self.vllm_config = vllm_config
        self.block_size = vllm_config.cache_config.block_size
        self.dtype = vllm_config.model_config.dtype
        self.layer_names = layer_names
        enforce_eager = vllm_config.model_config.enforce_eager
        if not is_fake_hpu() and not htorch.utils.internal.is_lazy(
        ) and not enforce_eager:
            if os.getenv('VLLM_REGIONAL_COMPILATION',
                         'true').lower() == 'true':
                self.regional_compilation_layers_list = [
                    RMSNorm, VocabParallelEmbedding
                ]
                self._regional_compilation(self.model)
            else:
                self.model = torch.compile(self.model,
                                           backend='hpu_backend',
                                           dynamic=False)

    def _regional_compilation(self,
                              module,
                              parent_module=None,
                              module_name=None):
        if isinstance(module, torch.nn.ModuleList):
            for children_name, children_module in module.named_children():
                self._compile_region(module, children_name, children_module)
        elif any(
                isinstance(module, layer)
                for layer in self.regional_compilation_layers_list):
            self._compile_region(parent_module, module_name, module)
        else:
            for children_name, children_module in module.named_children():
                self._regional_compilation(children_module, module,
                                           children_name)

    def _compile_region(self, model, name, module):
        module = torch.compile(module, backend='hpu_backend', dynamic=False)
        setattr(model, name, module)

    def _set_attn_bias(self, attn_metadata, batch_size, seq_len, device,
                       dtype):
        if (attn_metadata is None or self.prefill_use_fusedsdpa
                or not attn_metadata.is_prompt):
            return attn_metadata

        prefill_metadata = attn_metadata

        seq_lens_t = prefill_metadata.seq_lens_tensor
        context_lens_t = prefill_metadata.context_lens_tensor
        query_lens_t = seq_lens_t - context_lens_t

        block_list = attn_metadata.block_list
        max_context_len = (block_list.size(-1) //
                           batch_size if block_list is not None else 0)
        max_context_len = max_context_len * self.block_size
        past_mask = torch.arange(0,
                                 max_context_len,
                                 dtype=torch.int32,
                                 device=device)
        past_mask = (past_mask.view(1, -1).expand(batch_size, -1).ge(
            context_lens_t.view(-1, 1)).view(batch_size, 1, -1).expand(
                batch_size, seq_len, -1).view(batch_size, 1, seq_len, -1))

        len_mask = (torch.arange(0, seq_len, device=device,
                                 dtype=torch.int32).view(1, seq_len).ge(
                                     query_lens_t.unsqueeze(-1)).view(
                                         batch_size, 1, 1, seq_len))
        causal_mask = torch.triu(torch.ones((batch_size, 1, seq_len, seq_len),
                                            device=device,
                                            dtype=torch.bool),
                                 diagonal=1)
        mask = causal_mask.logical_or(len_mask)
        mask = torch.concat((past_mask, mask), dim=-1)
        attn_bias = (torch.zeros_like(mask, dtype=dtype).masked_fill_(
            mask, -math.inf))
        attn_metadata = prefill_metadata._replace(attn_bias=attn_bias)
        return attn_metadata

    def _set_block_mapping(self, metadata, batch_size, device, dtype):
        mask = torch.arange(0,
                            self.block_size,
                            device=device,
                            dtype=torch.int32).unsqueeze(0)
        mask = mask >= metadata.block_usage.unsqueeze(-1)
        attn_bias = (torch.zeros_like(mask, dtype=dtype).masked_fill_(
            mask, -math.inf))

        if not is_fake_hpu():
            block_mapping = torch.nn.functional.one_hot(metadata.block_groups,
                                                        num_classes=batch_size)
        else:
            # Unfortunately one_hot on CPU
            # doesn't handle out of bounds classes so we need to convert
            # all negative values to 0 (block_mapping) or bs (block_groups)
            block_groups = metadata.block_groups.to(torch.long)
            block_mapping = torch.nn.functional.relu(block_groups)
            block_mapping = torch.nn.functional.one_hot(block_mapping,
                                                        num_classes=batch_size)
            oob_values = block_groups.lt(0)
            block_mapping.masked_fill_(oob_values.unsqueeze(-1), 0)
            block_groups.masked_fill_(oob_values, batch_size)
            metadata = metadata._replace(block_groups=block_groups)
        block_mapping = block_mapping.to(dtype)
        metadata = metadata._replace(block_mapping=block_mapping,
                                     attn_bias=attn_bias)
        return metadata

    def _set_block_scales(self, metadata, device):
        block_mapping = metadata.block_mapping
        ones = torch.ones((block_mapping.size(0), ),
                          device=device,
                          dtype=block_mapping.dtype)
        sums = batch2block(block2batch(ones, block_mapping), block_mapping)
        block_scales = torch.reciprocal(torch.maximum(ones, sums))
        metadata = metadata._replace(block_scales=block_scales)
        return metadata

    def _set_indices_and_offsets(self, metadata, block_size, is_prompt):
        slot_mapping = metadata.slot_mapping.flatten()
        indices = torch.div(slot_mapping, block_size, rounding_mode="floor")
        if is_prompt:
            indices = indices.unflatten(0, (-1, block_size))[:, 0]
            offsets = None
        else:
            offsets = torch.fmod(slot_mapping, block_size)
        metadata = metadata._replace(block_offsets=offsets,
                                     block_indices=indices)
        return metadata

    def _update_metadata(self, attn_metadata, batch_size, seq_len, device,
                         dtype):
        if attn_metadata.is_prompt:
            attn_metadata = self._set_attn_bias(attn_metadata, batch_size,
                                                seq_len, device, dtype)
        else:
            attn_metadata = self._set_block_mapping(attn_metadata, batch_size,
                                                    device, dtype)
            attn_metadata = self._set_block_scales(attn_metadata, device)
        attn_metadata = self._set_indices_and_offsets(attn_metadata,
                                                      self.block_size,
                                                      attn_metadata.is_prompt)
        return attn_metadata

    def _prepare_cos_sin(self, positions):
        """Navigate through the model using the provided path and call
        the prepare_cos_sin method on the 'RotaryEmbedding' layer."""

        current_module = self.model  # Start from the top level of the model

        for layer in self.layer_names:
            if layer.isdigit():  # Check if the layer is an index
                layer = int(layer)

            # Check if the current layer is a name in a module
            if isinstance(
                    layer,
                    str) and not isinstance(layer, int):  # Name-based access
                current_module = getattr(current_module, layer)
            elif isinstance(layer,
                            int):  # Indexed-based access (like ModuleList)
                current_module = list(current_module._modules.values())[layer]

        # At the end, we should be at the RotaryEmbedding layer.
        if hasattr(current_module, 'prepare_cos_sin'):
            current_module.prepare_cos_sin(
                positions, recompute_cos_sin=self.recompute_cos_sin)
        else:
            raise AttributeError(
                "The module at the end of the path does not have \
                a 'prepare_cos_sin' method.")

    def forward(self, *args, **kwargs):
        kwargs = kwargs.copy()
        selected_token_indices = kwargs.pop('selected_token_indices')
        if 'warmup_mode' in kwargs:
            kwargs.pop('warmup_mode')
        virtual_engine = 0
        if 'virtual_engine' in kwargs:
            virtual_engine = kwargs.pop('virtual_engine')
        input_ids = kwargs['input_ids']
        kwargs['attn_metadata'] = self._update_metadata(
            kwargs['attn_metadata'], input_ids.size(0), input_ids.size(1),
            input_ids.device, self.dtype)
        LoraMask.setLoraMask(kwargs.pop('lora_mask'))
        if self.layer_names is not None:
            self._prepare_cos_sin(kwargs['positions'])
        with set_forward_context(kwargs['attn_metadata'], self.vllm_config,
                                 virtual_engine):
            hidden_states = self.model(*args, **kwargs)
            hidden_states = hidden_states.view(-1, hidden_states.shape[-1])
            hidden_states = hidden_states.index_select(0,
                                                       selected_token_indices)
        return hidden_states

    def compute_logits(self, *args, **kwargs):
        return self.model.compute_logits(*args, **kwargs)

    def sample(self, *args, **kwargs):
        return self.model.sample(*args, **kwargs)

    def generate_proposals(self, *args, **kwargs):
        return self.model.generate_proposals(*args, **kwargs)

    # sampler property will be used by spec_decode_worker
    # don't rename
    @property
    def sampler(self):
        return self.model.sampler


class PreparePromptMetadata(NamedTuple):
    input_tokens: torch.Tensor
    input_positions: List[List[int]]
    attn_metadata: Optional[AttentionMetadata]
    seq_lens: List[int]
    query_lens: List[int]
    lora_index_mapping: List[List[int]]
    lora_prompt_mapping: List[List[int]]
    lora_requests: Set[LoRARequest]
    multi_modal_kwargs: Optional[Dict[str, BatchedTensorInputs]]
    slot_mapping: List[List[int]]
    lora_ids: List[int]

    @classmethod
    def empty(cls):
        return PreparePromptMetadata(input_tokens=[],
                                     input_positions=[],
                                     attn_metadata=None,
                                     seq_lens=[],
                                     query_lens=[],
                                     lora_index_mapping=[],
                                     lora_prompt_mapping=[],
                                     lora_requests=set(),
                                     multi_modal_kwargs=None,
                                     slot_mapping=[],
                                     lora_ids=[])


class PrepareDecodeMetadata(NamedTuple):
    input_tokens: torch.Tensor
    input_positions: List[List[int]]
    attn_metadata: Optional[AttentionMetadata]
    lora_index_mapping: List[List[int]]
    lora_prompt_mapping: List[List[int]]
    lora_requests: Set[LoRARequest]
    slot_mapping: List[List[int]]
    lora_ids: List[int]

    @classmethod
    def empty(cls):
        return PrepareDecodeMetadata(input_tokens=[],
                                     input_positions=[],
                                     attn_metadata=None,
                                     lora_index_mapping=[],
                                     lora_prompt_mapping=[],
                                     lora_requests=set(),
                                     slot_mapping=[],
                                     lora_ids=[])


# How batches are constructed.
class BatchType(IntEnum):
    # Every batch is prefill.
    PREFILL = 0
    # Every batch is decode.
    DECODE = 1
    # Batch is a mixture of prefill and decode.
    MIXED = 2


TModelInputForHPU = TypeVar('TModelInputForHPU', bound="ModelInputForHPU")


@dataclasses.dataclass(frozen=True)
class ModelInputForHPU(ModelRunnerInputBase):
    """
    This base class contains metadata needed for the base model forward pass
    but not metadata for possible additional steps, e.g., sampling. Model
    runners that run additional steps should subclass this method to add
    additional fields.
    """
    input_tokens: Optional[torch.Tensor] = None
    input_positions: Optional[torch.Tensor] = None
    seq_lens: Optional[List[int]] = None
    query_lens: Optional[List[int]] = None
    lora_mapping: Optional["LoRAMapping"] = None
    lora_requests: Optional[Set[LoRARequest]] = None
    attn_metadata: Optional["AttentionMetadata"] = None
    multi_modal_kwargs: Optional[Dict[str, torch.Tensor]] = None
    real_batch_size: Optional[int] = None
    batch_size_padded: Optional[int] = None
    virtual_engine: int = 0
    lora_ids: Optional[List[int]] = None
    async_callback: Optional[Callable] = None
    is_first_multi_step: bool = True
    is_last_step: bool = True

    def as_broadcastable_tensor_dict(self) -> Dict[str, Any]:
        tensor_dict = {
            "input_tokens": self.input_tokens,
            "input_positions": self.input_positions,
            "lora_requests": self.lora_requests,
            "lora_mapping": self.lora_mapping,
            "multi_modal_kwargs": self.multi_modal_kwargs,
            "real_batch_size": self.real_batch_size,
            "batch_size_padded": self.batch_size_padded,
            "virtual_engine": self.virtual_engine,
            "lora_ids": self.lora_ids,
            "is_first_multi_step": self.is_first_multi_step,
            "is_last_step": self.is_last_step,
        }
        _add_attn_metadata_broadcastable_dict(tensor_dict, self.attn_metadata)
        return tensor_dict

    @classmethod
    def from_broadcasted_tensor_dict(
        cls: Type[TModelInputForHPU],
        tensor_dict: Dict[str, Any],
        attn_backend: Optional["AttentionBackend"] = None,
    ) -> TModelInputForHPU:
        if attn_backend is not None:
            tensor_dict = _init_attn_metadata_from_tensor_dict(
                attn_backend, tensor_dict)
        return cls(**tensor_dict)


@dataclasses.dataclass(frozen=True)
class ModelInputForHPUWithSamplingMetadata(ModelInputForHPU):
    """
    Used by the ModelRunner.
    """
    sampling_metadata: Optional["SamplingMetadata"] = None
    # Used for speculative decoding. We do not broadcast it because it is only
    # used by the driver worker.
    is_prompt: Optional[bool] = None

    def as_broadcastable_tensor_dict(self) -> Dict[str, Any]:
        tensor_dict = {
            "input_tokens": self.input_tokens,
            "input_positions": self.input_positions,
            "lora_requests": self.lora_requests,
            "lora_mapping": self.lora_mapping,
            "multi_modal_kwargs": self.multi_modal_kwargs,
            "lora_ids": self.lora_ids,
        }
        _add_attn_metadata_broadcastable_dict(tensor_dict, self.attn_metadata)
        _add_sampling_metadata_broadcastable_dict(tensor_dict,
                                                  self.sampling_metadata)
        return tensor_dict

    @classmethod
    def from_broadcasted_tensor_dict(
        cls,
        tensor_dict: Dict[str, Any],
        attn_backend: Optional["AttentionBackend"] = None,
    ) -> "ModelInputForHPUWithSamplingMetadata":
        tensor_dict = _init_sampling_metadata_from_tensor_dict(tensor_dict)
        # FIXME(kzawora): this fails for whatever reason - why?
        if attn_backend is not None:
            tensor_dict = _init_attn_metadata_from_tensor_dict(
                attn_backend, tensor_dict)
        return cls(**tensor_dict)


class HPUModelRunnerBase(ModelRunnerBase[TModelInputForHPU]):
    """
    Helper class for shared methods between GPU model runners.
    """
    _model_input_cls: Type[TModelInputForHPU]

    def __init__(
        self,
        vllm_config: VllmConfig,
        kv_cache_dtype: Optional[str] = "auto",
        is_driver_worker: bool = False,
        return_hidden_states: bool = False,
        input_registry: InputRegistry = INPUT_REGISTRY,
        mm_registry: MultiModalRegistry = MULTIMODAL_REGISTRY,
    ):
        ModelRunnerBase.__init__(self, vllm_config=vllm_config)
        environment.set_model_config(self.model_config)
        self.is_driver_worker = is_driver_worker
        self.return_hidden_states = return_hidden_states

        self.sliding_window = (self.model_config.get_sliding_window()
                               if self.model_config is not None else None)
        self.device_config = (self.device_config if self.device_config
                              is not None else DeviceConfig())
        if is_fake_hpu():
            self.device_config.device = torch.device('cpu')
            self.device_config.device_type = 'cpu'
            self.load_config.device = None
        self.device = self.device_config.device
        self.enforce_eager = self.model_config.enforce_eager
        self.max_num_seqs = self.scheduler_config.max_num_seqs
        self.max_num_prefill_seqs = self.scheduler_config.max_num_prefill_seqs \
            if self.scheduler_config.max_num_prefill_seqs is not None \
                else self.max_num_seqs
        self.max_model_len = self.scheduler_config.max_model_len
        self.max_num_batched_tokens = \
            self.scheduler_config.max_num_batched_tokens
        self.block_size = self.cache_config.block_size

        self.pin_memory = is_pin_memory_available()
        self.kv_cache_dtype = self.cache_config.cache_dtype

        num_attn_heads = self.model_config.get_num_attention_heads(
            self.parallel_config)
        needs_attn_backend = (num_attn_heads != 0
                              or self.model_config.is_attention_free)
        self.attn_backend = get_attn_backend(
            self.model_config.get_head_size(),
            self.model_config.dtype,
            self.kv_cache_dtype,
            self.block_size,
            self.model_config.is_attention_free,
        ) if needs_attn_backend else None

        # Multi-modal data support
        self.input_registry = input_registry
        self.mm_registry = mm_registry
        self.mm_registry = MULTIMODAL_REGISTRY
        self.multi_modal_input_mapper = self.mm_registry \
            .create_input_mapper(self.model_config)
        self.mm_registry.init_mm_limits_per_prompt(self.model_config)

        # Lazy initialization
        self.lora_manager: LRUCacheWorkerLoRAManager = None
        self.model: torch.nn.Module = None
        self.inc_initialized_successfully = False

        # Profiler stats
        self.profiler = HabanaHighLevelProfiler()
        self.profiler_counter_helper = HabanaProfilerCounterHelper()
        self.seen_configs: set = set()
        self._mem_margin: Optional[int] = None
        self.bucketing_ctx = HPUBucketingContext(self.max_num_seqs,
                                                 self.max_num_prefill_seqs,
                                                 self.block_size,
                                                 self.max_num_batched_tokens)
        self.graphed_buckets: Set[Any] = set()

        self._set_gc_threshold()
        self.use_contiguous_pa = os.environ.get('VLLM_CONTIGUOUS_PA',
                                                'true').lower() == 'true'
        if vllm_config.speculative_config is not None \
            and self.use_contiguous_pa:
            raise ValueError(
                "Speculative decoding is not supported with "
                "contiguous PA, please set VLLM_CONTIGUOUS_PA=false")
        # For multi-step scheduling
        self.cached_step_outputs: List[torch.Tensor] = []

    def _set_gc_threshold(self) -> None:
        # Read https://docs.python.org/3/library/gc.html#gc.set_threshold
        # for comprehensive description of gc generations.
        # We can either use VLLM_GC_THR_GEN[0-2] (this has higher priority)
        # to set particular generation threshold or use simpler
        # VLLM_GC_THR_MULTIPLIER to multiply default values.
        default_gc_thrs = list(gc.get_threshold())
        requested_gc_thrs = [0] * len(default_gc_thrs)
        for i in range(len(default_gc_thrs)):
            requested_gc_thrs[i] = int(
                os.environ.get(f'VLLM_GC_THR_GEN{i}', default_gc_thrs[i]))
        if requested_gc_thrs == default_gc_thrs:
            gc_thr_multiplier = int(os.environ.get('VLLM_GC_THR_MULTIPLIER',
                                                   2))
            requested_gc_thrs = [
                t * gc_thr_multiplier for t in default_gc_thrs
            ]
        gc.set_threshold(*requested_gc_thrs)

        # Multi-modal data support
        self.multi_modal_input_mapper = MULTIMODAL_REGISTRY \
            .create_input_mapper(self.model_config)

        self.skip_warmup = os.environ.get('VLLM_SKIP_WARMUP',
                                          'false').lower() == 'true'

    def load_model(self) -> None:
        import habana_frameworks.torch.core as htcore
        if self.model_config.quantization == 'inc' or \
           self.model_config.quantization == 'fp8':
            htcore.hpu_set_env()
        with HabanaMemoryProfiler() as m:
            with HabanaMemoryProfiler() as m_getmodel:
                self.model = get_model(vllm_config=self.vllm_config)
            msg = ("Pre-loading model weights on "
                   f"{next(self.model.parameters()).device} "
                   f"took {m_getmodel.get_summary_string()}")
            logger.info(msg)

            if self.lora_config:
                assert hasattr(self.model, "supported_lora_modules"
                               ) and self.model.supported_lora_modules, (
                                   "Model does not support LoRA")
                assert hasattr(self.model, "embedding_modules"
                               ), "Model does not have embedding_modules"
                assert hasattr(
                    self.model, "embedding_padding_modules"
                ), "Model does not have embedding_padding_modules"
                assert not self.lora_config.bias_enabled, \
                    "Bias support in LoRA is not enabled in HPU yet."
                assert not self.lora_config.fully_sharded_loras, \
                    "Fully sharded LoRAs is not enabled in HPU yet."
                if supports_multimodal(self.model):
                    logger.warning(
                        "Regarding multimodal models, vLLM currently "
                        "only supports adding LoRA to language model.")
                # It's necessary to distinguish between the
                # max_position_embeddings of VLMs and LLMs.
                if hasattr(self.model.config, "max_position_embeddings"):
                    max_pos_embeddings = (
                        self.model.config.max_position_embeddings)
                else:
                    max_pos_embeddings = (
                        self.model.config.text_config.max_position_embeddings)

                self.lora_manager = LRUCacheWorkerLoRAManager(
                    self.scheduler_config.max_num_seqs,
                    self.scheduler_config.max_num_batched_tokens,
                    self.vocab_size,
                    self.lora_config,
                    self.device,
                    self.model.embedding_modules,
                    self.model.embedding_padding_modules,
                    max_position_embeddings=max_pos_embeddings,
                )
                self.model = self.lora_manager.create_lora_manager(self.model)

            if self.model_config.quantization == 'inc':
                logger.info("Preparing model with INC..")
                with HabanaMemoryProfiler() as m_inc:
                    from neural_compressor.torch.quantization import (
                        FP8Config, convert, prepare)
                    config = FP8Config.from_json_file(
                        os.getenv("QUANT_CONFIG", ""))
                    if config.measure:
                        self.model = prepare(self.model, config)
                    elif config.quantize:
                        self.model = convert(self.model, config)
                    htcore.hpu_initialize(self.model,
                                          mark_only_scales_as_const=True)
                self.inc_initialized_successfully = True
                logger.info("Preparing model with INC took %s",
                            m_inc.get_summary_string())
            elif not is_fake_hpu():
                self.model = self.model.to("hpu")
                htcore.mark_step()

            hidden_layer_markstep_interval = int(
                os.getenv('VLLM_CONFIG_HIDDEN_LAYERS', '1'))
            model_config = getattr(self.model, "config", None)
            modify_model_layers(
                self.model,
                get_target_layer_suffix_list(
                    model_config.
                    model_type if model_config is not None else None),
                hidden_layer_markstep_interval)
            path_to_rope = get_path_to_rope(self.model)
            torch.hpu.synchronize()

            with HabanaMemoryProfiler() as m_wrap:
                self.model = self._maybe_wrap_in_hpu_graph(
                    self.model,
                    vllm_config=self.vllm_config,
                    layer_names=path_to_rope)
            msg = f"Wrapping in HPU Graph took {m_wrap.get_summary_string()}"
            logger.info(msg)

        self.model_memory_usage = m.consumed_device_memory
        msg = f"Loading model weights took in total {m.get_summary_string()}"
        logger.info(msg)

<<<<<<< HEAD
    def _maybe_wrap_in_hpu_graph(self, *args, **kwargs):
        return htorch.hpu.wrap_in_hpu_graph(
            HpuModelAdapter(*args, **kwargs), disable_tensor_cache=True
        ) if htorch.utils.internal.is_lazy() else HpuModelAdapter(
            *args, **kwargs)
=======
    def get_model(self) -> nn.Module:
        return self.model
>>>>>>> a94eee44

    def _use_graphs(self, batch_size, seq_len, is_prompt):
        if self.enforce_eager:
            return False
        if self.skip_warmup:
            return True
        return (batch_size, seq_len, is_prompt) in self.graphed_buckets

    def _is_valid_bucket(self, bucket):
        return bucket[0] * bucket[1] <= self.max_num_batched_tokens

    def _prepare_prompt(
        self,
        seq_group_metadata_list: List[SequenceGroupMetadata],
    ) -> PreparePromptMetadata:
        input_tokens: List[List[int]] = []
        input_positions: List[List[int]] = []
        slot_mapping: List[List[int]] = []
        lora_index_mapping: List[List[int]] = []
        lora_prompt_mapping: List[List[int]] = []
        lora_requests: Set[LoRARequest] = set()

        seq_lens: List[int] = []
        context_lens: List[int] = []
        query_lens: List[int] = []
        prefix_block_tables: List[List[int]] = []
        multi_modal_kwargs_list: List[MultiModalKwargs] = []
        multi_modal_placeholder_maps: Dict[
            str, MultiModalPlaceholderMap] = collections.defaultdict(
                MultiModalPlaceholderMap)

        if len(seq_group_metadata_list) == 0:
            return PreparePromptMetadata.empty()

        for seq_group_metadata in seq_group_metadata_list:
            assert seq_group_metadata.is_prompt
            seq_ids = list(seq_group_metadata.seq_data.keys())
            assert len(seq_ids) == 1
            seq_id = seq_ids[0]

            computed_block_nums = seq_group_metadata.computed_block_nums
            if (self.scheduler_config is not None
                    and self.scheduler_config.chunked_prefill_enabled
                    and not (computed_block_nums is None
                             or computed_block_nums == [])):
                raise RuntimeError(
                    "chunked prefill cannot be used with prefix caching "
                    "now.")

            token_chunk_size = seq_group_metadata.token_chunk_size
            seq_data = seq_group_metadata.seq_data[seq_id]
            context_len = seq_data.get_num_computed_tokens()
            # We should use get_len here because in case of preemption
            # it contains output tokens.
            seq_len = min(seq_data.get_len(), context_len + token_chunk_size)
            prompt_tokens = seq_data.get_token_ids()[context_len:seq_len]
            seq_lens.append(seq_len)

            # NOTE: This only works for oooooooxxx style attention.
            if computed_block_nums is not None and len(
                    computed_block_nums) > 0 and self.sliding_window is None:
                # Prefix is not supported with sliding_window
                context_len = len(computed_block_nums) * self.block_size
                prompt_tokens = prompt_tokens[context_len:]
                prefix_block_tables.append(computed_block_nums)
            elif self.scheduler_config.chunked_prefill_enabled:
                if seq_group_metadata.block_tables is not None:
                    # Prefill has chunked before.
                    block_table = seq_group_metadata.block_tables[seq_id]
                    prefix_block_tables.append(block_table)
                else:
                    # The first prefill.
                    prefix_block_tables.append([])
            else:
                prefix_block_tables.append([])
                # Right now, prefill start is always 0. However, this
                # assumption can be changed once chunked prefill is introduced.
                assert context_len == 0

            # actual prompt lens
            context_lens.append(context_len)
            query_lens.append(seq_len - context_len)
            input_tokens.append(prompt_tokens)
            # NOTE(woosuk): Here we assume that the first token in the prompt
            # is always the first token in the sequence.
            input_positions.append(list(range(context_len, seq_len)))

            if seq_group_metadata.multi_modal_data:
                positions = input_positions[0]
                mm_data, placeholder_maps = MultiModalPlaceholderMap \
                    .from_seq_group(seq_group_metadata,
                      range(positions[0], positions[0] + len(positions)))

                if self.mm_registry.has_processor(self.model_config):
                    mm_kwargs = mm_data
                else:
                    mm_kwargs = self.multi_modal_input_mapper(
                        mm_data,
                        seq_group_metadata.mm_processor_kwargs,
                    )

                multi_modal_kwargs_list.append(mm_kwargs)

                for modality, placeholder_map in placeholder_maps.items():
                    multi_modal_placeholder_maps[modality].extend(
                        placeholder_map)

            if seq_group_metadata.block_tables is None:
                # During memory profiling, the block tables are not initialized
                # yet. In this case, we just use a dummy slot mapping.
                slot_mapping.append([_PAD_SLOT_ID] * seq_len)
                continue

            # Compute the slot mapping.
            slot_mapping.append([])
            block_table = seq_group_metadata.block_tables[seq_id]

            # Mask the [0, start_idx) tokens of the prompt with _PAD_SLOT_ID,
            # where start_idx is max(0, seq_len - sliding_window).
            # For example, if the prompt len is 10, sliding window is 8, and
            # block size is 4, the first two tokens are masked and the slot
            # mapping will be [-1, -1, 2, 3, 4, 5, 6, 7, 0, 1].
            start_idx = 0
            if self.sliding_window is not None:
                assert context_len == 0, (
                    "Prefix caching is currently not supported with "
                    "sliding window attention")
                start_idx = max(0, seq_len - self.sliding_window)
            for i in range(context_len, seq_len):
                if i < start_idx:
                    slot_mapping[-1].append(_PAD_SLOT_ID)
                    continue

                block_number = block_table[i // self.block_size]
                block_offset = i % self.block_size
                slot = block_number * self.block_size + block_offset
                slot_mapping[-1].append(slot)

        max_query_len = max(query_lens)
        real_num_seqs = len(query_lens)
        assert max_query_len > 0

        max_prompt_len = max(
            self.bucketing_ctx.get_padded_prompt_seq_len(max(seq_lens)),
            self.block_size)

        lora_ids: List[int] = []
        for seq_group_metadata, context_len in zip(seq_group_metadata_list,
                                                   context_lens):
            lora_id = seq_group_metadata.lora_int_id
            lora_ids.append(lora_id)

            if lora_id > 0:
                lora_requests.add(seq_group_metadata.lora_request)

            lora_index_mapping += [lora_id] * max_prompt_len
            lora_prompt_mapping.extend(
                [lora_id] *
                (max_prompt_len
                 if seq_group_metadata.sampling_params.prompt_logprobs else 1))

        if any(context_lens):
            assert not self.scheduler_config.chunked_prefill_enabled
            # prefix caching

            max_num_block = max(len(bt) for bt in prefix_block_tables)
            prefix_block_list = list(
                itertools.chain.from_iterable(
                    bt if len(bt) == max_num_block else bt +
                    ([_PAD_BLOCK_ID] * (max_num_block - len(bt)))
                    for bt in prefix_block_tables))

            # TODO: pad to proper len
            pad_len = len(prefix_block_list)
            prefix_block_list = pad_list(prefix_block_list, pad_len,
                                         _PAD_BLOCK_ID)

            prefix_block_list_tensor = torch.tensor(prefix_block_list,
                                                    dtype=torch.long,
                                                    device='cpu')
        else:
            prefix_block_list_tensor = None

        input_tokens_tensor = make_tensor_with_pad(input_tokens,
                                                   max_len=max_prompt_len,
                                                   pad=0,
                                                   dtype=torch.long,
                                                   device='cpu')

        input_positions = make_tensor_with_pad(input_positions,
                                               max_len=max_prompt_len,
                                               pad=0,
                                               dtype=torch.long,
                                               device='cpu')

        slot_mapping = make_tensor_with_pad(slot_mapping,
                                            max_len=max_prompt_len,
                                            pad=_PAD_SLOT_ID,
                                            dtype=torch.long,
                                            device='cpu')

        seq_lens_tensor = torch.tensor(seq_lens,
                                       dtype=torch.long,
                                       device='cpu')

        context_lens_tensor = torch.tensor(context_lens,
                                           dtype=torch.long,
                                           device='cpu')

        placeholder_index_maps = {
            modality: placeholder_map.index_map()
            for modality, placeholder_map in
            multi_modal_placeholder_maps.items()
        }

        # Note: num_prefill_tokens is calculated using the length of
        # input_tokens after padding.
        num_prefill_tokens = input_tokens_tensor.numel()
        if prefix_block_list_tensor is not None:
            prefix_block_list_tensor = prefix_block_list_tensor.to(
                self.device, non_blocking=True)
        input_tokens_tensor = input_tokens_tensor.to(  # type: ignore
            self.device, non_blocking=True)
        input_positions = input_positions.to(  # type: ignore
            self.device, non_blocking=True)
        slot_mapping = slot_mapping.to(  # type: ignore
            self.device, non_blocking=True)
        seq_lens_tensor = seq_lens_tensor.to(self.device, non_blocking=True)
        context_lens_tensor = context_lens_tensor.to(self.device,
                                                     non_blocking=True)

        attn_metadata = self.attn_backend.make_metadata(
            is_prompt=True,
            block_list=prefix_block_list_tensor,
            block_mapping=None,
            block_usage=None,
            block_indices=None,
            block_offsets=None,
            block_scales=None,
            block_groups=None,
            attn_bias=None,
            seq_lens=seq_lens,
            seq_lens_tensor=seq_lens_tensor,
            context_lens_tensor=context_lens_tensor,
            num_prefills=real_num_seqs,
            num_prefill_tokens=num_prefill_tokens,
            num_decode_tokens=0,
            slot_mapping=slot_mapping,
            multi_modal_placeholder_index_maps=placeholder_index_maps)
        multi_modal_kwargs = MultiModalKwargs.batch(multi_modal_kwargs_list)
        for t in multi_modal_kwargs:
            if torch.is_tensor(multi_modal_kwargs[t]):
                multi_modal_kwargs[t] = multi_modal_kwargs[t].to(
                    self.device, non_blocking=True)

        return PreparePromptMetadata(input_tokens=input_tokens_tensor,
                                     input_positions=input_positions,
                                     attn_metadata=attn_metadata,
                                     seq_lens=seq_lens,
                                     query_lens=query_lens,
                                     lora_index_mapping=lora_index_mapping,
                                     lora_prompt_mapping=lora_prompt_mapping,
                                     lora_requests=lora_requests,
                                     multi_modal_kwargs=multi_modal_kwargs,
                                     slot_mapping=slot_mapping,
                                     lora_ids=lora_ids)

    def _prepare_decode(
        self,
        seq_group_metadata_list: List[SequenceGroupMetadata],
        output=None,
    ) -> PrepareDecodeMetadata:
        input_tokens: List[List[int]] = []
        input_positions: List[List[int]] = []
        slot_mapping: List[List[int]] = []
        seq_lens: List[int] = []
        block_tables: List[List[int]] = []
        lora_index_mapping: List[List[int]] = []
        lora_prompt_mapping: List[List[int]] = []
        lora_requests: Set[LoRARequest] = set()

        if len(seq_group_metadata_list) == 0:
            return PrepareDecodeMetadata.empty()
        lora_ids: List[int] = []

        dummy_slots = itertools.cycle(
            range(_PAD_SLOT_ID, _PAD_SLOT_ID + self.block_size))

        for seq_group_metadata in seq_group_metadata_list:
            assert not seq_group_metadata.is_prompt
            assert seq_group_metadata.token_chunk_size == 1

            seq_ids = list(seq_group_metadata.seq_data.keys())
            lora_id = seq_group_metadata.lora_int_id
            lora_ids.append(lora_id)

            if lora_id > 0:
                lora_requests.add(seq_group_metadata.lora_request)

            for seq_id in seq_ids:
                seq_data = seq_group_metadata.seq_data[seq_id]
                if output is None:
                    generation_token = seq_data.get_last_token_id()
                    input_tokens.append([generation_token])

                seq_len = seq_data.get_len()
                position = seq_len - 1
                input_positions.append([position])

                seq_len = seq_len if self.sliding_window is None else min(
                    seq_len, self.sliding_window)
                seq_lens.append(seq_len)

                block_table = seq_group_metadata.block_tables[seq_id]
                num_fully_occupied_blocks = position // self.block_size
                block_table = block_table[:num_fully_occupied_blocks + 1]

                if len(block_table) == 0:
                    block_number = _PAD_BLOCK_ID
                else:
                    block_number = block_table[position // self.block_size]
                if block_number == _PAD_BLOCK_ID:
                    slot = next(dummy_slots)
                else:
                    block_offset = position % self.block_size
                    slot = block_number * self.block_size + block_offset
                slot_mapping.append([slot])
                lora_index_mapping.append(lora_id)
                lora_prompt_mapping.append(lora_id)

                if self.sliding_window is not None:
                    sliding_window_blocks = (self.sliding_window //
                                             self.block_size)
                    block_table = block_table[-sliding_window_blocks:]
                block_tables.append(block_table)

        if output is None:
            input_tokens = torch.tensor(input_tokens,
                                        dtype=torch.long,
                                        device='cpu')
        else:
            real_batch_size = len(seq_group_metadata_list)
            input_tokens = output[:real_batch_size].clone()

        input_positions = torch.tensor(input_positions,
                                       dtype=torch.long,
                                       device='cpu')

        num_decode_tokens = len(seq_lens)

        last_block_usage = [
            slot[0] % self.block_size + 1 for slot in slot_mapping
        ]
        block_groups = [[i] * len(bt) for i, bt in enumerate(block_tables)]
        block_usage = [[self.block_size] * (len(bt) - 1) + [lbu]
                       for bt, lbu in zip(block_tables, last_block_usage)
                       if bt]

        block_list = flatten(block_tables)
        block_groups = flatten(block_groups)
        block_usage = flatten(block_usage)

        assert len(block_list) == len(block_groups)
        assert len(block_list) == len(block_usage)

        padding_fn = None
        if self.use_contiguous_pa:
            block_bucket_size = max(max(block_list) + 1, len(block_list))
            block_bucket_size = self.bucketing_ctx.get_padded_decode_num_blocks(
                block_bucket_size)
            indices: List[Any]
            indices = [None] * block_bucket_size
            for i, bid in enumerate(block_list):
                indices[bid] = i
            padding_fn = lambda tensor, pad_value: gather_list(
                tensor, indices, pad_value)
        else:
            block_bucket_size = self.bucketing_ctx.get_padded_decode_num_blocks(
                len(block_list))
            padding_fn = lambda tensor, pad_value: pad_list(
                tensor, block_bucket_size, pad_value)

        block_list = padding_fn(block_list, _PAD_BLOCK_ID)
        block_groups = padding_fn(block_groups, -1)
        block_usage = padding_fn(block_usage, 1)

        block_list = torch.tensor(block_list, dtype=torch.int, device='cpu')
        block_groups = torch.tensor(block_groups,
                                    dtype=torch.int,
                                    device='cpu')
        block_usage = torch.tensor(block_usage,
                                   dtype=self.model_config.dtype,
                                   device='cpu')
        slot_mapping = torch.tensor(slot_mapping,
                                    dtype=torch.long,
                                    device='cpu')

        input_tokens = input_tokens.to(  # type: ignore
            self.device, non_blocking=True)
        input_positions = input_positions.to(  # type: ignore
            self.device, non_blocking=True)
        block_list = block_list.to(  # type: ignore
            self.device, non_blocking=True)
        block_groups = block_groups.to(  # type: ignore
            self.device, non_blocking=True)
        block_usage = block_usage.to(  # type: ignore
            self.device, non_blocking=True)
        slot_mapping = slot_mapping.to(  # type: ignore
            self.device, non_blocking=True)

        attn_metadata = self.attn_backend.make_metadata(
            is_prompt=False,
            block_list=block_list,
            block_mapping=None,
            block_usage=block_usage,
            block_indices=None,
            block_offsets=None,
            block_scales=None,
            block_groups=block_groups,
            attn_bias=None,
            seq_lens_tensor=None,
            context_lens_tensor=None,
            num_prefills=0,
            num_prefill_tokens=0,
            num_decode_tokens=num_decode_tokens,
            slot_mapping=slot_mapping,
            multi_modal_placeholder_index_maps=None)
        return PrepareDecodeMetadata(input_tokens=input_tokens,
                                     input_positions=input_positions,
                                     attn_metadata=attn_metadata,
                                     lora_index_mapping=lora_index_mapping,
                                     lora_prompt_mapping=lora_prompt_mapping,
                                     lora_requests=lora_requests,
                                     slot_mapping=slot_mapping,
                                     lora_ids=lora_ids)

    def prepare_input_tensors(
        self,
        seq_group_metadata_list: List[SequenceGroupMetadata],
    ) -> Tuple[TModelInputForHPU, SamplingMetadata]:
        if len(seq_group_metadata_list) == 0:
            return self._model_input_cls(), None

        input_tokens = None
        input_positions = None
        lora_mapping = None
        lora_requests = None
        multi_modal_kwargs = None
        batch_type = None
        seq_lens = None
        query_lens = None
        real_batch_size = None
        batch_size_padded = None

        self.event_start = self.profiler.get_timestamp_us()
        is_prompt = seq_group_metadata_list[0].is_prompt
        base_event_name = 'prompt' if is_prompt else 'decode'
        self.profiler.start('internal', base_event_name)

        real_batch_size = len(seq_group_metadata_list)
        batch_size_padded = self.bucketing_ctx.get_padded_batch_size(
            real_batch_size, is_prompt)
        batch_size_padding = batch_size_padded - real_batch_size
        seq_group_metadata_list = seq_group_metadata_list.copy()
        if batch_size_padding > 0:
            dummy_seq_group_metadata = self.create_dummy_seq_group_metadata(
                0, 0, is_prompt)
            seq_group_metadata_list.extend(dummy_seq_group_metadata
                                           for _ in range(batch_size_padding))

        prefill_reqs = []
        decode_reqs = []
        for seq_group_meta in seq_group_metadata_list:
            if seq_group_meta.is_prompt:
                prefill_reqs.append(seq_group_meta)
            else:
                decode_reqs.append(seq_group_meta)

        # Prepare input tensors.
        (
            input_tokens,
            input_positions,
            prefill_attn_metadata,
            seq_lens,
            query_lens,
            lora_index_mapping,
            lora_prompt_mapping,
            lora_requests,
            multi_modal_kwargs,
            slot_mapping,
            lora_ids,
        ) = self._prepare_prompt(prefill_reqs)
        (
            decode_input_tokens,
            decode_input_positions,
            decode_attn_metadata,
            decode_lora_index_mapping,
            decode_lora_prompt_mapping,
            decode_lora_requests,
            decode_slot_mapping,
            decode_lora_ids,
        ) = self._prepare_decode(decode_reqs)
        sampling_metadata = SamplingMetadata.prepare(seq_group_metadata_list,
                                                     seq_lens, query_lens,
                                                     self.device,
                                                     self.pin_memory)

        if not self.scheduler_config.chunked_prefill_enabled:
            assert (len(prefill_reqs) and len(decode_reqs)) == 0

        num_prefills = len(seq_lens)
        num_prefill_tokens = len(input_tokens)
        num_decode_tokens = len(decode_input_tokens)

        # NOTE(kzawora): Here we diverge from GPU code - we don't
        # support mixed batches, so we either use decode or prefill
        # inputs, without coalescing.
        assert (num_prefills == 0 and num_decode_tokens > 0) or (
            num_prefills > 0
            and num_decode_tokens == 0), "HPU does not support mixed batches!"
        if num_decode_tokens > 0:
            input_tokens = decode_input_tokens
            input_positions = decode_input_positions
            slot_mapping = decode_slot_mapping
            lora_index_mapping = decode_lora_index_mapping
            lora_prompt_mapping = decode_lora_prompt_mapping
            lora_requests = decode_lora_requests
            lora_ids = decode_lora_ids

        # FIXME: We need to adjust selected_token_indices to accommodate
        # for padding
        max_len = input_tokens.size(1)
        paddings = [max_len - q for q in query_lens]
        paddings = [0] + paddings[:-1]
        paddings = list(itertools.accumulate(paddings))
        paddings_prompt_logprobs = []
        for i, seq_group_metadata in enumerate(seq_group_metadata_list):
            if seq_group_metadata.sampling_params.prompt_logprobs is not None \
                              and seq_group_metadata.is_prompt:
                paddings_prompt_logprobs += ([paddings[i]] * seq_lens[i])
        paddings = torch.tensor(
            paddings_prompt_logprobs if paddings_prompt_logprobs else paddings,
            dtype=sampling_metadata.selected_token_indices.dtype,
            device=sampling_metadata.selected_token_indices.device)
        sampling_metadata.selected_token_indices.add_(paddings)

        if self.lora_config:
            lora_mapping = LoRAMapping(
                **dict(index_mapping=lora_index_mapping,
                       prompt_mapping=lora_prompt_mapping,
                       is_prefill=(num_prefills > 0)))
        else:
            lora_mapping = None

        if (prefill_attn_metadata is not None
                and decode_attn_metadata is not None):
            batch_type = BatchType.MIXED
            raise NotImplementedError("Mixed batch is not supported on HPU")
        elif prefill_attn_metadata is not None:
            batch_type = BatchType.PREFILL
        else:
            batch_type = BatchType.DECODE

        metadata_dict = {
            "input_tokens": input_tokens,
            "input_positions": input_positions,
            "selected_token_indices": sampling_metadata.selected_token_indices,
            "lora_requests": lora_requests,
            "lora_mapping": lora_mapping,
            "multi_modal_kwargs": multi_modal_kwargs,
            "num_prefill_tokens": num_prefill_tokens,
            "num_decode_tokens": num_decode_tokens,
            "slot_mapping": slot_mapping,
            "num_prefills": num_prefills,
            "batch_type": batch_type,
            "seq_lens": seq_lens,
            "query_lens": query_lens
        }
        if prefill_attn_metadata is not None:
            metadata_dict.update(prefill_attn_metadata.asdict_zerocopy())
        else:
            assert decode_attn_metadata is not None
            metadata_dict.update(decode_attn_metadata.asdict_zerocopy())

        attn_metadata = prefill_attn_metadata if \
            prefill_attn_metadata is not None else decode_attn_metadata

        return self._model_input_cls(input_tokens=input_tokens,
                                     seq_lens=seq_lens,
                                     query_lens=query_lens,
                                     input_positions=input_positions,
                                     attn_metadata=attn_metadata,
                                     lora_requests=lora_requests,
                                     lora_mapping=lora_mapping,
                                     multi_modal_kwargs=multi_modal_kwargs,
                                     real_batch_size=real_batch_size,
                                     batch_size_padded=batch_size_padded,
                                     lora_ids=lora_ids), \
                                        sampling_metadata

    def _seq_len(self, attn_metadata):
        if attn_metadata.num_prefills != 0:
            return attn_metadata.slot_mapping.size(1)
        else:
            return attn_metadata.block_list.numel()

    def trim_attn_metadata(self, metadata: AttentionMetadata) -> object:
        # NOTE(kzawora): To anyone working on this in the future:
        # Trimming metadata is required when using HPUGraphs.
        # Attention metadata is going to be hashed by PT bridge, and
        # appropriate HPUGraphs will be matched based on all inputs' hash.

        # Before you put more keys in here, make sure you know their
        # value type and make sure you know how it's going to be hashed.
        # You can find that information in input_hash function
        # in habana_frameworks/torch/hpu/graphs.py. You can also hash
        # it manually with torch.hpu.graphs.input_hash(attention_metadata)

        # If you use primitive types here - they will get hashed based
        # on their value. You *will* get lots of excessive graph captures
        # (and an OOM eventually) if you decide to put something like
        # seq_len int here.
        # If you absolutely need a scalar, put it in a tensor. Tensors
        # get hashed using their metadata, not their values:
        # input_hash(torch.tensor(123)) == input_hash(torch.tensor(321))
        # input_hash(123) != input_hash(321)
        # input_hash("abc") != input_hash("cba")
        attention_metadata = subtuple(metadata, 'TrimmedAttentionMetadata', [
            'attn_bias',
            'seq_lens_tensor',
            'context_lens_tensor',
            'block_list',
            'block_mapping',
            'block_usage',
            'slot_mapping',
            'is_prompt',
            'block_indices',
            'block_offsets',
            'block_scales',
            'block_groups',
        ])
        return attention_metadata

    def create_dummy_seq_group_metadata(self,
                                        group_id,
                                        seq_len,
                                        is_prompt,
                                        lora_request=None,
                                        temperature=0):
        sampling_params = SamplingParams(temperature=temperature)
        num_blocks = math.ceil(seq_len / self.block_size)
        seq_len = max(seq_len, 1)
        if is_prompt:
            input_len = seq_len
            output_len = 0
            block_tables = None
        else:
            input_len = seq_len - 1
            output_len = 1
            block_tables = {group_id: [_PAD_BLOCK_ID] * num_blocks}
        prompt_token_ids = [0] * input_len
        output_token_ids = [1] * output_len
        prompt_token_ids_array = array('l', prompt_token_ids)  # noqa: F821
        seq_data = SequenceData(prompt_token_ids_array)
        seq_data.output_token_ids = output_token_ids
        return SequenceGroupMetadata(request_id=str(group_id),
                                     is_prompt=(output_len == 0),
                                     seq_data={group_id: seq_data},
                                     sampling_params=sampling_params,
                                     block_tables=block_tables,
                                     lora_request=lora_request)

    def profile_run(self) -> None:
        num_layers = self.model_config.get_num_layers(self.parallel_config)
        kv_caches = [None] * num_layers
        bind_kv_cache(
            self.vllm_config.compilation_config.static_forward_context,
            [kv_caches])
        _, max_seq_len = self.bucketing_ctx.get_max_prompt_shape()
        max_batch_size = min(self.max_num_seqs,
                             self.max_num_batched_tokens // max_seq_len)

        self.warmup_scenario(max_batch_size, max_seq_len, True, kv_caches,
                             False, True)
        return

    def warmup_scenario(self,
                        batch_size,
                        seq_len,
                        is_prompt,
                        kv_caches,
                        is_pt_profiler_run=False,
                        is_lora_profile_run=False,
                        temperature=0) -> None:
        use_graphs = self._use_graphs(batch_size, seq_len, is_prompt)
        scenario_name = ("warmup_"
                         f"{'prompt' if is_prompt else 'decode'}_"
                         f"bs{batch_size}_"
                         f"seq{seq_len}_"
                         f"graphs{'T' if use_graphs else 'F'}")
        # This represents the maximum number of different requests
        # that will have unique loras, an therefore the max amount of memory
        # consumption create dummy lora request copies from the lora request
        # passed in, which contains a lora from the lora warmup path.
        dummy_lora_requests: List[LoRARequest] = []
        dummy_lora_requests_per_seq: List[LoRARequest] = []
        if self.lora_config and is_lora_profile_run:
            assert self.lora_manager is not None
            with self.lora_manager.dummy_lora_cache():
                for idx in range(self.lora_config.max_loras):
                    lora_id = idx + 1
                    dummy_lora_request = LoRARequest(
                        lora_name=f"warmup_{lora_id}",
                        lora_int_id=lora_id,
                        lora_local_path="/not/a/real/path",
                    )
                    self.lora_manager.add_dummy_lora(dummy_lora_request,
                                                     rank=LORA_WARMUP_RANK)
                    dummy_lora_requests.append(dummy_lora_request)
                dummy_lora_requests_per_seq = [
                    dummy_lora_requests[idx % len(dummy_lora_requests)]
                    for idx in range(batch_size)
                ]
        self.profiler.start('internal', scenario_name)
        times = 3 if use_graphs or is_pt_profiler_run else 1
        if is_prompt:
            seqs = [
                self.create_dummy_seq_group_metadata(
                    i,
                    seq_len,
                    is_prompt,
                    lora_request=dummy_lora_requests_per_seq[i]
                    if dummy_lora_requests_per_seq else None,
                    temperature=temperature) for i in range(batch_size)
            ]
        else:
            # FIXME: seq_len is actually number of blocks
            blocks = [seq_len // batch_size for _ in range(batch_size)]
            blocks[0] += seq_len % batch_size
            seqs = [
                self.create_dummy_seq_group_metadata(
                    i,
                    b * self.block_size - 1,
                    is_prompt,
                    lora_request=dummy_lora_requests_per_seq[i]
                    if dummy_lora_requests_per_seq else None,
                    temperature=temperature) for i, b in enumerate(blocks)
            ]
        torch.hpu.synchronize()
        profiler = None
        if is_pt_profiler_run and self.is_driver_worker:
            profiler = setup_profiler()
            profiler.start()
        for _ in range(times):
            inputs = self.prepare_model_input(seqs)
            is_single_step = \
                self.vllm_config.scheduler_config.num_scheduler_steps == 1
            if is_prompt or is_single_step:
                self.execute_model(inputs, kv_caches, warmup_mode=True)
            else:  # decode with multi-step
                inputs = dataclasses.replace(inputs,
                                             is_first_multi_step=True,
                                             is_last_step=False)
                self.execute_model(inputs,
                                   kv_caches,
                                   warmup_mode=True,
                                   num_steps=2,
                                   seqs=seqs)
                inputs = dataclasses.replace(inputs,
                                             is_first_multi_step=False,
                                             is_last_step=True)
                self.execute_model(inputs,
                                   kv_caches,
                                   warmup_mode=True,
                                   num_steps=2,
                                   seqs=seqs)
            torch.hpu.synchronize()
            if profiler:
                profiler.step()
        if profiler:
            profiler.stop()
        self.profiler.end()
        gc.collect()

    def remove_all_loras(self):
        if not self.lora_manager:
            raise RuntimeError("LoRA is not enabled.")
        self.lora_manager.remove_all_adapters()

    def set_active_loras(self, lora_requests: Set[LoRARequest],
                         lora_mapping: LoRAMapping) -> None:
        if not self.lora_manager:
            raise RuntimeError("LoRA is not enabled.")
        self.lora_manager.set_active_adapters(lora_requests, lora_mapping)

    def add_lora(self, lora_request: LoRARequest) -> bool:
        if not self.lora_manager:
            raise RuntimeError("LoRA is not enabled.")
        return self.lora_manager.add_adapter(lora_request)

    def remove_lora(self, lora_id: int) -> bool:
        if not self.lora_manager:
            raise RuntimeError("LoRA is not enabled.")
        return self.lora_manager.remove_adapter(lora_id)

    def pin_lora(self, lora_id: int) -> bool:
        if not self.lora_manager:
            raise RuntimeError("LoRA is not enabled.")
        return self.lora_manager.pin_adapter(lora_id)

    def list_loras(self) -> Set[int]:
        if not self.lora_manager:
            raise RuntimeError("LoRA is not enabled.")
        return self.lora_manager.list_adapters()

    def log_warmup(self, phase, i, max_i, batch_size, seq_len):
        free_mem = format_bytes(
            HabanaMemoryProfiler.current_free_device_memory())
        dim = "num_blocks"
        if "Prompt" in phase:
            dim = "seq_len"
        msg = (f"[Warmup][{phase}][{i+1}/{max_i}] "
               f"batch_size:{batch_size} "
               f"{dim}:{seq_len} "
               f"free_mem:{free_mem}")
        logger.info(msg)

    def warmup_all_buckets(self, buckets, is_prompt, kv_caches):
        for i, (batch_size, seq_len) in enumerate(reversed(buckets)):
            self.log_warmup('Prompt' if is_prompt else 'Decode', i,
                            len(buckets), batch_size, seq_len)
            self.warmup_scenario(batch_size, seq_len, is_prompt, kv_caches)

    def warmup_graphs(self,
                      strategy,
                      buckets,
                      is_prompt,
                      kv_caches,
                      available_mem,
                      starting_mem=0,
                      total_batch_seq=0.001):
        total_mem = starting_mem
        idx = 0
        phase = f'Graph/{"Prompt" if is_prompt else "Decode"}'
        num_candidates = len(buckets)
        ordering : Union[Callable[[Any], Tuple[Any, Any]], \
            Callable[[Any], Tuple[Any, Any, Any]]]
        if strategy == 'min_tokens':
            ordering = lambda b: (b[0] * b[1], b[1], b[0])
        elif strategy == 'max_bs':
            ordering = lambda b: (-b[0], b[1])
        else:
            raise NotImplementedError(
                f'Unsupported graph allocation strategy: {strategy}')
        buckets = list(sorted(buckets, key=ordering))
        captured_all = True
        warmed_random_sampler_bs: Set[int] = set()
        for idx, (batch_size, seq_len) in enumerate(buckets):
            # Graph memory usage is proportional to seq dimension in a batch
            batch_seq = batch_size * seq_len if is_prompt else batch_size
            mem_estimate = batch_seq / total_batch_seq * total_mem
            if mem_estimate >= available_mem:
                captured_all = False
                continue
            graphed_bucket = (batch_size, seq_len, is_prompt)
            if graphed_bucket in self.graphed_buckets:
                continue
            self.graphed_buckets.add(graphed_bucket)
            self.log_warmup(phase, idx, num_candidates, batch_size, seq_len)
            with HabanaMemoryProfiler() as mem_prof:
                self.warmup_scenario(batch_size,
                                     seq_len,
                                     is_prompt,
                                     kv_caches,
                                     temperature=1.0 if batch_size
                                     not in warmed_random_sampler_bs else 0)
            warmed_random_sampler_bs.add(batch_size)
            used_mem = align_workers(mem_prof.consumed_device_memory,
                                     torch.distributed.ReduceOp.MAX)
            available_mem -= used_mem
            total_mem += used_mem
            total_batch_seq += batch_seq

        return total_mem, total_batch_seq, captured_all

    def log_graph_warmup_summary(self, buckets, is_prompt, total_mem):
        num_candidates = len(buckets)
        phase = f'Graph/{"Prompt" if is_prompt else "Decode"}'
        graphed = list(c[:2] for c in self.graphed_buckets
                       if c[2] == is_prompt)
        if num_candidates == 0:
            num_candidates = 1
        msg = (f'{phase} captured:{len(graphed)} '
               f'({100 * len(graphed) / num_candidates:.1f}%) '
               f'used_mem:{format_bytes(total_mem)} '
               f'buckets:{sorted(list(graphed))}')
        logger.info(msg)

    @torch.inference_mode()
    def warmup_model(self, kv_caches: List[torch.Tensor]) -> None:
        if profile := os.environ.get('VLLM_PT_PROFILE', None):
            phase, bs, seq_len, graph = profile.split('_')
            is_prompt = phase == 'prompt'
            graphs = graph == 't'
            if graphs:
                self.graphed_buckets.add((int(bs), int(seq_len), is_prompt))
            self.warmup_scenario(int(bs), int(seq_len), is_prompt, kv_caches,
                                 True)
            raise AssertionError("Finished profiling")
        max_blocks = kv_caches[0][0].size(0)
        self.bucketing_ctx.generate_prompt_buckets()
        self.bucketing_ctx.generate_decode_buckets(max_blocks)
        if not htorch.utils.internal.is_lazy() and not self.enforce_eager:
            multiplier = 3 if os.getenv('VLLM_REGIONAL_COMPILATION',
                                        'true').lower() == 'true' else 1
            cache_size_limit = 1 + multiplier * (
                len(self.bucketing_ctx.prompt_buckets) +
                len(self.bucketing_ctx.decode_buckets))
            torch._dynamo.config.cache_size_limit = max(
                cache_size_limit, torch._dynamo.config.cache_size_limit)
            # Multiply by 8 to follow the original default ratio between
            # the cache_size_limit and accumulated_cache_size_limit
            torch._dynamo.config.accumulated_cache_size_limit = max(
                cache_size_limit * 8,
                torch._dynamo.config.accumulated_cache_size_limit)
        if self.skip_warmup:
            logger.info("Skipping warmup...")
            return
        self.profiler.start('internal', 'warmup')
        start_mem = HabanaMemoryProfiler.current_device_memory_usage()
        start_time = time.perf_counter()

        compile_only_mode_context = functools.partial(bc.env_setting,
                                                      "PT_COMPILE_ONLY_MODE",
                                                      True)
        can_use_compile_only_mode = True
        try:
            with compile_only_mode_context():
                pass
            logger.debug("Using PT_COMPILE_ONLY_MODE.")
        except KeyError:
            can_use_compile_only_mode = False
            logger.warning('Cannot use PT_COMPILE_ONLY_MODE. '
                           'Warmup time will be negatively impacted. '
                           'Please update Gaudi Software Suite.')
        with compile_only_mode_context(
        ) if can_use_compile_only_mode else contextlib.nullcontext():
            self.warmup_all_buckets(self.bucketing_ctx.prompt_buckets, True,
                                    kv_caches)
            self.warmup_all_buckets(self.bucketing_ctx.decode_buckets, False,
                                    kv_caches)

            if not self.enforce_eager and htorch.utils.internal.is_lazy():
                assert self.mem_margin is not None, \
                    ("HabanaWorker.determine_num_available_blocks needs "
                    "to be called before warming up the model.")
                free_mem = HabanaMemoryProfiler.current_free_device_memory()
                graph_free_mem = free_mem - self.mem_margin
                graph_free_mem = align_workers(graph_free_mem,
                                               torch.distributed.ReduceOp.MIN)
                prompt_graph_mem_ratio = float(
                    os.environ.get('VLLM_GRAPH_PROMPT_RATIO', '0.3'))
                prompt_available_memory = (prompt_graph_mem_ratio *
                                           graph_free_mem)
                decode_available_memory = (graph_free_mem -
                                           prompt_available_memory)
                msg = (
                    f"Using {format_bytes(graph_free_mem)}"
                    f"/{format_bytes(free_mem)} "
                    "of free device memory for HPUGraphs, "
                    f"{format_bytes(prompt_available_memory)} for prompt and "
                    f"{format_bytes(decode_available_memory)} for decode "
                    f"(VLLM_GRAPH_PROMPT_RATIO={prompt_graph_mem_ratio})")
                logger.info(msg)
                prompt_strategy = os.environ.get('VLLM_GRAPH_PROMPT_STRATEGY',
                                                 'min_tokens')
                decode_strategy = os.environ.get('VLLM_GRAPH_DECODE_STRATEGY',
                                                 'max_bs')
                mem_post_prompt, prompt_batch_seq, prompt_captured_all = \
                    self.warmup_graphs(
                    prompt_strategy, self.bucketing_ctx.prompt_buckets,
                    True, kv_caches, prompt_available_memory)
                mem_post_decode, decode_batch_seq, decode_captured_all = \
                    self.warmup_graphs(
                    decode_strategy, self.bucketing_ctx.decode_buckets,
                    False, kv_caches, decode_available_memory)

                # Not all prompt buckets were captured, but all decode buckets
                # were captured and we have some free graph-allocated space
                # left. Let's try to use it for capturing more prompt buckets.
                if (mem_post_decode + mem_post_prompt < graph_free_mem
                        and not prompt_captured_all and decode_captured_all):
                    mem_post_prompt, _, prompt_captured_all = (
                        self.warmup_graphs(
                            prompt_strategy, self.bucketing_ctx.prompt_buckets,
                            True, kv_caches,
                            graph_free_mem - mem_post_prompt - mem_post_decode,
                            mem_post_prompt, prompt_batch_seq))

                # Not all decode buckets were captured, but all prompt buckets
                # were captured and we have some free graph-allocated space
                # left. Let's try to use it for capturing more decode buckets.
                if mem_post_decode + mem_post_prompt < graph_free_mem \
                    and not decode_captured_all \
                        and prompt_captured_all:
                    mem_post_decode, _, _ = self.warmup_graphs(
                        decode_strategy, self.bucketing_ctx.decode_buckets,
                        False, kv_caches,
                        graph_free_mem - mem_post_prompt - mem_post_decode,
                        mem_post_decode, decode_batch_seq)

                self.log_graph_warmup_summary(
                    self.bucketing_ctx.prompt_buckets, True, mem_post_prompt)
                self.log_graph_warmup_summary(
                    self.bucketing_ctx.decode_buckets, False, mem_post_decode)

        end_time = time.perf_counter()
        end_mem = HabanaMemoryProfiler.current_device_memory_usage()
        elapsed_time = end_time - start_time
        msg = (
            f"Warmup finished in {elapsed_time:.0f} secs, "
            f"allocated {format_bytes(end_mem - start_mem)} of device memory")
        logger.info(msg)
        self.profiler.end()

    def finish_measurements(self):
        from neural_compressor.torch.quantization import finalize_calibration
        finalize_calibration(self.model.model)

    def shutdown_inc(self):
        can_finalize_inc = (self.model_config.quantization == 'inc') and \
            (self.model.model is not None) and \
            self.inc_initialized_successfully and \
            not getattr(self, "_is_inc_finalized", False)
        if can_finalize_inc:
            from neural_compressor.torch.quantization import (
                finalize_calibration)
            finalize_calibration(self.model.model)
            self._is_inc_finalized = True

    @property
    def vocab_size(self) -> int:
        return self.model_config.get_vocab_size()

    @property
    def mem_margin(self) -> Optional[int]:
        return self._mem_margin

    @mem_margin.setter
    def mem_margin(self, value):
        self._mem_margin = value


class HabanaProfilerCounterHelper:

    def __init__(self):
        self.niter = 0
        self.average_real_throughput = None
        self.logged_once = False
        self.real_seq_lens = []
        self.prompt_seq_lens = []

    def capture_seq_group_metadata_stats(self, seq_group_metadata_list):
        self.real_seq_lens = [
            len(seq_data.prompt_token_ids) + len(seq_data.output_token_ids)
            for seq_group_metadata in seq_group_metadata_list
            for seq_data in seq_group_metadata.seq_data.values()
        ]
        self.prompt_seq_lens = [
            len(seq_data.prompt_token_ids)
            for seq_group_metadata in seq_group_metadata_list
            for seq_data in seq_group_metadata.seq_data.values()
        ]

    def get_counter_dict(self, cache_config, duration, seq_len,
                         batch_size_padded, real_batch_size, is_prompt):
        throughput = batch_size_padded / (duration / 1e6)
        throughput_effective = real_batch_size / (duration / 1e6)

        real_max_seq_len = max(self.real_seq_lens)
        real_num_tokens = sum(self.real_seq_lens)
        padded_num_tokens = batch_size_padded * seq_len
        batch_token_utilization = real_num_tokens / padded_num_tokens
        if self.average_real_throughput is None:
            self.average_real_throughput = throughput_effective
        else:  # https://www.heikohoffmann.de/htmlthesis/node134.html
            self.average_real_throughput = self.average_real_throughput + 1 / (
                self.niter + 1) * (throughput_effective -
                                   self.average_real_throughput)
        phase = "prompt" if is_prompt else "decode"
        counters = {
            f'{phase}_bucket_batch_size': batch_size_padded,
            f'{phase}_batch_size': real_batch_size,
            f'{phase}_bucket_seq_len': seq_len,
            f'{phase}_seq_len': real_max_seq_len,
            f'{phase}_bucket_gen_throughput': throughput,
            f'{phase}_real_gen_throughput': throughput_effective,
            f'{phase}_batch_token_utilization': batch_token_utilization,
            'average_real_throughput': self.average_real_throughput,
            'engine_iteration': self.niter,
        }
        self.niter += 1
        if is_prompt:
            prompt_bucket_in_throughput = (seq_len * batch_size_padded) / (
                duration / 1e6)
            prompt_real_in_throughput = sum(
                self.prompt_seq_lens) / (duration / 1e6)
            counters[
                f'{phase}_bucket_in_throughput'] = prompt_bucket_in_throughput
            counters[f'{phase}_real_in_throughput'] = prompt_real_in_throughput

        # KV cache might not be created yet (e.g. for profiling run)
        if cache_config.num_gpu_blocks is not None and \
            cache_config.num_gpu_blocks != 0:
            cache_num_blocks_used = [
                math.ceil(sl / cache_config.block_size)
                for sl in self.real_seq_lens
            ]
            cache_total_num_blocks_used = sum(cache_num_blocks_used)
            num_cache_blocks = cache_config.num_gpu_blocks
            cache_total_num_free_blocks = \
                num_cache_blocks - cache_total_num_blocks_used
            cache_computed_utilization = \
                cache_total_num_blocks_used / num_cache_blocks
            max_blocks_per_seq = math.ceil(seq_len / cache_config.block_size)
            batch_block_utilization = cache_total_num_blocks_used / (
                batch_size_padded * max_blocks_per_seq)
            counters['cache_num_blocks_used'] = cache_total_num_blocks_used
            counters['cache_num_free_blocks'] = cache_total_num_free_blocks
            counters['cache_computed_utilization'] = cache_computed_utilization
            counters[
                f'{phase}_batch_block_utilization'] = batch_block_utilization
        if not self.logged_once:
            counters['const_cache_num_blocks'] = cache_config.num_gpu_blocks
            counters[
                'const_gpu_memory_utilization'] = \
                    cache_config.gpu_memory_utilization
            counters['const_block_size'] = cache_config.block_size
            self.logged_once = True
        return counters


class HPUModelRunner(HPUModelRunnerBase[ModelInputForHPUWithSamplingMetadata]):
    """
    GPU model runner with sampling step.
    """
    _model_input_cls: Type[ModelInputForHPUWithSamplingMetadata] = (
        ModelInputForHPUWithSamplingMetadata)

    def make_model_input_from_broadcasted_tensor_dict(
        self,
        tensor_dict: Dict[str, Any],
    ) -> ModelInputForHPUWithSamplingMetadata:
        return (
            ModelInputForHPUWithSamplingMetadata.from_broadcasted_tensor_dict(
                tensor_dict,
                attn_backend=self.attn_backend,
            ))

    @torch.inference_mode()
    def prepare_model_input(
        self,
        seq_group_metadata_list: List[SequenceGroupMetadata],
        virtual_engine: int = 0,
        finished_requests_ids: Optional[List[str]] = None
    ) -> ModelInputForHPUWithSamplingMetadata:
        """Prepare the model input based on a given sequence group, including
        metadata for the sampling step.
        The API assumes seq_group_metadata_list is sorted by prefill -> decode.
        The result tensors and data structure also batches input in prefill
        -> decode order. For example,
        - input_tokens[:num_prefill_tokens] contains prefill tokens.
        - input_tokens[num_prefill_tokens:] contains decode tokens.
        If cuda graph is required, this API automatically pads inputs.
        """
        with self.profiler.record_event('internal', 'prepare_input_tensors'):
            assert seq_group_metadata_list is not None
            if self.profiler.enabled:
                self.profiler_counter_helper.capture_seq_group_metadata_stats(
                    seq_group_metadata_list=seq_group_metadata_list)
            model_input, sampling_metadata = self.prepare_input_tensors(
                seq_group_metadata_list)
            assert model_input.attn_metadata is not None
            is_prompt = model_input.attn_metadata.is_prompt

        return dataclasses.replace(model_input,
                                   sampling_metadata=sampling_metadata,
                                   is_prompt=is_prompt,
                                   virtual_engine=virtual_engine)

    def _check_config(self, batch_size, seq_len, is_prompt, warmup_mode):
        cfg = (batch_size, seq_len, is_prompt)
        seen = cfg in self.seen_configs
        self.seen_configs.add(cfg)
        if not seen and not warmup_mode:
            phase = 'prompt' if is_prompt else 'decode'
            logger.warning("Configuration: (%s, %s, %s) was not warmed-up!",
                           phase, batch_size, seq_len)

    def create_lora_mask(self, input_tokens: torch.Tensor, lora_ids: List[int],
                         is_prompt: bool):
        '''
        This is a helper function to create the mask for lora computations.
        Lora Mask is needed to ensure we match the correct lora weights for the
        for the request.
        For Prompt phase we have
        lora_mask with shape (batch_size * seq_len, max_loras * max_rank)
        lora_logits_mask with shape (batch_size, max_loras * max_rank)
        For Decode phase we have both
        lora_mask and lora_logits_mask with shape
        (batch_size, max_loras * max_rank)
        '''
        lora_mask: torch.Tensor = None
        lora_logits_mask: torch.Tensor = None
        lora_index = 0

        if self.lora_config:
            if is_prompt:
                lora_mask = torch.zeros(
                    input_tokens.shape[0] * input_tokens.shape[1],
                    (self.lora_config.max_loras) *\
                        self.lora_config.max_lora_rank,
                    dtype=self.lora_config.lora_dtype)
                lora_logits_mask = torch.zeros(
                    input_tokens.shape[0], (self.lora_config.max_loras) *
                    self.lora_config.max_lora_rank,
                    dtype=self.lora_config.lora_dtype)

                ones = torch.ones(input_tokens.shape[1],
                                  self.lora_config.max_lora_rank,
                                  dtype=self.lora_config.lora_dtype)
                logit_ones = torch.ones(1,
                                        self.lora_config.max_lora_rank,
                                        dtype=self.lora_config.lora_dtype)

                for i in range(len(lora_ids)):
                    if lora_ids[i] == 0:
                        continue
                    lora_index = self.lora_manager._adapter_manager.\
                        lora_index_to_id.index(lora_ids[i])
                    start_row = i * input_tokens.shape[1]
                    end_row = start_row + input_tokens.shape[1]
                    start_col = lora_index * self.lora_config.max_lora_rank
                    end_col = start_col + self.lora_config.max_lora_rank
                    lora_mask[start_row:end_row, start_col:end_col] = ones
                    lora_logits_mask[i, start_col:end_col] = logit_ones
                lora_mask = lora_mask.to('hpu')
                lora_logits_mask = lora_logits_mask.to('hpu')
            else:
                lora_mask = torch.zeros(input_tokens.shape[0],
                                        (self.lora_config.max_loras) *
                                        self.lora_config.max_lora_rank,
                                        dtype=self.lora_config.lora_dtype)
                ones = torch.ones(1,
                                  self.lora_config.max_lora_rank,
                                  dtype=self.lora_config.lora_dtype)
                for i in range(len(lora_ids)):
                    if lora_ids[i] == 0:
                        continue
                    lora_index = self.lora_manager._adapter_manager.\
                        lora_index_to_id.index(lora_ids[i])
                    start_pos = lora_index * self.lora_config.max_lora_rank
                    end_pos = start_pos + self.lora_config.max_lora_rank
                    lora_mask[i, start_pos:end_pos] = ones
                lora_mask = lora_mask.to('hpu')
                lora_logits_mask = lora_mask

        return lora_mask, lora_logits_mask

    def add_dummy_seq(self, seq_group_metadata_list, is_prompt):
        real_batch_size = len(seq_group_metadata_list)
        batch_size_padded = self.bucketing_ctx.get_padded_batch_size(
            real_batch_size, is_prompt)
        batch_size_padding = batch_size_padded - real_batch_size
        seq_group_metadata_list = seq_group_metadata_list.copy()
        if batch_size_padding > 0:
            dummy_seq_group_metadata = self.create_dummy_seq_group_metadata(
                0, 0, is_prompt)
            seq_group_metadata_list.extend(dummy_seq_group_metadata
                                           for _ in range(batch_size_padding))
        return seq_group_metadata_list

    @torch.inference_mode()
    def execute_model(
        self,
        model_input: ModelInputForHPUWithSamplingMetadata,
        kv_caches: List[torch.Tensor],
        intermediate_tensors: Optional[IntermediateTensors] = None,
        num_steps: int = 1,
        warmup_mode=False,
        previous_hidden_states: Optional[torch.Tensor] = None,
        seqs=None,
    ) -> Optional[Union[List[SamplerOutput], IntermediateTensors]]:
        if not model_input.is_first_multi_step:
            if not model_input.is_last_step:
                # not first or last multi-step
                return []
            # last multi-step
            output = self._decode_sampler_outputs(
                model_input) if self.is_driver_worker else []
            torch.hpu.synchronize()
        if model_input.is_first_multi_step:
            # first multi-step
            if self.lora_config:
                assert model_input.lora_requests is not None
                assert model_input.lora_mapping is not None
                self.set_active_loras(model_input.lora_requests,
                                      model_input.lora_mapping)
            input_tokens = model_input.input_tokens
            input_positions = model_input.input_positions
            attn_metadata = model_input.attn_metadata
            sampling_metadata = model_input.sampling_metadata
            real_batch_size = model_input.real_batch_size
            batch_size_padded = model_input.batch_size_padded
            assert input_tokens is not None
            assert input_positions is not None
            assert sampling_metadata is not None
            assert attn_metadata is not None
            is_prompt = attn_metadata.is_prompt
            assert is_prompt is not None
            batch_size = input_tokens.size(0)
            seq_len = self._seq_len(attn_metadata)
            use_graphs = self._use_graphs(batch_size, seq_len, is_prompt)
            self._check_config(batch_size, seq_len, is_prompt, warmup_mode)

            lora_mask: torch.Tensor = None
            lora_logits_mask: torch.Tensor = None
            if self.lora_config:
                assert model_input.lora_ids is not None
                lora_mask, lora_logits_mask = self.create_lora_mask(
                    input_tokens, model_input.lora_ids,
                    attn_metadata.is_prompt)

            execute_model_kwargs = {
                "input_ids": input_tokens,
                "positions": input_positions,
                "kv_caches": kv_caches,
                "attn_metadata": self.trim_attn_metadata(attn_metadata),
                "intermediate_tensors": intermediate_tensors,
                "lora_mask": lora_mask,
                "virtual_engine": model_input.virtual_engine,
                **(model_input.multi_modal_kwargs or {}),
            }
            if previous_hidden_states is not None:
                execute_model_kwargs.update(
                    {"previous_hidden_states": previous_hidden_states})
            if htorch.utils.internal.is_lazy():
                execute_model_kwargs.update(
                    {"bypass_hpu_graphs": not use_graphs})

            htorch.core.mark_step()
            if self.is_driver_worker:
                model_event_name = ("model_"
                                    f"{'prompt' if is_prompt else 'decode'}_"
                                    f"bs{batch_size}_"
                                    f"seq{seq_len}_"
                                    f"graphs{'T' if use_graphs else 'F'}")
            else:
                model_event_name = 'model_executable'
            if num_steps > 1:
                # in case of multi-step scheduling
                # we only want to pythonize in the last step
                sampling_metadata.skip_sampler_cpu_output = True
                self.model.model.sampler.include_gpu_probs_tensor = True
            cache_orig_output_tokens_len: List[Dict] = []

            def try_revert_dummy_output_tokens():
                if len(cache_orig_output_tokens_len) > 0:
                    # Reuse the original output token ids length
                    for i in range(len(cache_orig_output_tokens_len)):
                        seq_group_metadata = seq_group_metadata_list[i]
                        for j, data in seq_group_metadata.seq_data.items():
                            orig_output_tokens_len = \
                                cache_orig_output_tokens_len[i][j]
                            data.output_token_ids = \
                                data.output_token_ids[:orig_output_tokens_len]

            for i in range(num_steps):
                if i != 0 and not self.is_driver_worker:
                    broadcast_data = broadcast_tensor_dict(src=0)
                    if 'early_exit' in broadcast_data and broadcast_data[
                            'early_exit']:
                        return [output] if num_steps == 1 else []
                    execute_model_kwargs.update({
                        "input_ids":
                        broadcast_data["input_ids"],
                        "positions":
                        broadcast_data["positions"],
                        "attn_metadata":
                        self.trim_attn_metadata(
                            broadcast_data["attn_metadata"])
                    })
                with self.profiler.record_event('internal', model_event_name):
                    hidden_states = self.model.forward(
                        **execute_model_kwargs,
                        selected_token_indices=sampling_metadata.
                        selected_token_indices)

                if self.lora_config:
                    LoraMask.setLoraMask(
                        lora_logits_mask.index_select(
                            0, sampling_metadata.selected_token_indices))

                # Compute the logits.
                with self.profiler.record_event(
                        'internal',
                    ('compute_logits_'
                     f'{"prompt" if is_prompt else "decode"}_bs'
                     f'{batch_size}_'
                     f'seq{seq_len}')):
                    if num_steps == 1:
                        sampling_metadata.selected_token_indices = None
                    logits = self.model.compute_logits(hidden_states,
                                                       sampling_metadata)
                htorch.core.mark_step()
                # Only perform sampling in the driver worker.
                if not self.is_driver_worker:
                    continue

                if model_input.async_callback is not None:
                    model_input.async_callback()
                # Sample the next token.
                with self.profiler.record_event(
                        'internal', ('sample_'
                                     f'{"prompt" if is_prompt else "decode"}_'
                                     f'bs{batch_size}_'
                                     f'seq{seq_len}')):
                    output = self.model.sample(
                        logits=logits,
                        sampling_metadata=sampling_metadata,
                    )
                    if num_steps > 1:
                        output = output.sampled_token_ids
                        self.cached_step_outputs.append(
                            output.detach().clone())
                htorch.core.mark_step()
                if i < num_steps - 1:
                    if i == 0:
                        if model_input.async_callback is not None:
                            ctx = model_input.async_callback.keywords[  # type: ignore
                                "ctx"]
                            seq_group_metadata_list = \
                                ctx.seq_group_metadata_list
                        elif seqs is not None:
                            seq_group_metadata_list = seqs
                        else:
                            raise RuntimeError(
                                "seq_group_metadata_list is uninitialized")
                        for seq_idx, seq_group_metadata in enumerate(
                                seq_group_metadata_list):
                            # Skip empty steps
                            seq_group_metadata.state.current_step += (
                                num_steps - 2)
                            # Cache the original output token ids
                            cache_orig_output_tokens_len.append({})
                            for j, data in seq_group_metadata.seq_data.items():
                                cache_orig_output_tokens_len[seq_idx][j] = \
                                    len(data.output_token_ids)
                    seq_group_metadata_list = self.add_dummy_seq(
                        seq_group_metadata_list, is_prompt=False)
                    for seq_group_metadata in seq_group_metadata_list:
                        for data in seq_group_metadata.seq_data.values():
                            max_output_len = sampling_metadata.seq_groups[
                                0].sampling_params.max_tokens
                            if len(data.output_token_ids) < max_output_len - 1:
                                # add a place holder for prepare_decode
                                # arbitrary value, this could be any token
                                dummy_token = (540, )
                                data.output_token_ids += (dummy_token)
                            else:
                                broadcast_tensor_dict({'early_exit': True},
                                                      src=0)
                                if num_steps == 1:
                                    return [output]
                                else:
                                    try_revert_dummy_output_tokens()
                                    return []

                    result = self._prepare_decode(seq_group_metadata_list,
                                                  output=output)
                    if self.lora_config:
                        lora_mapping = LoRAMapping(
                            **dict(index_mapping=result.lora_index_mapping,
                                   prompt_mapping=result.lora_prompt_mapping,
                                   is_prefill=False))
                        self.set_active_loras(result.lora_requests,
                                              lora_mapping)
                        lora_mask, lora_logits_mask = self.create_lora_mask(
                            result.input_tokens, result.lora_ids, False)

                    execute_model_kwargs.update({
                        "input_ids":
                        result.input_tokens,
                        "positions":
                        result.input_positions,
                        "attn_metadata":
                        self.trim_attn_metadata(result.attn_metadata),
                        "lora_mask":
                        lora_mask,
                    })
                    model_kwargs_broadcast_data = {
                        "input_ids": result.input_tokens,
                        "positions": result.input_positions,
                        "attn_metadata": vars(result.attn_metadata),
                        "lora_mask": lora_mask,
                    }
                    broadcast_tensor_dict(model_kwargs_broadcast_data, src=0)
                else:
                    try_revert_dummy_output_tokens()

            if self.is_driver_worker and self.profiler.enabled:
                # Stop recording 'execute_model' event
                self.profiler.end()
                event_end = self.profiler.get_timestamp_us()
                counters = self.profiler_counter_helper.get_counter_dict(
                    cache_config=self.cache_config,
                    duration=event_end - self.event_start,
                    seq_len=seq_len,
                    batch_size_padded=batch_size_padded,
                    real_batch_size=real_batch_size,
                    is_prompt=is_prompt)
                self.profiler.record_counter(self.event_start, counters)
            if num_steps == 1:
                if self.return_hidden_states:
                    # we only need to pass hidden states of most recent token
                    assert model_input.sampling_metadata is not None
                    if model_input.is_prompt:
                        output.prefill_hidden_states = hidden_states
                    output.hidden_states = hidden_states
                return [output] if self.is_driver_worker else []
            else:
                return []

        return output if type(output) is list else [output]

    def _decode_sampler_outputs(self, model_input):
        use_async_out_proc = model_input.async_callback is not None
        sampler_outputs = []
        num_outputs = len(self.cached_step_outputs)
        for i in range(num_outputs):
            next_token_ids = self.cached_step_outputs.pop(0)
            next_token_ids = next_token_ids.cpu().tolist()
            sampler_output = self._make_decode_output(
                next_token_ids, model_input.sampling_metadata.seq_groups)
            sampler_outputs.append(sampler_output)

            if i < num_outputs - 1 and use_async_out_proc:
                assert model_input.async_callback is not None
                ctx = model_input.async_callback.keywords[  # type: ignore
                    "ctx"]
                ctx.append_output(
                    outputs=[sampler_output],
                    seq_group_metadata_list=ctx.seq_group_metadata_list,
                    scheduler_outputs=ctx.scheduler_outputs,
                    is_async=False,
                    is_last_step=False,
                    is_first_step_output=False)
                model_input.async_callback()

        if use_async_out_proc:
            return [sampler_outputs[-1]]
        else:
            return sampler_outputs

    def _make_decode_output(
        self,
        next_token_ids: List[List[int]],
        seq_groups: List[SequenceGroupToSample],
    ) -> SamplerOutput:
        zero_logprob = Logprob(0.0)
        sampler_outputs = []
        batch_idx = 0
        for seq_group in seq_groups:
            seq_ids = seq_group.seq_ids
            seq_outputs = []
            for seq_id in seq_ids:
                next_token_id = next_token_ids[batch_idx][0]
                seq_outputs.append(
                    SequenceOutput(seq_id, next_token_id,
                                   {next_token_id: zero_logprob}))
                batch_idx += 1
            sampler_outputs.append(
                CompletionSequenceGroupOutput(seq_outputs, None))
        return SamplerOutput(sampler_outputs)<|MERGE_RESOLUTION|>--- conflicted
+++ resolved
@@ -19,13 +19,10 @@
 import habana_frameworks.torch as htorch
 import habana_frameworks.torch.internal.bridge_config as bc
 import torch
-<<<<<<< HEAD
+import torch.nn as nn
 import vllm_hpu_extension.environment as environment
 from vllm_hpu_extension.bucketing import HPUBucketingContext
 from vllm_hpu_extension.flags import enabled_flags
-=======
-import torch.nn as nn
->>>>>>> a94eee44
 from vllm_hpu_extension.ops import LoraMask as LoraMask
 from vllm_hpu_extension.ops import batch2block, block2batch
 from vllm_hpu_extension.profiler import (HabanaHighLevelProfiler,
@@ -796,16 +793,16 @@
         msg = f"Loading model weights took in total {m.get_summary_string()}"
         logger.info(msg)
 
-<<<<<<< HEAD
     def _maybe_wrap_in_hpu_graph(self, *args, **kwargs):
         return htorch.hpu.wrap_in_hpu_graph(
             HpuModelAdapter(*args, **kwargs), disable_tensor_cache=True
         ) if htorch.utils.internal.is_lazy() else HpuModelAdapter(
             *args, **kwargs)
-=======
+
     def get_model(self) -> nn.Module:
+        if isinstance(self.model, HpuModelAdapter):
+            return self.model.model
         return self.model
->>>>>>> a94eee44
 
     def _use_graphs(self, batch_size, seq_len, is_prompt):
         if self.enforce_eager:

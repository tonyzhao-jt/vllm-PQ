--- conflicted
+++ resolved
@@ -154,8 +154,6 @@
         self.device = self.runner.device
         self.multi_modal_input_mapper = self.runner.multi_modal_input_mapper
         self.enable_lora = self.runner.lora_config is not None
-<<<<<<< HEAD
-=======
         if self.runner.attn_backend is not None:
             # spec decode (e.g. Medusa) does not have atten backend
             attn_backend = self.runner.attn_backend
@@ -164,7 +162,6 @@
     def prepare(self,
                 finished_requests_ids: Optional[List[str]] = None) -> None:
         self.seq_group_metadata_list: List[SequenceGroupMetadata] = []
->>>>>>> 8d7aa9de
         self.input_data = ModelInputForCPUBuilder.ModelInputData(
             self.runner.model_config.uses_mrope)
         self.att_metadata_builder.prepare()
@@ -485,13 +482,10 @@
         self.model: nn.Module  # Set after init_Model
         # Set after load_model.
         self.lora_manager: Optional[LRUCacheWorkerLoRAManager] = None
-<<<<<<< HEAD
-=======
 
         if hasattr(self, "_builder_cls"):
             # multi-step model runner does not have `_builder_cls`
             self.builder = self._builder_cls(weakref.proxy(self))
->>>>>>> 8d7aa9de
 
     def load_model(self) -> None:
         self.model = get_model(vllm_config=self.vllm_config)
@@ -525,12 +519,9 @@
             )
             self.model = self.lora_manager.create_lora_manager(self.model)
 
-<<<<<<< HEAD
-=======
     def get_model(self) -> nn.Module:
         return self.model
 
->>>>>>> 8d7aa9de
     def _prepare_model_input_tensors(
         self,
         seq_group_metadata_list: List[SequenceGroupMetadata],

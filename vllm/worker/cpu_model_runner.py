import dataclasses
import weakref
from dataclasses import dataclass
from typing import TYPE_CHECKING, Any, Dict, List, Optional, Tuple, Type, Union

import torch
from torch import nn

from vllm.attention import AttentionMetadata, get_attn_backend
from vllm.config import (CacheConfig, DeviceConfig, LoadConfig, LoRAConfig,
                         ModelConfig, ParallelConfig, PromptAdapterConfig,
                         SchedulerConfig)
from vllm.logger import init_logger
from vllm.model_executor import SamplingMetadata
from vllm.model_executor.layers.rotary_embedding import MRotaryEmbedding
from vllm.model_executor.layers.sampler import SamplerOutput
from vllm.model_executor.model_loader import get_model
from vllm.multimodal import (MULTIMODAL_REGISTRY, BatchedTensorInputs,
                             MultiModalInputs)
from vllm.sequence import (IntermediateTensors, SequenceData,
                           SequenceGroupMetadata)
from vllm.utils import STR_NOT_IMPL_ENC_DEC_ERR_STRS, make_tensor_with_pad
from vllm.worker.model_runner_base import (
    ModelRunnerBase, ModelRunnerInputBase, ModelRunnerInputBuilderBase,
    _add_attn_metadata_broadcastable_dict,
    _add_sampling_metadata_broadcastable_dict,
    _init_attn_metadata_from_tensor_dict,
    _init_sampling_metadata_from_tensor_dict)

if TYPE_CHECKING:
    from vllm.attention.backends.abstract import AttentionBackend

logger = init_logger(__name__)

_PAD_SLOT_ID = -1


@dataclass(frozen=True)
class ModelInputForCPU(ModelRunnerInputBase):
    """
    Base class contains metadata needed for the base model forward pass on CPU
    """
    input_tokens: Optional[torch.Tensor] = None
    input_positions: Optional[torch.Tensor] = None
    attn_metadata: Optional["AttentionMetadata"] = None
    multi_modal_kwargs: Optional[BatchedTensorInputs] = None
    virtual_engine: Optional[int] = None
    seq_lens: Optional[List[int]] = None
    query_lens: Optional[List[int]] = None

    def as_broadcastable_tensor_dict(
            self) -> Dict[str, Union[int, torch.Tensor]]:
        tensor_dict = {
            "input_tokens": self.input_tokens,
            "input_positions": self.input_positions,
            "multi_modal_kwargs": self.multi_modal_kwargs,
        }
        _add_attn_metadata_broadcastable_dict(tensor_dict, self.attn_metadata)

<<<<<<< HEAD
=======
        return tensor_dict

    @classmethod
    def from_broadcasted_tensor_dict(
        cls: Type["ModelInputForCPU"],
        tensor_dict: Dict[str, Any],
        attn_backend: Optional["AttentionBackend"] = None
    ) -> "ModelInputForCPU":
        if attn_backend is not None:
            tensor_dict = _init_attn_metadata_from_tensor_dict(
                attn_backend, tensor_dict)
        return cls(**tensor_dict)


@dataclass(frozen=True)
class ModelInputForCPUWithSamplingMetadata(ModelInputForCPU):
    """
    Used by the ModelRunner.
    """
    sampling_metadata: Optional["SamplingMetadata"] = None

    def as_broadcastable_tensor_dict(self) -> Dict[str, Any]:
        tensor_dict = {
            "input_tokens": self.input_tokens,
            "input_positions": self.input_positions,
        }
        _add_attn_metadata_broadcastable_dict(tensor_dict, self.attn_metadata)
        _add_sampling_metadata_broadcastable_dict(tensor_dict,
                                                  self.sampling_metadata)
>>>>>>> 4f1ba084
        return tensor_dict

    @classmethod
    def from_broadcasted_tensor_dict(
<<<<<<< HEAD
        cls: Type["ModelInputForCPU"],
        tensor_dict: Dict[str, Any],
        attn_backend: Optional["AttentionBackend"] = None
    ) -> "ModelInputForCPU":
=======
        cls,
        tensor_dict: Dict[str, Any],
        attn_backend: Optional["AttentionBackend"] = None,
    ) -> "ModelInputForCPUWithSamplingMetadata":
        tensor_dict = _init_sampling_metadata_from_tensor_dict(tensor_dict)
>>>>>>> 4f1ba084
        if attn_backend is not None:
            tensor_dict = _init_attn_metadata_from_tensor_dict(
                attn_backend, tensor_dict)
        return cls(**tensor_dict)


<<<<<<< HEAD
@dataclass(frozen=True)
class ModelInputForCPUWithSamplingMetadata(ModelInputForCPU):
    """
    Used by the ModelRunner.
    """
    sampling_metadata: Optional["SamplingMetadata"] = None

    def as_broadcastable_tensor_dict(self) -> Dict[str, Any]:
        tensor_dict = {
            "input_tokens": self.input_tokens,
            "input_positions": self.input_positions,
        }
        _add_attn_metadata_broadcastable_dict(tensor_dict, self.attn_metadata)
        _add_sampling_metadata_broadcastable_dict(tensor_dict,
                                                  self.sampling_metadata)
        return tensor_dict

    @classmethod
    def from_broadcasted_tensor_dict(
        cls,
        tensor_dict: Dict[str, Any],
        attn_backend: Optional["AttentionBackend"] = None,
    ) -> "ModelInputForCPUWithSamplingMetadata":
        tensor_dict = _init_sampling_metadata_from_tensor_dict(tensor_dict)
        if attn_backend is not None:
            tensor_dict = _init_attn_metadata_from_tensor_dict(
                attn_backend, tensor_dict)
        return cls(**tensor_dict)


class ModelInputForCPUBuilder(ModelRunnerInputBuilderBase[ModelInputForCPU]):

    def __init__(self,
                 runner: "CPUModelRunner",
                 finished_requests_ids: Optional[List[str]] = None) -> None:
        super().__init__()
        self.seq_group_metadata_list: List[SequenceGroupMetadata] = []
        self.runner = runner
        self.model_input_cls = self.runner._model_input_cls
        self.attn_backend = self.runner.attn_backend
        self.sliding_window = self.runner.sliding_window
        self.block_size = self.runner.block_size
        self.device = self.runner.device
        self.multi_modal_input_mapper = self.runner.multi_modal_input_mapper

    def add_seq_group(self, seq_group_metadata: SequenceGroupMetadata):
        self.seq_group_metadata_list.append(seq_group_metadata)

    def build(self) -> ModelInputForCPU:
        multi_modal_kwargs = None
        # NOTE: We assume that all sequences in the group are all prompts or
        # all decodes.
        is_prompt = self.seq_group_metadata_list[0].is_prompt
        # Prepare input tensors.
        if is_prompt:
            (input_tokens, input_positions, attn_metadata, seq_lens,
             multi_modal_kwargs) = self._prepare_prompt(
                 self.seq_group_metadata_list)
        else:
            (input_tokens, input_positions,
             attn_metadata) = self._prepare_decode(
                 self.seq_group_metadata_list)
            seq_lens = []

        return self.model_input_cls(
            input_tokens=input_tokens,
            input_positions=input_positions,
            attn_metadata=attn_metadata,
            multi_modal_kwargs=multi_modal_kwargs,
            # query_lens is not needed if chunked prefill is not
            # supported. Since CPU worker doesn't support chunked prefill
            # just use seq_lens instead.
            seq_lens=seq_lens,
            query_lens=seq_lens,
        )
=======
class ModelInputForCPUBuilder(ModelRunnerInputBuilderBase[ModelInputForCPU]):

    def __init__(self,
                 runner: "CPUModelRunner",
                 finished_requests_ids: Optional[List[str]] = None) -> None:
        super().__init__()
        self.seq_group_metadata_list: List[SequenceGroupMetadata] = []
        self.runner = runner
        self.model_input_cls = self.runner._model_input_cls
        self.attn_backend = self.runner.attn_backend
        self.sliding_window = self.runner.sliding_window
        self.block_size = self.runner.block_size
        self.device = self.runner.device
        self.multi_modal_input_mapper = self.runner.multi_modal_input_mapper

    def add_seq_group(self, seq_group_metadata: SequenceGroupMetadata):
        self.seq_group_metadata_list.append(seq_group_metadata)

    def build(self) -> ModelInputForCPU:
        multi_modal_kwargs = None
        # NOTE: We assume that all sequences in the group are all prompts or
        # all decodes.
        is_prompt = self.seq_group_metadata_list[0].is_prompt
        # Prepare input tensors.
        if is_prompt:
            (input_tokens, input_positions, attn_metadata, seq_lens,
             multi_modal_kwargs) = self._prepare_prompt(
                 self.seq_group_metadata_list)
        else:
            (input_tokens, input_positions,
             attn_metadata) = self._prepare_decode(
                 self.seq_group_metadata_list)
            seq_lens = []

        return self.model_input_cls(
            input_tokens=input_tokens,
            input_positions=input_positions,
            attn_metadata=attn_metadata,
            multi_modal_kwargs=multi_modal_kwargs,
            # query_lens is not needed if chunked prefill is not
            # supported. Since CPU worker doesn't support chunked prefill
            # just use seq_lens instead.
            seq_lens=seq_lens,
            query_lens=seq_lens,
        )

    def _compute_multi_modal_input(self, seq_data: SequenceData, mm_data,
                                   computed_len: int):
        mm_kwargs = self.multi_modal_input_mapper(mm_data)

        # special processing for mrope position deltas.
        mrope_positions = None
        if self.runner.model_is_mrope:
            image_grid_thw = mm_kwargs.get("image_grid_thw", None)
            video_grid_thw = mm_kwargs.get("video_grid_thw", None)
            assert image_grid_thw is not None or video_grid_thw is not None, (
                "mrope embedding type requires multi-modal input mapper "
                "returns 'image_grid_thw' or 'video_grid_thw'.")

            hf_config = self.runner.model_config.hf_config
            token_ids = seq_data.get_token_ids()

            mrope_positions, mrope_position_delta = \
                MRotaryEmbedding.get_input_positions(
                    token_ids,
                    image_grid_thw=image_grid_thw,
                    video_grid_thw=video_grid_thw,
                    image_token_id=hf_config.image_token_id,
                    video_token_id=hf_config.video_token_id,
                    vision_start_token_id=hf_config.vision_start_token_id,
                    vision_end_token_id=hf_config.vision_end_token_id,
                    spatial_merge_size=hf_config.vision_config.
                    spatial_merge_size,
                    context_len=computed_len,
                )
            seq_data.mrope_position_delta = mrope_position_delta
        return mm_kwargs, mrope_positions
>>>>>>> 4f1ba084

    def _prepare_prompt(
        self,
        seq_group_metadata_list: List[SequenceGroupMetadata],
    ) -> Tuple[torch.Tensor, torch.Tensor, AttentionMetadata, List[int],
               BatchedTensorInputs]:
        assert len(seq_group_metadata_list) > 0
        input_tokens: List[int] = []
        input_positions: List[int] = []
        input_mrope_positions: List[List[int]] = [[] for _ in range(3)]

        slot_mapping: List[int] = []
        seq_lens: List[int] = []
        multi_modal_inputs_list: List[MultiModalInputs] = []

        for seq_group_metadata in seq_group_metadata_list:
            assert seq_group_metadata.is_prompt
            seq_ids = list(seq_group_metadata.seq_data.keys())
            assert len(seq_ids) == 1
            seq_id = seq_ids[0]

            seq_data = seq_group_metadata.seq_data[seq_id]
            prompt_tokens = seq_data.get_token_ids()
            computed_len = seq_data.get_num_computed_tokens()
            seq_len = len(prompt_tokens)

            seq_lens.append(seq_len)  # Prompt token num
            input_tokens.extend(prompt_tokens)  # Token ids

            mrope_positions = None
            if (mm_data := seq_group_metadata.multi_modal_data):
                mm_kwargs, mrope_positions = self._compute_multi_modal_input(
                    seq_data, mm_data, computed_len)
                multi_modal_inputs_list.append(mm_kwargs)

            # Token position ids
            # NOTE(woosuk): Here we assume that the first token in the prompt
            # is always the first token in the sequence.
<<<<<<< HEAD
            input_positions.extend(list(range(computed_len, seq_len)))

            if (mm_data := seq_group_metadata.multi_modal_data):
                mm_kwargs = self.multi_modal_input_mapper(mm_data)
                multi_modal_inputs_list.append(mm_kwargs)
=======
            if mrope_positions:
                for idx in range(3):
                    input_mrope_positions[idx].extend(mrope_positions[idx])
            else:
                input_positions.extend(list(range(computed_len, seq_len)))
>>>>>>> 4f1ba084

            # Compute the slot mapping.
            block_table = seq_group_metadata.block_tables[seq_id]
            # Mask the [0, start_idx) tokens of the prompt with _PAD_SLOT_ID,
            # where start_idx is max(0, seq_len - sliding_window).
            # For example, if the prompt len is 10, sliding window is 8, and
            # block size is 4, the first two tokens are masked and the slot
            # mapping will be [-1, -1, 2, 3, 4, 5, 6, 7, 0, 1].
            start_idx = 0
            if self.sliding_window is not None:
                start_idx = max(0, seq_len - self.sliding_window)

            for i in range(computed_len, seq_len):
                if i < start_idx:
                    slot_mapping.append(_PAD_SLOT_ID)
                    continue

                block_number = block_table[i //
                                           self.block_size]  # type: ignore
                block_offset = i % self.block_size  # type: ignore
                slot = block_number * self.block_size + block_offset
                slot_mapping.append(slot)

        if any(input_mrope_positions):
            input_positions = None  # type: ignore
        else:
            input_mrope_positions = None  # type: ignore

        num_prompt_tokens = len(input_tokens)

        input_tokens = torch.tensor(input_tokens,
                                    dtype=torch.long,
                                    device=self.device)  # type: ignore
        input_positions = torch.tensor(input_positions
                                       or input_mrope_positions,
                                       dtype=torch.long,
                                       device=self.device)  # type: ignore
        slot_mapping = torch.tensor(slot_mapping,
                                    dtype=torch.long,
                                    device=self.device)  # type: ignore

        attn_metadata = self.attn_backend.make_metadata(
            is_prompt=True,
            seq_lens=seq_lens,
            seq_lens_tensor=torch.tensor([]),
            max_decode_seq_len=0,
            num_prefills=len(seq_lens),
            num_prefill_tokens=num_prompt_tokens,
            num_decode_tokens=0,
            block_tables=torch.tensor([]),
            slot_mapping=slot_mapping,
        )

        multi_modal_kwargs = MultiModalInputs.batch(multi_modal_inputs_list)

        return (input_tokens, input_positions, attn_metadata, seq_lens,
                multi_modal_kwargs)

    def _prepare_decode(
        self,
        seq_group_metadata_list: List[SequenceGroupMetadata],
    ) -> Tuple[torch.Tensor, torch.Tensor, AttentionMetadata]:
        assert len(seq_group_metadata_list) > 0
        input_tokens: List[int] = []
        input_positions: List[int] = []
        input_mrope_positions: List[List[int]] = [[] for _ in range(3)]
        slot_mapping: List[int] = []
        seq_lens: List[int] = []
        block_tables: List[List[int]] = []

        for seq_group_metadata in seq_group_metadata_list:
            assert not seq_group_metadata.is_prompt
            assert seq_group_metadata.token_chunk_size == 1

            seq_ids = list(seq_group_metadata.seq_data.keys())

            for seq_id in seq_ids:
                seq_data = seq_group_metadata.seq_data[seq_id]
                generation_token = seq_data.get_last_token_id()
                input_tokens.append(generation_token)

                seq_len = seq_data.get_len()
                position = seq_len - 1
                if seq_data.mrope_position_delta is not None:
                    context_len = seq_data.get_num_computed_tokens()
                    next_pos = MRotaryEmbedding.get_next_input_positions(
                        seq_data.mrope_position_delta,
                        context_len,
                        seq_len,
                    )
                    for idx in range(3):
                        input_mrope_positions[idx].extend(next_pos[idx])
                else:
                    input_positions.append(position)

                seq_len = seq_len if self.sliding_window is None else min(
                    seq_len, self.sliding_window)
                seq_lens.append(seq_len)

                block_table = seq_group_metadata.block_tables[seq_id]
                block_number = block_table[position // self.block_size]
                block_offset = position % self.block_size
                slot = block_number * self.block_size + block_offset
                slot_mapping.append(slot)

                if self.sliding_window is not None:
                    sliding_window_blocks = (self.sliding_window //
                                             self.block_size)
                    block_table = block_table[-sliding_window_blocks:]
                block_tables.append(block_table)

        if any(input_mrope_positions):
            input_positions = None  # type: ignore
        else:
            input_mrope_positions = None  # type: ignore

        max_decode_seq_len = max(seq_lens)

        input_tokens = torch.tensor(input_tokens,
                                    dtype=torch.long,
                                    device=self.device)
        input_positions = torch.tensor(input_positions
                                       or input_mrope_positions,
                                       dtype=torch.long,
                                       device=self.device)
        slot_mapping = torch.tensor(slot_mapping,
                                    dtype=torch.long,
                                    device=self.device)
        seq_lens_tensor = torch.tensor(seq_lens,
                                       dtype=torch.int,
                                       device=self.device)

        block_tables = make_tensor_with_pad(
            block_tables,
            pad=0,
            dtype=torch.int,
            device=self.device,
        )

        attn_metadata = self.attn_backend.make_metadata(
            is_prompt=False,
            slot_mapping=slot_mapping,
            seq_lens=seq_lens,
            seq_lens_tensor=seq_lens_tensor,
            max_decode_seq_len=max_decode_seq_len,
            num_prefill_tokens=0,
            num_decode_tokens=len(input_tokens),
            num_prefills=0,
            block_tables=block_tables,
        )
        return (
            input_tokens,
            input_positions,
            attn_metadata,
        )


class CPUModelRunner(ModelRunnerBase[ModelInputForCPU]):
    _model_input_cls: Type[ModelInputForCPUWithSamplingMetadata] = (
        ModelInputForCPUWithSamplingMetadata)
    _builder_cls: Type[ModelInputForCPUBuilder] = ModelInputForCPUBuilder

    def __init__(
        self,
        model_config: ModelConfig,
        parallel_config: ParallelConfig,
        scheduler_config: SchedulerConfig,
        device_config: DeviceConfig,
        cache_config: CacheConfig,
        load_config: LoadConfig,
        lora_config: Optional[LoRAConfig],
        kv_cache_dtype: Optional[str] = "auto",
        prompt_adapter_config: Optional[PromptAdapterConfig] = None,
        is_driver_worker: bool = False,
        *args,
        **kwargs,
    ):
        self.model_config = model_config
        self.parallel_config = parallel_config
        self.scheduler_config = scheduler_config
        # Currently, CPU worker doesn't support chunked prefill.
        assert self.scheduler_config.chunked_prefill_enabled is False
        self.device_config = device_config
        self.cache_config = cache_config
        self.lora_config = lora_config
        self.prompt_adapter_config = prompt_adapter_config
        self.load_config = load_config
        self.is_driver_worker = is_driver_worker

        self.device = self.device_config.device

        self.kv_cache_dtype = kv_cache_dtype
        self.sliding_window = model_config.get_sliding_window()
        self.block_size = cache_config.block_size
        self.attn_backend = get_attn_backend(
            self.model_config.get_num_attention_heads(self.parallel_config),
            self.model_config.get_head_size(),
            self.model_config.get_num_kv_heads(self.parallel_config),
            self.model_config.get_sliding_window(),
            self.model_config.dtype,
            self.kv_cache_dtype,
            self.block_size,
        )

        # Multi-modal data support
        self.mm_registry = MULTIMODAL_REGISTRY
        self.multi_modal_input_mapper = self.mm_registry \
            .create_input_mapper(self.model_config)
        self.mm_registry.init_mm_limits_per_prompt(self.model_config)

        # Lazy initialization.
        self.model: nn.Module  # Set after init_Model

        if self.model_config.is_encoder_decoder_model:
            raise NotImplementedError(
                STR_NOT_IMPL_ENC_DEC_ERR_STRS['STR_NOT_IMPL_ENC_DEC_CPU'])

<<<<<<< HEAD
=======
    @property
    def model_is_mrope(self) -> bool:
        """Detect if the model has "mrope" rope_scaling type.
        mrope requires keep "rope_deltas" between prompt and decoding phases."""
        rope_scaling = getattr(self.model_config.hf_config, "rope_scaling", {})
        if rope_scaling is None:
            return False
        return rope_scaling.get("type", None) == "mrope"

>>>>>>> 4f1ba084
    def load_model(self) -> None:
        self.model = get_model(model_config=self.model_config,
                               load_config=self.load_config,
                               device_config=self.device_config,
                               lora_config=self.lora_config,
                               parallel_config=self.parallel_config,
                               scheduler_config=self.scheduler_config,
                               cache_config=self.cache_config)

    def make_model_input_from_broadcasted_tensor_dict(
        self,
        tensor_dict: Dict[str, Any],
    ) -> ModelInputForCPU:
        return ModelInputForCPU.from_broadcasted_tensor_dict(
            tensor_dict,
            attn_backend=self.attn_backend,
        )

    def _prepare_model_input_tensors(
        self,
        seq_group_metadata_list: List[SequenceGroupMetadata],
        finished_requests_ids: Optional[List[str]] = None
    ) -> ModelInputForCPUWithSamplingMetadata:
        """Helper method to prepare the model input based on a given sequence
        group. Prepares metadata needed for the base model forward pass but not
        metadata for possible additional steps, e.g., sampling.

        """
        builder = self._builder_cls(weakref.proxy(self), finished_requests_ids)
        for seq_group_metadata in seq_group_metadata_list:
            builder.add_seq_group(seq_group_metadata)

        return builder.build()  # type: ignore

    def prepare_model_input(
        self,
        seq_group_metadata_list: List[SequenceGroupMetadata],
        virtual_engine: int = 0,
        finished_requests_ids: Optional[List[str]] = None
    ) -> ModelInputForCPUWithSamplingMetadata:
        """Prepare the model input based on a given sequence group, including
        metadata for the sampling step.

        """
        model_input = self._prepare_model_input_tensors(
            seq_group_metadata_list, finished_requests_ids)
        # Sampling metadata is only required for the final pp group
        generators = self.get_generators(finished_requests_ids)
        sampling_metadata = SamplingMetadata.prepare(seq_group_metadata_list,
                                                     model_input.seq_lens,
                                                     model_input.query_lens,
                                                     self.device,
                                                     pin_memory=False,
                                                     generators=generators)

        return dataclasses.replace(model_input,
                                   sampling_metadata=sampling_metadata,
                                   virtual_engine=virtual_engine)

    @torch.no_grad()
    def execute_model(
        self,
        model_input: ModelInputForCPUWithSamplingMetadata,
        kv_caches: List[torch.Tensor],
        intermediate_tensors: Optional[IntermediateTensors] = None,
        num_steps: int = 1,
    ) -> Optional[List[SamplerOutput]]:
        if num_steps > 1:
            raise ValueError(
                "CPU worker does not support multi-step execution.")

        model_executable = self.model
        execute_model_kwargs = {
            "input_ids":
            model_input.input_tokens,
            "positions":
            model_input.input_positions,
            "kv_caches":
            kv_caches,
            "attn_metadata":
            model_input.attn_metadata,
            **MultiModalInputs.as_kwargs(model_input.multi_modal_kwargs or {},
                                         device=self.device),
            "intermediate_tensors":
            intermediate_tensors,
        }

        hidden_states = model_executable(**execute_model_kwargs)

        # Compute the logits.
        logits = self.model.compute_logits(hidden_states,
                                           model_input.sampling_metadata)

        # Only perform sampling in the driver worker.
        if not self.is_driver_worker:
            return []

        # Sample the next token.
        output = self.model.sample(
            logits=logits,
            sampling_metadata=model_input.sampling_metadata,
        )
        return [output]<|MERGE_RESOLUTION|>--- conflicted
+++ resolved
@@ -57,8 +57,6 @@
         }
         _add_attn_metadata_broadcastable_dict(tensor_dict, self.attn_metadata)
 
-<<<<<<< HEAD
-=======
         return tensor_dict
 
     @classmethod
@@ -73,45 +71,6 @@
         return cls(**tensor_dict)
 
 
-@dataclass(frozen=True)
-class ModelInputForCPUWithSamplingMetadata(ModelInputForCPU):
-    """
-    Used by the ModelRunner.
-    """
-    sampling_metadata: Optional["SamplingMetadata"] = None
-
-    def as_broadcastable_tensor_dict(self) -> Dict[str, Any]:
-        tensor_dict = {
-            "input_tokens": self.input_tokens,
-            "input_positions": self.input_positions,
-        }
-        _add_attn_metadata_broadcastable_dict(tensor_dict, self.attn_metadata)
-        _add_sampling_metadata_broadcastable_dict(tensor_dict,
-                                                  self.sampling_metadata)
->>>>>>> 4f1ba084
-        return tensor_dict
-
-    @classmethod
-    def from_broadcasted_tensor_dict(
-<<<<<<< HEAD
-        cls: Type["ModelInputForCPU"],
-        tensor_dict: Dict[str, Any],
-        attn_backend: Optional["AttentionBackend"] = None
-    ) -> "ModelInputForCPU":
-=======
-        cls,
-        tensor_dict: Dict[str, Any],
-        attn_backend: Optional["AttentionBackend"] = None,
-    ) -> "ModelInputForCPUWithSamplingMetadata":
-        tensor_dict = _init_sampling_metadata_from_tensor_dict(tensor_dict)
->>>>>>> 4f1ba084
-        if attn_backend is not None:
-            tensor_dict = _init_attn_metadata_from_tensor_dict(
-                attn_backend, tensor_dict)
-        return cls(**tensor_dict)
-
-
-<<<<<<< HEAD
 @dataclass(frozen=True)
 class ModelInputForCPUWithSamplingMetadata(ModelInputForCPU):
     """
@@ -143,341 +102,6 @@
 
 
 class ModelInputForCPUBuilder(ModelRunnerInputBuilderBase[ModelInputForCPU]):
-
-    def __init__(self,
-                 runner: "CPUModelRunner",
-                 finished_requests_ids: Optional[List[str]] = None) -> None:
-        super().__init__()
-        self.seq_group_metadata_list: List[SequenceGroupMetadata] = []
-        self.runner = runner
-        self.model_input_cls = self.runner._model_input_cls
-        self.attn_backend = self.runner.attn_backend
-        self.sliding_window = self.runner.sliding_window
-        self.block_size = self.runner.block_size
-        self.device = self.runner.device
-        self.multi_modal_input_mapper = self.runner.multi_modal_input_mapper
-
-    def add_seq_group(self, seq_group_metadata: SequenceGroupMetadata):
-        self.seq_group_metadata_list.append(seq_group_metadata)
-
-    def build(self) -> ModelInputForCPU:
-        multi_modal_kwargs = None
-        # NOTE: We assume that all sequences in the group are all prompts or
-        # all decodes.
-        is_prompt = self.seq_group_metadata_list[0].is_prompt
-        # Prepare input tensors.
-        if is_prompt:
-            (input_tokens, input_positions, attn_metadata, seq_lens,
-             multi_modal_kwargs) = self._prepare_prompt(
-                 self.seq_group_metadata_list)
-        else:
-            (input_tokens, input_positions,
-             attn_metadata) = self._prepare_decode(
-                 self.seq_group_metadata_list)
-            seq_lens = []
-
-        return self.model_input_cls(
-            input_tokens=input_tokens,
-            input_positions=input_positions,
-            attn_metadata=attn_metadata,
-            multi_modal_kwargs=multi_modal_kwargs,
-            # query_lens is not needed if chunked prefill is not
-            # supported. Since CPU worker doesn't support chunked prefill
-            # just use seq_lens instead.
-            seq_lens=seq_lens,
-            query_lens=seq_lens,
-        )
-=======
-class ModelInputForCPUBuilder(ModelRunnerInputBuilderBase[ModelInputForCPU]):
-
-    def __init__(self,
-                 runner: "CPUModelRunner",
-                 finished_requests_ids: Optional[List[str]] = None) -> None:
-        super().__init__()
-        self.seq_group_metadata_list: List[SequenceGroupMetadata] = []
-        self.runner = runner
-        self.model_input_cls = self.runner._model_input_cls
-        self.attn_backend = self.runner.attn_backend
-        self.sliding_window = self.runner.sliding_window
-        self.block_size = self.runner.block_size
-        self.device = self.runner.device
-        self.multi_modal_input_mapper = self.runner.multi_modal_input_mapper
-
-    def add_seq_group(self, seq_group_metadata: SequenceGroupMetadata):
-        self.seq_group_metadata_list.append(seq_group_metadata)
-
-    def build(self) -> ModelInputForCPU:
-        multi_modal_kwargs = None
-        # NOTE: We assume that all sequences in the group are all prompts or
-        # all decodes.
-        is_prompt = self.seq_group_metadata_list[0].is_prompt
-        # Prepare input tensors.
-        if is_prompt:
-            (input_tokens, input_positions, attn_metadata, seq_lens,
-             multi_modal_kwargs) = self._prepare_prompt(
-                 self.seq_group_metadata_list)
-        else:
-            (input_tokens, input_positions,
-             attn_metadata) = self._prepare_decode(
-                 self.seq_group_metadata_list)
-            seq_lens = []
-
-        return self.model_input_cls(
-            input_tokens=input_tokens,
-            input_positions=input_positions,
-            attn_metadata=attn_metadata,
-            multi_modal_kwargs=multi_modal_kwargs,
-            # query_lens is not needed if chunked prefill is not
-            # supported. Since CPU worker doesn't support chunked prefill
-            # just use seq_lens instead.
-            seq_lens=seq_lens,
-            query_lens=seq_lens,
-        )
-
-    def _compute_multi_modal_input(self, seq_data: SequenceData, mm_data,
-                                   computed_len: int):
-        mm_kwargs = self.multi_modal_input_mapper(mm_data)
-
-        # special processing for mrope position deltas.
-        mrope_positions = None
-        if self.runner.model_is_mrope:
-            image_grid_thw = mm_kwargs.get("image_grid_thw", None)
-            video_grid_thw = mm_kwargs.get("video_grid_thw", None)
-            assert image_grid_thw is not None or video_grid_thw is not None, (
-                "mrope embedding type requires multi-modal input mapper "
-                "returns 'image_grid_thw' or 'video_grid_thw'.")
-
-            hf_config = self.runner.model_config.hf_config
-            token_ids = seq_data.get_token_ids()
-
-            mrope_positions, mrope_position_delta = \
-                MRotaryEmbedding.get_input_positions(
-                    token_ids,
-                    image_grid_thw=image_grid_thw,
-                    video_grid_thw=video_grid_thw,
-                    image_token_id=hf_config.image_token_id,
-                    video_token_id=hf_config.video_token_id,
-                    vision_start_token_id=hf_config.vision_start_token_id,
-                    vision_end_token_id=hf_config.vision_end_token_id,
-                    spatial_merge_size=hf_config.vision_config.
-                    spatial_merge_size,
-                    context_len=computed_len,
-                )
-            seq_data.mrope_position_delta = mrope_position_delta
-        return mm_kwargs, mrope_positions
->>>>>>> 4f1ba084
-
-    def _prepare_prompt(
-        self,
-        seq_group_metadata_list: List[SequenceGroupMetadata],
-    ) -> Tuple[torch.Tensor, torch.Tensor, AttentionMetadata, List[int],
-               BatchedTensorInputs]:
-        assert len(seq_group_metadata_list) > 0
-        input_tokens: List[int] = []
-        input_positions: List[int] = []
-        input_mrope_positions: List[List[int]] = [[] for _ in range(3)]
-
-        slot_mapping: List[int] = []
-        seq_lens: List[int] = []
-        multi_modal_inputs_list: List[MultiModalInputs] = []
-
-        for seq_group_metadata in seq_group_metadata_list:
-            assert seq_group_metadata.is_prompt
-            seq_ids = list(seq_group_metadata.seq_data.keys())
-            assert len(seq_ids) == 1
-            seq_id = seq_ids[0]
-
-            seq_data = seq_group_metadata.seq_data[seq_id]
-            prompt_tokens = seq_data.get_token_ids()
-            computed_len = seq_data.get_num_computed_tokens()
-            seq_len = len(prompt_tokens)
-
-            seq_lens.append(seq_len)  # Prompt token num
-            input_tokens.extend(prompt_tokens)  # Token ids
-
-            mrope_positions = None
-            if (mm_data := seq_group_metadata.multi_modal_data):
-                mm_kwargs, mrope_positions = self._compute_multi_modal_input(
-                    seq_data, mm_data, computed_len)
-                multi_modal_inputs_list.append(mm_kwargs)
-
-            # Token position ids
-            # NOTE(woosuk): Here we assume that the first token in the prompt
-            # is always the first token in the sequence.
-<<<<<<< HEAD
-            input_positions.extend(list(range(computed_len, seq_len)))
-
-            if (mm_data := seq_group_metadata.multi_modal_data):
-                mm_kwargs = self.multi_modal_input_mapper(mm_data)
-                multi_modal_inputs_list.append(mm_kwargs)
-=======
-            if mrope_positions:
-                for idx in range(3):
-                    input_mrope_positions[idx].extend(mrope_positions[idx])
-            else:
-                input_positions.extend(list(range(computed_len, seq_len)))
->>>>>>> 4f1ba084
-
-            # Compute the slot mapping.
-            block_table = seq_group_metadata.block_tables[seq_id]
-            # Mask the [0, start_idx) tokens of the prompt with _PAD_SLOT_ID,
-            # where start_idx is max(0, seq_len - sliding_window).
-            # For example, if the prompt len is 10, sliding window is 8, and
-            # block size is 4, the first two tokens are masked and the slot
-            # mapping will be [-1, -1, 2, 3, 4, 5, 6, 7, 0, 1].
-            start_idx = 0
-            if self.sliding_window is not None:
-                start_idx = max(0, seq_len - self.sliding_window)
-
-            for i in range(computed_len, seq_len):
-                if i < start_idx:
-                    slot_mapping.append(_PAD_SLOT_ID)
-                    continue
-
-                block_number = block_table[i //
-                                           self.block_size]  # type: ignore
-                block_offset = i % self.block_size  # type: ignore
-                slot = block_number * self.block_size + block_offset
-                slot_mapping.append(slot)
-
-        if any(input_mrope_positions):
-            input_positions = None  # type: ignore
-        else:
-            input_mrope_positions = None  # type: ignore
-
-        num_prompt_tokens = len(input_tokens)
-
-        input_tokens = torch.tensor(input_tokens,
-                                    dtype=torch.long,
-                                    device=self.device)  # type: ignore
-        input_positions = torch.tensor(input_positions
-                                       or input_mrope_positions,
-                                       dtype=torch.long,
-                                       device=self.device)  # type: ignore
-        slot_mapping = torch.tensor(slot_mapping,
-                                    dtype=torch.long,
-                                    device=self.device)  # type: ignore
-
-        attn_metadata = self.attn_backend.make_metadata(
-            is_prompt=True,
-            seq_lens=seq_lens,
-            seq_lens_tensor=torch.tensor([]),
-            max_decode_seq_len=0,
-            num_prefills=len(seq_lens),
-            num_prefill_tokens=num_prompt_tokens,
-            num_decode_tokens=0,
-            block_tables=torch.tensor([]),
-            slot_mapping=slot_mapping,
-        )
-
-        multi_modal_kwargs = MultiModalInputs.batch(multi_modal_inputs_list)
-
-        return (input_tokens, input_positions, attn_metadata, seq_lens,
-                multi_modal_kwargs)
-
-    def _prepare_decode(
-        self,
-        seq_group_metadata_list: List[SequenceGroupMetadata],
-    ) -> Tuple[torch.Tensor, torch.Tensor, AttentionMetadata]:
-        assert len(seq_group_metadata_list) > 0
-        input_tokens: List[int] = []
-        input_positions: List[int] = []
-        input_mrope_positions: List[List[int]] = [[] for _ in range(3)]
-        slot_mapping: List[int] = []
-        seq_lens: List[int] = []
-        block_tables: List[List[int]] = []
-
-        for seq_group_metadata in seq_group_metadata_list:
-            assert not seq_group_metadata.is_prompt
-            assert seq_group_metadata.token_chunk_size == 1
-
-            seq_ids = list(seq_group_metadata.seq_data.keys())
-
-            for seq_id in seq_ids:
-                seq_data = seq_group_metadata.seq_data[seq_id]
-                generation_token = seq_data.get_last_token_id()
-                input_tokens.append(generation_token)
-
-                seq_len = seq_data.get_len()
-                position = seq_len - 1
-                if seq_data.mrope_position_delta is not None:
-                    context_len = seq_data.get_num_computed_tokens()
-                    next_pos = MRotaryEmbedding.get_next_input_positions(
-                        seq_data.mrope_position_delta,
-                        context_len,
-                        seq_len,
-                    )
-                    for idx in range(3):
-                        input_mrope_positions[idx].extend(next_pos[idx])
-                else:
-                    input_positions.append(position)
-
-                seq_len = seq_len if self.sliding_window is None else min(
-                    seq_len, self.sliding_window)
-                seq_lens.append(seq_len)
-
-                block_table = seq_group_metadata.block_tables[seq_id]
-                block_number = block_table[position // self.block_size]
-                block_offset = position % self.block_size
-                slot = block_number * self.block_size + block_offset
-                slot_mapping.append(slot)
-
-                if self.sliding_window is not None:
-                    sliding_window_blocks = (self.sliding_window //
-                                             self.block_size)
-                    block_table = block_table[-sliding_window_blocks:]
-                block_tables.append(block_table)
-
-        if any(input_mrope_positions):
-            input_positions = None  # type: ignore
-        else:
-            input_mrope_positions = None  # type: ignore
-
-        max_decode_seq_len = max(seq_lens)
-
-        input_tokens = torch.tensor(input_tokens,
-                                    dtype=torch.long,
-                                    device=self.device)
-        input_positions = torch.tensor(input_positions
-                                       or input_mrope_positions,
-                                       dtype=torch.long,
-                                       device=self.device)
-        slot_mapping = torch.tensor(slot_mapping,
-                                    dtype=torch.long,
-                                    device=self.device)
-        seq_lens_tensor = torch.tensor(seq_lens,
-                                       dtype=torch.int,
-                                       device=self.device)
-
-        block_tables = make_tensor_with_pad(
-            block_tables,
-            pad=0,
-            dtype=torch.int,
-            device=self.device,
-        )
-
-        attn_metadata = self.attn_backend.make_metadata(
-            is_prompt=False,
-            slot_mapping=slot_mapping,
-            seq_lens=seq_lens,
-            seq_lens_tensor=seq_lens_tensor,
-            max_decode_seq_len=max_decode_seq_len,
-            num_prefill_tokens=0,
-            num_decode_tokens=len(input_tokens),
-            num_prefills=0,
-            block_tables=block_tables,
-        )
-        return (
-            input_tokens,
-            input_positions,
-            attn_metadata,
-        )
-
-
-class CPUModelRunner(ModelRunnerBase[ModelInputForCPU]):
-    _model_input_cls: Type[ModelInputForCPUWithSamplingMetadata] = (
-        ModelInputForCPUWithSamplingMetadata)
-    _builder_cls: Type[ModelInputForCPUBuilder] = ModelInputForCPUBuilder
 
     def __init__(
         self,
@@ -534,18 +158,6 @@
             raise NotImplementedError(
                 STR_NOT_IMPL_ENC_DEC_ERR_STRS['STR_NOT_IMPL_ENC_DEC_CPU'])
 
-<<<<<<< HEAD
-=======
-    @property
-    def model_is_mrope(self) -> bool:
-        """Detect if the model has "mrope" rope_scaling type.
-        mrope requires keep "rope_deltas" between prompt and decoding phases."""
-        rope_scaling = getattr(self.model_config.hf_config, "rope_scaling", {})
-        if rope_scaling is None:
-            return False
-        return rope_scaling.get("type", None) == "mrope"
-
->>>>>>> 4f1ba084
     def load_model(self) -> None:
         self.model = get_model(model_config=self.model_config,
                                load_config=self.load_config,
@@ -554,6 +166,209 @@
                                parallel_config=self.parallel_config,
                                scheduler_config=self.scheduler_config,
                                cache_config=self.cache_config)
+
+    def _prepare_prompt(
+        self,
+        seq_group_metadata_list: List[SequenceGroupMetadata],
+    ) -> Tuple[torch.Tensor, torch.Tensor, AttentionMetadata, List[int],
+               BatchedTensorInputs]:
+        assert len(seq_group_metadata_list) > 0
+        input_tokens: List[int] = []
+        input_positions: List[int] = []
+        input_mrope_positions: List[List[int]] = [[] for _ in range(3)]
+
+        slot_mapping: List[int] = []
+        seq_lens: List[int] = []
+        multi_modal_inputs_list: List[MultiModalInputs] = []
+
+        for seq_group_metadata in seq_group_metadata_list:
+            assert seq_group_metadata.is_prompt
+            seq_ids = list(seq_group_metadata.seq_data.keys())
+            assert len(seq_ids) == 1
+            seq_id = seq_ids[0]
+
+            seq_data = seq_group_metadata.seq_data[seq_id]
+            prompt_tokens = seq_data.get_token_ids()
+            computed_len = seq_data.get_num_computed_tokens()
+            seq_len = len(prompt_tokens)
+
+            seq_lens.append(seq_len)  # Prompt token num
+            input_tokens.extend(prompt_tokens)  # Token ids
+
+            mrope_positions = None
+            if (mm_data := seq_group_metadata.multi_modal_data):
+                mm_kwargs, mrope_positions = self._compute_multi_modal_input(
+                    seq_data, mm_data, computed_len)
+                multi_modal_inputs_list.append(mm_kwargs)
+
+            # Token position ids
+            # NOTE(woosuk): Here we assume that the first token in the prompt
+            # is always the first token in the sequence.
+            if mrope_positions:
+                for idx in range(3):
+                    input_mrope_positions[idx].extend(mrope_positions[idx])
+            else:
+                input_positions.extend(list(range(computed_len, seq_len)))
+
+            mm_data = seq_group_metadata.multi_modal_data
+            if mm_data:
+                mm_kwargs = self.multi_modal_input_mapper(mm_data)
+                multi_modal_inputs_list.append(mm_kwargs)
+
+            # Compute the slot mapping.
+            block_table = seq_group_metadata.block_tables[seq_id]
+            # Mask the [0, start_idx) tokens of the prompt with _PAD_SLOT_ID,
+            # where start_idx is max(0, seq_len - sliding_window).
+            # For example, if the prompt len is 10, sliding window is 8, and
+            # block size is 4, the first two tokens are masked and the slot
+            # mapping will be [-1, -1, 2, 3, 4, 5, 6, 7, 0, 1].
+            start_idx = 0
+            if self.sliding_window is not None:
+                start_idx = max(0, seq_len - self.sliding_window)
+
+            for i in range(computed_len, seq_len):
+                if i < start_idx:
+                    slot_mapping.append(_PAD_SLOT_ID)
+                    continue
+
+                block_number = block_table[i //
+                                           self.block_size]  # type: ignore
+                block_offset = i % self.block_size  # type: ignore
+                slot = block_number * self.block_size + block_offset
+                slot_mapping.append(slot)
+
+        if any(input_mrope_positions):
+            input_positions = None  # type: ignore
+        else:
+            input_mrope_positions = None  # type: ignore
+
+        num_prompt_tokens = len(input_tokens)
+
+        input_tokens = torch.tensor(input_tokens,
+                                    dtype=torch.long,
+                                    device=self.device)  # type: ignore
+        input_positions = torch.tensor(input_positions
+                                       or input_mrope_positions,
+                                       dtype=torch.long,
+                                       device=self.device)  # type: ignore
+        slot_mapping = torch.tensor(slot_mapping,
+                                    dtype=torch.long,
+                                    device=self.device)  # type: ignore
+
+        attn_metadata = self.attn_backend.make_metadata(
+            is_prompt=True,
+            seq_lens=seq_lens,
+            seq_lens_tensor=torch.tensor([]),
+            max_decode_seq_len=0,
+            num_prefills=len(seq_lens),
+            num_prefill_tokens=num_prompt_tokens,
+            num_decode_tokens=0,
+            block_tables=torch.tensor([]),
+            slot_mapping=slot_mapping,
+        )
+
+        multi_modal_kwargs = MultiModalInputs.batch(multi_modal_inputs_list)
+
+        return (input_tokens, input_positions, attn_metadata, seq_lens,
+                multi_modal_kwargs)
+
+    def _prepare_decode(
+        self,
+        seq_group_metadata_list: List[SequenceGroupMetadata],
+    ) -> Tuple[torch.Tensor, torch.Tensor, AttentionMetadata]:
+        assert len(seq_group_metadata_list) > 0
+        input_tokens: List[int] = []
+        input_positions: List[int] = []
+        input_mrope_positions: List[List[int]] = [[] for _ in range(3)]
+        slot_mapping: List[int] = []
+        seq_lens: List[int] = []
+        block_tables: List[List[int]] = []
+
+        for seq_group_metadata in seq_group_metadata_list:
+            assert not seq_group_metadata.is_prompt
+            assert seq_group_metadata.token_chunk_size == 1
+
+            seq_ids = list(seq_group_metadata.seq_data.keys())
+
+            for seq_id in seq_ids:
+                seq_data = seq_group_metadata.seq_data[seq_id]
+                generation_token = seq_data.get_last_token_id()
+                input_tokens.append(generation_token)
+
+                seq_len = seq_data.get_len()
+                position = seq_len - 1
+                if seq_data.mrope_position_delta is not None:
+                    context_len = seq_data.get_num_computed_tokens()
+                    next_pos = MRotaryEmbedding.get_next_input_positions(
+                        seq_data.mrope_position_delta,
+                        context_len,
+                        seq_len,
+                    )
+                    for idx in range(3):
+                        input_mrope_positions[idx].extend(next_pos[idx])
+                else:
+                    input_positions.append(position)
+
+                seq_len = seq_len if self.sliding_window is None else min(
+                    seq_len, self.sliding_window)
+                seq_lens.append(seq_len)
+
+                block_table = seq_group_metadata.block_tables[seq_id]
+                block_number = block_table[position // self.block_size]
+                block_offset = position % self.block_size
+                slot = block_number * self.block_size + block_offset
+                slot_mapping.append(slot)
+
+                if self.sliding_window is not None:
+                    sliding_window_blocks = (self.sliding_window //
+                                             self.block_size)
+                    block_table = block_table[-sliding_window_blocks:]
+                block_tables.append(block_table)
+
+        if any(input_mrope_positions):
+            input_positions = None  # type: ignore
+        else:
+            input_mrope_positions = None  # type: ignore
+
+        max_decode_seq_len = max(seq_lens)
+
+        input_tokens = torch.tensor(input_tokens,
+                                    dtype=torch.long,
+                                    device=self.device)
+        input_positions = torch.tensor(input_positions
+                                       or input_mrope_positions,
+                                       dtype=torch.long,
+                                       device=self.device)
+        slot_mapping = torch.tensor(slot_mapping,
+                                    dtype=torch.long,
+                                    device=self.device)
+        seq_lens_tensor = torch.tensor(seq_lens,
+                                       dtype=torch.int,
+                                       device=self.device)
+
+        block_tables = make_tensor_with_pad(
+            block_tables,
+            pad=0,
+            dtype=torch.int,
+            device=self.device,
+        )
+
+        attn_metadata = self.attn_backend.make_metadata(
+            is_prompt=False,
+            slot_mapping=slot_mapping,
+            seq_lens=seq_lens,
+            seq_lens_tensor=seq_lens_tensor,
+            max_decode_seq_len=max_decode_seq_len,
+            num_prefill_tokens=0,
+            num_decode_tokens=len(input_tokens),
+            num_prefills=0,
+            block_tables=block_tables,
+        )
+        return (
+            input_tokens,
+            input_positions,
+            attn_metadata,
+        )
 
     def make_model_input_from_broadcasted_tensor_dict(
         self,

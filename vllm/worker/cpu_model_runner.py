import dataclasses
import weakref
from collections import defaultdict
from dataclasses import dataclass
from typing import (TYPE_CHECKING, Any, Dict, List, Optional, Type, TypeVar,
                    Union)

import torch
from torch import nn

from vllm.attention import AttentionMetadata, get_attn_backend
from vllm.config import VllmConfig
from vllm.forward_context import set_forward_context
from vllm.logger import init_logger
from vllm.model_executor import SamplingMetadata
from vllm.model_executor.layers.rotary_embedding import MRotaryEmbedding
from vllm.model_executor.layers.sampler import SamplerOutput
from vllm.model_executor.model_loader import get_model
from vllm.multimodal import (MULTIMODAL_REGISTRY, BatchedTensorInputs,
                             MultiModalKwargs, MultiModalPlaceholderMap)
from vllm.sequence import (IntermediateTensors, SequenceData,
                           SequenceGroupMetadata)
from vllm.worker.model_runner_base import (
    ModelRunnerBase, ModelRunnerInputBase, ModelRunnerInputBuilderBase,
    _add_attn_metadata_broadcastable_dict,
    _add_sampling_metadata_broadcastable_dict,
    _init_attn_metadata_from_tensor_dict,
    _init_sampling_metadata_from_tensor_dict)

if TYPE_CHECKING:
    from vllm.attention.backends.abstract import AttentionBackend

logger = init_logger(__name__)

TModelInputForCPU = TypeVar('TModelInputForCPU', bound="ModelInputForCPU")
_PAD_SLOT_ID = -1


@dataclass(frozen=True)
class ModelInputForCPU(ModelRunnerInputBase):
    """
    Base class contains metadata needed for the base model forward pass on CPU
    """
    input_tokens: Optional[torch.Tensor] = None
    input_positions: Optional[torch.Tensor] = None
    token_type_ids: Optional[torch.Tensor] = None
    attn_metadata: Optional["AttentionMetadata"] = None
    multi_modal_kwargs: Optional[BatchedTensorInputs] = None
    virtual_engine: Optional[int] = None
    seq_lens: Optional[List[int]] = None
    query_lens: Optional[List[int]] = None

    def as_broadcastable_tensor_dict(
            self) -> Dict[str, Union[int, torch.Tensor]]:
        tensor_dict = {
            "input_tokens": self.input_tokens,
            "input_positions": self.input_positions,
            "token_type_ids": self.token_type_ids,
            "multi_modal_kwargs": self.multi_modal_kwargs,
        }
        _add_attn_metadata_broadcastable_dict(tensor_dict, self.attn_metadata)

        return tensor_dict

    @classmethod
    def from_broadcasted_tensor_dict(
        cls: Type[TModelInputForCPU],
        tensor_dict: Dict[str, Any],
        attn_backend: Optional["AttentionBackend"] = None
    ) -> TModelInputForCPU:
        if attn_backend is not None:
            tensor_dict = _init_attn_metadata_from_tensor_dict(
                attn_backend, tensor_dict)
        return cls(**tensor_dict)


@dataclass(frozen=True)
class ModelInputForCPUWithSamplingMetadata(ModelInputForCPU):
    """
    Used by the ModelRunner.
    """
    sampling_metadata: Optional["SamplingMetadata"] = None
    is_prompt: Optional[bool] = None

    def as_broadcastable_tensor_dict(self) -> Dict[str, Any]:
        tensor_dict = {
            "input_tokens": self.input_tokens,
            "input_positions": self.input_positions,
            "token_type_ids": self.token_type_ids,
            "multi_modal_kwargs": self.multi_modal_kwargs,
        }
        _add_attn_metadata_broadcastable_dict(tensor_dict, self.attn_metadata)
        _add_sampling_metadata_broadcastable_dict(tensor_dict,
                                                  self.sampling_metadata)
        return tensor_dict

    @classmethod
    def from_broadcasted_tensor_dict(
        cls,
        tensor_dict: Dict[str, Any],
        attn_backend: Optional["AttentionBackend"] = None,
    ) -> "ModelInputForCPUWithSamplingMetadata":
        tensor_dict = _init_sampling_metadata_from_tensor_dict(tensor_dict)
        if attn_backend is not None:
            tensor_dict = _init_attn_metadata_from_tensor_dict(
                attn_backend, tensor_dict)
        return cls(**tensor_dict)


class ModelInputForCPUBuilder(ModelRunnerInputBuilderBase[ModelInputForCPU]):

    class ModelInputData:

        def __init__(self, use_mrope: bool):
            self.use_mrope = use_mrope
            self.input_tokens: List[int] = []
            self.input_positions: Optional[
                List[int]] = [] if not self.use_mrope else None
            self.token_type_ids: Optional[List[int]] = []
            self.seq_lens: List[int] = []
            self.query_lens: List[int] = []
            self.prefill_block_tables: List[List[int]] = []
            self.decode_block_tables: List[List[int]] = []
            self.max_decode_seq_len: int = 0
            self.num_prefills: int = 0
            self.num_prefill_tokens: int = 0
            self.num_decode_tokens: int = 0
            self.slot_mapping: List[int] = []
            self.multi_modal_inputs_list: List[MultiModalKwargs] = []
            self.multi_modal_placeholder_maps: Dict[
                str, MultiModalPlaceholderMap] = defaultdict(
                    MultiModalPlaceholderMap)
            self.input_mrope_positions: Optional[List[List[int]]] = [
                [] for _ in range(3)
            ] if self.use_mrope else None

    def __init__(self,
                 runner: "CPUModelRunner",
                 finished_requests_ids: Optional[List[str]] = None) -> None:
        super().__init__()
        self.seq_group_metadata_list: List[SequenceGroupMetadata] = []
        self.runner = runner

        self.chunked_prefill = (runner.scheduler_config.chunked_prefill_enabled
                                or runner.cache_config.enable_prefix_caching)
        self.model_input_cls = self.runner._model_input_cls
        self.attn_backend = self.runner.attn_backend
        self.multi_modal_input_mapper = self.runner.multi_modal_input_mapper
        self.input_data = ModelInputForCPUBuilder.ModelInputData(
            self.runner.model_config.uses_mrope)
        self.att_metadata_builder = self.runner.attn_backend.get_builder_cls()(
            self)

    def add_seq_group(self, seq_group_metadata: SequenceGroupMetadata):
        self.seq_group_metadata_list.append(seq_group_metadata)

    def set_seq_group_list(
            self, seq_group_metadata_list: List[SequenceGroupMetadata]):
        self.seq_group_metadata_list = seq_group_metadata_list

    def build(self) -> ModelInputForCPU:
        self._build_input_data()

        input_data = self.input_data
        input_tokens = torch.tensor(input_data.input_tokens,
                                    dtype=torch.long,
                                    device="cpu")
        input_positions = torch.tensor(
            input_data.input_positions
            if not input_data.use_mrope else input_data.input_mrope_positions,
            dtype=torch.long,
            device="cpu")
        token_type_ids = torch.tensor(input_data.token_type_ids,
                                    dtype=torch.long,
                                    device="cpu") \
                                    if input_data.token_type_ids else None

        # For multi-modal models
        multi_modal_kwargs = None
        if len(input_data.multi_modal_inputs_list) != 0:
            multi_modal_kwargs = MultiModalKwargs.batch(
                input_data.multi_modal_inputs_list)

        attn_metadata = self.att_metadata_builder.build(
            input_data.seq_lens, input_data.query_lens, -1, -1)

        return self.model_input_cls(
            input_tokens=input_tokens,
            input_positions=input_positions,
            token_type_ids=token_type_ids,
            seq_lens=input_data.seq_lens,
            query_lens=input_data.query_lens,
            attn_metadata=attn_metadata,
            multi_modal_kwargs=multi_modal_kwargs,
        )

    def _build_input_data(self):
        for seq_group_metadata in self.seq_group_metadata_list:
            for seq_id, seq_data in seq_group_metadata.seq_data.items():
                if seq_group_metadata.is_prompt:
                    self._compute_prompt_input_tokens(self.input_data,
                                                      seq_group_metadata,
                                                      seq_data, seq_id)
                    if seq_group_metadata.multi_modal_data:
                        self._compute_multi_modal_input(
                            seq_group_metadata, seq_data)
                else:
                    self._compute_decode_input_tokens(self.input_data,
                                                      seq_group_metadata,
                                                      seq_data, seq_id)

    def _compute_decode_input_tokens(self, data: ModelInputData,
                                     seq_group_metadata: SequenceGroupMetadata,
                                     seq_data: SequenceData, seq_id: int):
        """
        Compute decode input tokens, positions, block table and slot mapping.
        """
        block_size = self.runner.block_size

        block_table = seq_group_metadata.block_tables[seq_id]
        seq_len = seq_data.get_len()
        context_len = seq_data.get_num_computed_tokens()

        tokens = seq_data.get_last_token_id()
        token_positions = seq_len - 1
        block_number = block_table[token_positions // block_size]
        block_offset = token_positions % block_size
        slot = block_number * block_size + block_offset

        # For paged_attention kernel
        if self.runner.sliding_window:
            start_idx = max(0, seq_len - self.runner.sliding_window)
            start_block = start_idx // block_size
            start_idx = start_block * block_size
            seq_len = seq_len - start_idx
            block_table = block_table[start_block:]

        # For MRotaryEmbedding
        if data.input_positions is None:
            next_pos = MRotaryEmbedding.get_next_input_positions(
                seq_data.mrope_position_delta,
                context_len,
                seq_len,
            )
            for idx in range(3):
                data.input_mrope_positions[idx].extend(  # type: ignore
                    next_pos[idx])
        else:
            data.input_positions.append(token_positions)  # type: ignore

        # Update fields
        data.input_tokens.append(tokens)
        data.max_decode_seq_len = max(data.max_decode_seq_len, seq_len)
        data.num_decode_tokens += 1
        data.slot_mapping.append(slot)
        data.decode_block_tables.append(block_table)
        data.query_lens.append(1)
        data.seq_lens.append(seq_len)

    def _compute_prompt_input_tokens(self, data: ModelInputData,
                                     seq_group_metadata: SequenceGroupMetadata,
                                     seq_data: SequenceData, seq_id: int):
        """
        Compute prompt input tokens, positions, block table and slot mapping.
        """
        token_chunk_size = seq_group_metadata.token_chunk_size
        block_size = self.runner.block_size

        block_table = seq_group_metadata.block_tables[seq_id]
        seq_len = seq_data.get_len()
        context_len = seq_data.get_num_computed_tokens()
        seq_len = min(seq_len, context_len + token_chunk_size)

        # For prefix caching
        prefix_cache_block_num = len(seq_group_metadata.computed_block_nums)
        if prefix_cache_block_num > 0:
            prefix_cache_len = (prefix_cache_block_num *
                                self.runner.block_size)
            if prefix_cache_len <= context_len:
                # We already passed the cache hit region,
                # so do normal computation.
                pass
            elif context_len < prefix_cache_len < seq_len:
                # Partial hit. Compute the missing part.
                context_len = prefix_cache_len
                token_chunk_size = seq_len - context_len
            elif seq_len <= prefix_cache_len:
                # Full hit. Only compute the last token to avoid
                # erroneous behavior. FIXME: Ideally we should directly
                # mark all tokens as computed in the scheduler and do not
                # schedule this sequence, so this case should not happen.
                context_len = seq_len - 1
                token_chunk_size = 1

        tokens = seq_data.get_token_ids()
        tokens = tokens[context_len:seq_len]
        token_positions = range(context_len, seq_len)
        token_types = seq_group_metadata.token_type_ids

        # For encoder-only models, the block_table is None,
        # and there is no need to initialize the slot_mapping.
        if block_table is not None:
            slot_mapping = [_PAD_SLOT_ID] * len(token_positions)
            for i, pos in enumerate(token_positions):
                block_number = block_table[pos // block_size]
                block_offset = pos % block_size
                slot = block_number * block_size + block_offset
                slot_mapping[i] = slot
            data.slot_mapping.extend(slot_mapping)

        # The MROPE positions are prepared in _compute_multi_modal_input
        if data.input_positions is not None:
            data.input_positions.extend(token_positions)

        if data.token_type_ids is not None:
            data.token_type_ids.extend(token_types if token_types else [])

        # Update fields
        data.input_tokens.extend(tokens)
        data.num_prefills += 1
        data.num_prefill_tokens += len(tokens)
        data.query_lens.append(len(tokens))
        data.prefill_block_tables.append(block_table)
        data.seq_lens.append(seq_len)

    def _compute_multi_modal_input(self,
                                   seq_group_metadata: SequenceGroupMetadata,
                                   seq_data: SequenceData):
        computed_len = seq_data.get_num_computed_tokens()
        seq_len = self.input_data.seq_lens[-1]

        # NOTE: mm_data only includes the subset of multi-modal items that
        # intersect with the current prefill positions.
        mm_data, placeholder_maps = MultiModalPlaceholderMap.from_seq_group(
            seq_group_metadata, range(computed_len, seq_len))

        if not mm_data:
            return

        if self.runner.mm_registry.has_processor(self.runner.model_config):
            mm_kwargs = mm_data
        else:
            mm_kwargs = self.multi_modal_input_mapper(
                mm_data,
                seq_group_metadata.mm_processor_kwargs,
            )

        # special processing for mrope position deltas.
        if self.runner.model_config.uses_mrope:
            assert not self.chunked_prefill, \
                "MROPE on CPU does not support chunked-prefill."

            image_grid_thw = mm_kwargs.get("image_grid_thw", None)
            video_grid_thw = mm_kwargs.get("video_grid_thw", None)
            assert image_grid_thw is not None or video_grid_thw is not None, (
                "mrope embedding type requires multi-modal input mapper "
                "returns 'image_grid_thw' or 'video_grid_thw'.")

            hf_config = self.runner.model_config.hf_config
            token_ids = seq_data.get_token_ids()

            mrope_positions, mrope_position_delta = \
                MRotaryEmbedding.get_input_positions(
                    token_ids,
                    image_grid_thw=image_grid_thw,
                    video_grid_thw=video_grid_thw,
                    image_token_id=hf_config.image_token_id,
                    video_token_id=hf_config.video_token_id,
                    vision_start_token_id=hf_config.vision_start_token_id,
                    vision_end_token_id=hf_config.vision_end_token_id,
                    spatial_merge_size=hf_config.vision_config.
                    spatial_merge_size,
                    context_len=computed_len,
                )
            seq_data.mrope_position_delta = mrope_position_delta
<<<<<<< HEAD
        return mm_kwargs, placeholder_maps, mrope_positions

    def _prepare_prompt(
        self,
        seq_group_metadata_list: List[SequenceGroupMetadata],
    ) -> Tuple[torch.Tensor, torch.Tensor, AttentionMetadata, List[int],
               BatchedTensorInputs]:
        assert len(seq_group_metadata_list) > 0
        input_tokens: List[int] = []
        input_positions: List[int] = []
        # The number of original input tokens of each sequence
        num_orig_input_tokens_list: List[int] = []
        input_mrope_positions: List[List[int]] = [[] for _ in range(3)]

        slot_mapping: List[int] = []
        seq_lens: List[int] = []
        multi_modal_inputs_list: List[MultiModalInputs] = []
        multi_modal_placeholder_maps: Dict[
            str,
            MultiModalPlaceholderMap] = defaultdict(MultiModalPlaceholderMap)

        for seq_group_metadata in seq_group_metadata_list:
            assert seq_group_metadata.is_prompt
            seq_ids = list(seq_group_metadata.seq_data.keys())
            assert len(seq_ids) == 1
            seq_id = seq_ids[0]

            seq_data = seq_group_metadata.seq_data[seq_id]
            prompt_tokens = seq_data.get_token_ids()
            computed_len = seq_data.get_num_computed_tokens()
            seq_len = len(prompt_tokens)

            seq_lens.append(seq_len)  # Prompt token num
            input_tokens.extend(prompt_tokens)  # Token ids

            mrope_positions = None
            if seq_group_metadata.multi_modal_data:
                mm_kwargs, placeholder_maps, mrope_positions = self \
                    ._compute_multi_modal_input(
                        seq_group_metadata, seq_data, computed_len,
                    seq_group_metadata.mm_processor_kwargs)
                multi_modal_inputs_list.append(mm_kwargs)
                for modality, placeholder_map in placeholder_maps.items():
                    multi_modal_placeholder_maps[modality].extend(
                        placeholder_map)

            # Token position ids
            # NOTE(woosuk): Here we assume that the first token in the prompt
            # is always the first token in the sequence.
            if mrope_positions:
                for idx in range(3):
                    input_mrope_positions[idx].extend(mrope_positions[idx])
            else:
                input_positions.extend(list(range(computed_len, seq_len)))
                num_orig_input_tokens_list.extend([seq_data.get_prompt_len()] *
                                                  (seq_len - computed_len))
            # Compute the slot mapping.
            block_table = seq_group_metadata.block_tables[seq_id]
            # Mask the [0, start_idx) tokens of the prompt with _PAD_SLOT_ID,
            # where start_idx is max(0, seq_len - sliding_window).
            # For example, if the prompt len is 10, sliding window is 8, and
            # block size is 4, the first two tokens are masked and the slot
            # mapping will be [-1, -1, 2, 3, 4, 5, 6, 7, 0, 1].
            start_idx = 0
            if self.sliding_window is not None:
                start_idx = max(0, seq_len - self.sliding_window)

            for i in range(computed_len, seq_len):
                if i < start_idx:
                    slot_mapping.append(_PAD_SLOT_ID)
                    continue

                block_number = block_table[i //
                                           self.block_size]  # type: ignore
                block_offset = i % self.block_size  # type: ignore
                slot = block_number * self.block_size + block_offset
                slot_mapping.append(slot)

        if any(input_mrope_positions):
            input_positions = None  # type: ignore
        else:
            input_mrope_positions = None  # type: ignore

        num_prompt_tokens = len(input_tokens)

        input_tokens = torch.tensor(input_tokens,
                                    dtype=torch.long,
                                    device=self.device)  # type: ignore
        input_positions = torch.tensor(input_positions
                                       or input_mrope_positions,
                                       dtype=torch.long,
                                       device=self.device)  # type: ignore
        num_orig_input_tokens_tensor = torch.tensor(
            num_orig_input_tokens_list, dtype=torch.long,
            device=self.device)  # type: ignore
        slot_mapping = torch.tensor(slot_mapping,
                                    dtype=torch.long,
                                    device=self.device)  # type: ignore
        placeholder_index_maps = {
            modality: placeholder_map.index_map()
            for modality, placeholder_map in
            multi_modal_placeholder_maps.items()
        }

        attn_metadata = self.attn_backend.make_metadata(
            is_prompt=True,
            seq_lens=seq_lens,
            seq_lens_tensor=torch.tensor([]),
            max_decode_seq_len=0,
            num_prefills=len(seq_lens),
            num_prefill_tokens=num_prompt_tokens,
            num_decode_tokens=0,
            block_tables=torch.tensor([]),
            slot_mapping=slot_mapping,
            num_orig_input_tokens_tensor=num_orig_input_tokens_tensor,
            multi_modal_placeholder_index_maps=placeholder_index_maps,
        )

        multi_modal_kwargs = MultiModalInputs.batch(multi_modal_inputs_list)

        return (input_tokens, input_positions, attn_metadata, seq_lens,
                multi_modal_kwargs)

    def _prepare_decode(
        self,
        seq_group_metadata_list: List[SequenceGroupMetadata],
    ) -> Tuple[torch.Tensor, torch.Tensor, AttentionMetadata]:
        assert len(seq_group_metadata_list) > 0
        input_tokens: List[int] = []
        input_positions: List[int] = []
        # The number of original input tokens of each sequence
        num_orig_input_tokens_list: List[int] = []
        input_mrope_positions: List[List[int]] = [[] for _ in range(3)]
        slot_mapping: List[int] = []
        seq_lens: List[int] = []
        block_tables: List[List[int]] = []

        for seq_group_metadata in seq_group_metadata_list:
            assert not seq_group_metadata.is_prompt
            assert seq_group_metadata.token_chunk_size == 1

            seq_ids = list(seq_group_metadata.seq_data.keys())

            for seq_id in seq_ids:
                seq_data = seq_group_metadata.seq_data[seq_id]
                generation_token = seq_data.get_last_token_id()
                input_tokens.append(generation_token)

                seq_len = seq_data.get_len()
                position = seq_len - 1
                if seq_data.mrope_position_delta is not None:
                    context_len = seq_data.get_num_computed_tokens()
                    next_pos = MRotaryEmbedding.get_next_input_positions(
                        seq_data.mrope_position_delta,
                        context_len,
                        seq_len,
                    )
                    for idx in range(3):
                        input_mrope_positions[idx].extend(next_pos[idx])
                else:
                    input_positions.append(position)
                    num_orig_input_tokens_list.append(
                        seq_data.get_prompt_len())

                seq_len = seq_len if self.sliding_window is None else min(
                    seq_len, self.sliding_window)
                seq_lens.append(seq_len)

                block_table = seq_group_metadata.block_tables[seq_id]
                block_number = block_table[position // self.block_size]
                block_offset = position % self.block_size
                slot = block_number * self.block_size + block_offset
                slot_mapping.append(slot)

                if self.sliding_window is not None:
                    sliding_window_blocks = (self.sliding_window //
                                             self.block_size)
                    block_table = block_table[-sliding_window_blocks:]
                block_tables.append(block_table)

        if any(input_mrope_positions):
            input_positions = None  # type: ignore
        else:
            input_mrope_positions = None  # type: ignore

        max_decode_seq_len = max(seq_lens)

        input_tokens = torch.tensor(input_tokens,
                                    dtype=torch.long,
                                    device=self.device)
        input_positions = torch.tensor(input_positions
                                       or input_mrope_positions,
                                       dtype=torch.long,
                                       device=self.device)
        num_orig_input_tokens_tensor = torch.tensor(
            num_orig_input_tokens_list, dtype=torch.long,
            device=self.device)  # type: ignore
        slot_mapping = torch.tensor(slot_mapping,
                                    dtype=torch.long,
                                    device=self.device)
        seq_lens_tensor = torch.tensor(seq_lens,
                                       dtype=torch.int,
                                       device=self.device)

        block_tables = make_tensor_with_pad(
            block_tables,
            pad=0,
            dtype=torch.int,
            device=self.device,
        )

        attn_metadata = self.attn_backend.make_metadata(
            is_prompt=False,
            slot_mapping=slot_mapping,
            multi_modal_placeholder_index_maps=None,
            seq_lens=seq_lens,
            seq_lens_tensor=seq_lens_tensor,
            max_decode_seq_len=max_decode_seq_len,
            num_prefill_tokens=0,
            num_decode_tokens=len(input_tokens),
            num_prefills=0,
            block_tables=block_tables,
            num_orig_input_tokens_tensor=num_orig_input_tokens_tensor,
        )
        return (
            input_tokens,
            input_positions,
            attn_metadata,
        )
=======

            for i in range(3):
                self.input_data.input_mrope_positions[  # type: ignore
                    i].extend(mrope_positions[i])

        self.input_data.multi_modal_inputs_list.append(mm_kwargs)
        for modality, placeholder_map in placeholder_maps.items():
            self.input_data.multi_modal_placeholder_maps[modality].extend(
                placeholder_map)
>>>>>>> 308cc5e2


class CPUModelRunnerBase(ModelRunnerBase[TModelInputForCPU]):
    """
    Helper class for shared methods between CPU model runners.
    """
    _model_input_cls: Type[TModelInputForCPU]
    _builder_cls: Type[ModelInputForCPUBuilder]

    def __init__(
        self,
        vllm_config: VllmConfig,
        kv_cache_dtype: Optional[str] = "auto",
        is_driver_worker: bool = False,
        return_hidden_states: bool = False,
        *args,
        **kwargs,
    ):
        ModelRunnerBase.__init__(self, vllm_config)
        model_config = self.model_config
        cache_config = self.cache_config

        self.is_driver_worker = is_driver_worker
        self.return_hidden_states = return_hidden_states

        self.device = self.device_config.device
        self.pin_memory = False

        self.kv_cache_dtype = kv_cache_dtype
        self.sliding_window = model_config.get_sliding_window()
        self.block_size = cache_config.block_size
        num_attn_heads = self.model_config.get_num_attention_heads(
            self.parallel_config)
        needs_attn_backend = (num_attn_heads != 0
                              or self.model_config.is_attention_free)
        self.attn_backend = get_attn_backend(
            self.model_config.get_head_size(),
            self.model_config.dtype,
            self.kv_cache_dtype,
            self.block_size,
            self.model_config.is_attention_free,
        ) if needs_attn_backend else None

        # Multi-modal data support
        self.mm_registry = MULTIMODAL_REGISTRY
        self.multi_modal_input_mapper = self.mm_registry \
            .create_input_mapper(self.model_config)
        self.mm_registry.init_mm_limits_per_prompt(self.model_config)

        # Lazy initialization.
        self.model: nn.Module  # Set after init_Model

    def load_model(self) -> None:
        self.model = get_model(vllm_config=self.vllm_config)

    def _prepare_model_input_tensors(
        self,
        seq_group_metadata_list: List[SequenceGroupMetadata],
        finished_requests_ids: Optional[List[str]] = None
    ) -> TModelInputForCPU:
        """Helper method to prepare the model input based on a given sequence
        group. Prepares metadata needed for the base model forward pass but not
        metadata for possible additional steps, e.g., sampling.

        """
        builder = self._builder_cls(weakref.proxy(self), finished_requests_ids)
        builder.set_seq_group_list(seq_group_metadata_list)

        return builder.build()  # type: ignore

    # sampler property will be used by spec_decode_worker
    @property
    def sampler(self):
        return self.model.sampler

    @property
    def vocab_size(self) -> int:
        return self.model_config.get_vocab_size()


class CPUModelRunner(CPUModelRunnerBase[ModelInputForCPUWithSamplingMetadata]):
    _model_input_cls: Type[ModelInputForCPUWithSamplingMetadata] = (
        ModelInputForCPUWithSamplingMetadata)
    _builder_cls: Type[ModelInputForCPUBuilder] = ModelInputForCPUBuilder

    def make_model_input_from_broadcasted_tensor_dict(
        self,
        tensor_dict: Dict[str, Any],
    ) -> ModelInputForCPUWithSamplingMetadata:
        return ModelInputForCPUWithSamplingMetadata.from_broadcasted_tensor_dict(  # noqa: E501
            tensor_dict,
            attn_backend=self.attn_backend,
        )

    def prepare_model_input(
        self,
        seq_group_metadata_list: List[SequenceGroupMetadata],
        virtual_engine: int = 0,
        finished_requests_ids: Optional[List[str]] = None
    ) -> ModelInputForCPUWithSamplingMetadata:
        """Prepare the model input based on a given sequence group, including
        metadata for the sampling step.

        """
        model_input = self._prepare_model_input_tensors(
            seq_group_metadata_list, finished_requests_ids)
        # Sampling metadata is only required for the final pp group
        generators = self.get_generators(finished_requests_ids)
        sampling_metadata = SamplingMetadata.prepare(seq_group_metadata_list,
                                                     model_input.seq_lens,
                                                     model_input.query_lens,
                                                     self.device,
                                                     pin_memory=False,
                                                     generators=generators)

        is_prompt = (seq_group_metadata_list[0].is_prompt
                     if seq_group_metadata_list else None)
        return dataclasses.replace(model_input,
                                   sampling_metadata=sampling_metadata,
                                   virtual_engine=virtual_engine,
                                   is_prompt=is_prompt)

    @torch.no_grad()
    def execute_model(
        self,
        model_input: ModelInputForCPUWithSamplingMetadata,
        kv_caches: List[torch.Tensor],
        intermediate_tensors: Optional[IntermediateTensors] = None,
        num_steps: int = 1,
        previous_hidden_states: Optional[torch.Tensor] = None,
    ) -> Optional[List[SamplerOutput]]:
        if num_steps > 1:
            raise ValueError(
                "CPU worker does not support multi-step execution.")

        model_executable = self.model

        multimodal_kwargs = {}
        if model_input.multi_modal_kwargs is not None:
            multimodal_kwargs = MultiModalKwargs.as_kwargs(
                model_input.multi_modal_kwargs, device=self.device)
        execute_model_kwargs = {}
        if previous_hidden_states is not None:
            execute_model_kwargs.update(
                {"previous_hidden_states": previous_hidden_states})

        with set_forward_context(model_input.attn_metadata, self.vllm_config):
            hidden_states = model_executable(
                input_ids=model_input.input_tokens,
                positions=model_input.input_positions,
                kv_caches=kv_caches,
                attn_metadata=model_input.attn_metadata,
                intermediate_tensors=intermediate_tensors,
                **execute_model_kwargs,
                **multimodal_kwargs,
            )

        # Compute the logits.
        logits = self.model.compute_logits(hidden_states,
                                           model_input.sampling_metadata)

        # Only perform sampling in the driver worker.
        if not self.is_driver_worker:
            return []

        # Sample the next token.
        output = self.model.sample(
            logits=logits,
            sampling_metadata=model_input.sampling_metadata,
        )
        if self.return_hidden_states:
            # we only need to pass hidden states of most recent token
            if model_input.is_prompt:
                output.prefill_hidden_states = hidden_states
            output.hidden_states = hidden_states
        return [output]

    def generate_proposals(self, *args, **kwargs):
        return self.model.generate_proposals(*args, **kwargs)<|MERGE_RESOLUTION|>--- conflicted
+++ resolved
@@ -116,6 +116,7 @@
             self.input_tokens: List[int] = []
             self.input_positions: Optional[
                 List[int]] = [] if not self.use_mrope else None
+            self.num_orig_input_tokens_list: List[int] = []
             self.token_type_ids: Optional[List[int]] = []
             self.seq_lens: List[int] = []
             self.query_lens: List[int] = []
@@ -170,6 +171,10 @@
             if not input_data.use_mrope else input_data.input_mrope_positions,
             dtype=torch.long,
             device="cpu")
+        num_orig_input_tokens_list = torch.tensor(
+            input_data.num_orig_input_tokens_list,
+            dtype=torch.long,
+            device="cpu")
         token_type_ids = torch.tensor(input_data.token_type_ids,
                                     dtype=torch.long,
                                     device="cpu") \
@@ -182,7 +187,8 @@
                 input_data.multi_modal_inputs_list)
 
         attn_metadata = self.att_metadata_builder.build(
-            input_data.seq_lens, input_data.query_lens, -1, -1)
+            input_data.seq_lens, input_data.query_lens,
+            num_orig_input_tokens_list, -1, -1)
 
         return self.model_input_cls(
             input_tokens=input_tokens,
@@ -247,6 +253,7 @@
                     next_pos[idx])
         else:
             data.input_positions.append(token_positions)  # type: ignore
+            data.num_orig_input_tokens_list.append(seq_data.get_prompt_len())
 
         # Update fields
         data.input_tokens.append(tokens)
@@ -322,6 +329,8 @@
         data.query_lens.append(len(tokens))
         data.prefill_block_tables.append(block_table)
         data.seq_lens.append(seq_len)
+        data.num_orig_input_tokens_list.extend([seq_data.get_prompt_len()] *
+                                               (seq_len - context_len))
 
     def _compute_multi_modal_input(self,
                                    seq_group_metadata: SequenceGroupMetadata,
@@ -373,237 +382,6 @@
                     context_len=computed_len,
                 )
             seq_data.mrope_position_delta = mrope_position_delta
-<<<<<<< HEAD
-        return mm_kwargs, placeholder_maps, mrope_positions
-
-    def _prepare_prompt(
-        self,
-        seq_group_metadata_list: List[SequenceGroupMetadata],
-    ) -> Tuple[torch.Tensor, torch.Tensor, AttentionMetadata, List[int],
-               BatchedTensorInputs]:
-        assert len(seq_group_metadata_list) > 0
-        input_tokens: List[int] = []
-        input_positions: List[int] = []
-        # The number of original input tokens of each sequence
-        num_orig_input_tokens_list: List[int] = []
-        input_mrope_positions: List[List[int]] = [[] for _ in range(3)]
-
-        slot_mapping: List[int] = []
-        seq_lens: List[int] = []
-        multi_modal_inputs_list: List[MultiModalInputs] = []
-        multi_modal_placeholder_maps: Dict[
-            str,
-            MultiModalPlaceholderMap] = defaultdict(MultiModalPlaceholderMap)
-
-        for seq_group_metadata in seq_group_metadata_list:
-            assert seq_group_metadata.is_prompt
-            seq_ids = list(seq_group_metadata.seq_data.keys())
-            assert len(seq_ids) == 1
-            seq_id = seq_ids[0]
-
-            seq_data = seq_group_metadata.seq_data[seq_id]
-            prompt_tokens = seq_data.get_token_ids()
-            computed_len = seq_data.get_num_computed_tokens()
-            seq_len = len(prompt_tokens)
-
-            seq_lens.append(seq_len)  # Prompt token num
-            input_tokens.extend(prompt_tokens)  # Token ids
-
-            mrope_positions = None
-            if seq_group_metadata.multi_modal_data:
-                mm_kwargs, placeholder_maps, mrope_positions = self \
-                    ._compute_multi_modal_input(
-                        seq_group_metadata, seq_data, computed_len,
-                    seq_group_metadata.mm_processor_kwargs)
-                multi_modal_inputs_list.append(mm_kwargs)
-                for modality, placeholder_map in placeholder_maps.items():
-                    multi_modal_placeholder_maps[modality].extend(
-                        placeholder_map)
-
-            # Token position ids
-            # NOTE(woosuk): Here we assume that the first token in the prompt
-            # is always the first token in the sequence.
-            if mrope_positions:
-                for idx in range(3):
-                    input_mrope_positions[idx].extend(mrope_positions[idx])
-            else:
-                input_positions.extend(list(range(computed_len, seq_len)))
-                num_orig_input_tokens_list.extend([seq_data.get_prompt_len()] *
-                                                  (seq_len - computed_len))
-            # Compute the slot mapping.
-            block_table = seq_group_metadata.block_tables[seq_id]
-            # Mask the [0, start_idx) tokens of the prompt with _PAD_SLOT_ID,
-            # where start_idx is max(0, seq_len - sliding_window).
-            # For example, if the prompt len is 10, sliding window is 8, and
-            # block size is 4, the first two tokens are masked and the slot
-            # mapping will be [-1, -1, 2, 3, 4, 5, 6, 7, 0, 1].
-            start_idx = 0
-            if self.sliding_window is not None:
-                start_idx = max(0, seq_len - self.sliding_window)
-
-            for i in range(computed_len, seq_len):
-                if i < start_idx:
-                    slot_mapping.append(_PAD_SLOT_ID)
-                    continue
-
-                block_number = block_table[i //
-                                           self.block_size]  # type: ignore
-                block_offset = i % self.block_size  # type: ignore
-                slot = block_number * self.block_size + block_offset
-                slot_mapping.append(slot)
-
-        if any(input_mrope_positions):
-            input_positions = None  # type: ignore
-        else:
-            input_mrope_positions = None  # type: ignore
-
-        num_prompt_tokens = len(input_tokens)
-
-        input_tokens = torch.tensor(input_tokens,
-                                    dtype=torch.long,
-                                    device=self.device)  # type: ignore
-        input_positions = torch.tensor(input_positions
-                                       or input_mrope_positions,
-                                       dtype=torch.long,
-                                       device=self.device)  # type: ignore
-        num_orig_input_tokens_tensor = torch.tensor(
-            num_orig_input_tokens_list, dtype=torch.long,
-            device=self.device)  # type: ignore
-        slot_mapping = torch.tensor(slot_mapping,
-                                    dtype=torch.long,
-                                    device=self.device)  # type: ignore
-        placeholder_index_maps = {
-            modality: placeholder_map.index_map()
-            for modality, placeholder_map in
-            multi_modal_placeholder_maps.items()
-        }
-
-        attn_metadata = self.attn_backend.make_metadata(
-            is_prompt=True,
-            seq_lens=seq_lens,
-            seq_lens_tensor=torch.tensor([]),
-            max_decode_seq_len=0,
-            num_prefills=len(seq_lens),
-            num_prefill_tokens=num_prompt_tokens,
-            num_decode_tokens=0,
-            block_tables=torch.tensor([]),
-            slot_mapping=slot_mapping,
-            num_orig_input_tokens_tensor=num_orig_input_tokens_tensor,
-            multi_modal_placeholder_index_maps=placeholder_index_maps,
-        )
-
-        multi_modal_kwargs = MultiModalInputs.batch(multi_modal_inputs_list)
-
-        return (input_tokens, input_positions, attn_metadata, seq_lens,
-                multi_modal_kwargs)
-
-    def _prepare_decode(
-        self,
-        seq_group_metadata_list: List[SequenceGroupMetadata],
-    ) -> Tuple[torch.Tensor, torch.Tensor, AttentionMetadata]:
-        assert len(seq_group_metadata_list) > 0
-        input_tokens: List[int] = []
-        input_positions: List[int] = []
-        # The number of original input tokens of each sequence
-        num_orig_input_tokens_list: List[int] = []
-        input_mrope_positions: List[List[int]] = [[] for _ in range(3)]
-        slot_mapping: List[int] = []
-        seq_lens: List[int] = []
-        block_tables: List[List[int]] = []
-
-        for seq_group_metadata in seq_group_metadata_list:
-            assert not seq_group_metadata.is_prompt
-            assert seq_group_metadata.token_chunk_size == 1
-
-            seq_ids = list(seq_group_metadata.seq_data.keys())
-
-            for seq_id in seq_ids:
-                seq_data = seq_group_metadata.seq_data[seq_id]
-                generation_token = seq_data.get_last_token_id()
-                input_tokens.append(generation_token)
-
-                seq_len = seq_data.get_len()
-                position = seq_len - 1
-                if seq_data.mrope_position_delta is not None:
-                    context_len = seq_data.get_num_computed_tokens()
-                    next_pos = MRotaryEmbedding.get_next_input_positions(
-                        seq_data.mrope_position_delta,
-                        context_len,
-                        seq_len,
-                    )
-                    for idx in range(3):
-                        input_mrope_positions[idx].extend(next_pos[idx])
-                else:
-                    input_positions.append(position)
-                    num_orig_input_tokens_list.append(
-                        seq_data.get_prompt_len())
-
-                seq_len = seq_len if self.sliding_window is None else min(
-                    seq_len, self.sliding_window)
-                seq_lens.append(seq_len)
-
-                block_table = seq_group_metadata.block_tables[seq_id]
-                block_number = block_table[position // self.block_size]
-                block_offset = position % self.block_size
-                slot = block_number * self.block_size + block_offset
-                slot_mapping.append(slot)
-
-                if self.sliding_window is not None:
-                    sliding_window_blocks = (self.sliding_window //
-                                             self.block_size)
-                    block_table = block_table[-sliding_window_blocks:]
-                block_tables.append(block_table)
-
-        if any(input_mrope_positions):
-            input_positions = None  # type: ignore
-        else:
-            input_mrope_positions = None  # type: ignore
-
-        max_decode_seq_len = max(seq_lens)
-
-        input_tokens = torch.tensor(input_tokens,
-                                    dtype=torch.long,
-                                    device=self.device)
-        input_positions = torch.tensor(input_positions
-                                       or input_mrope_positions,
-                                       dtype=torch.long,
-                                       device=self.device)
-        num_orig_input_tokens_tensor = torch.tensor(
-            num_orig_input_tokens_list, dtype=torch.long,
-            device=self.device)  # type: ignore
-        slot_mapping = torch.tensor(slot_mapping,
-                                    dtype=torch.long,
-                                    device=self.device)
-        seq_lens_tensor = torch.tensor(seq_lens,
-                                       dtype=torch.int,
-                                       device=self.device)
-
-        block_tables = make_tensor_with_pad(
-            block_tables,
-            pad=0,
-            dtype=torch.int,
-            device=self.device,
-        )
-
-        attn_metadata = self.attn_backend.make_metadata(
-            is_prompt=False,
-            slot_mapping=slot_mapping,
-            multi_modal_placeholder_index_maps=None,
-            seq_lens=seq_lens,
-            seq_lens_tensor=seq_lens_tensor,
-            max_decode_seq_len=max_decode_seq_len,
-            num_prefill_tokens=0,
-            num_decode_tokens=len(input_tokens),
-            num_prefills=0,
-            block_tables=block_tables,
-            num_orig_input_tokens_tensor=num_orig_input_tokens_tensor,
-        )
-        return (
-            input_tokens,
-            input_positions,
-            attn_metadata,
-        )
-=======
 
             for i in range(3):
                 self.input_data.input_mrope_positions[  # type: ignore
@@ -613,7 +391,6 @@
         for modality, placeholder_map in placeholder_maps.items():
             self.input_data.multi_modal_placeholder_maps[modality].extend(
                 placeholder_map)
->>>>>>> 308cc5e2
 
 
 class CPUModelRunnerBase(ModelRunnerBase[TModelInputForCPU]):

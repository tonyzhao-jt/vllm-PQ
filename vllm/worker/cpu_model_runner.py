--- conflicted
+++ resolved
@@ -67,18 +67,6 @@
         self.model: nn.Module  # Set after init_Model
 
     def load_model(self) -> None:
-<<<<<<< HEAD
-        attn_impl = self.attn_backend.get_impl_cls()
-        with set_attn_impl(attn_impl):
-            self.model = get_model(
-                model_config=self.model_config,
-                load_config=self.load_config,
-                device_config=self.device_config,
-                vision_language_config=self.vision_language_config,
-                lora_config=self.lora_config,
-                parallel_config=self.parallel_config,
-                scheduler_config=self.scheduler_config)
-=======
         self.model = get_model(
             model_config=self.model_config,
             load_config=self.load_config,
@@ -88,7 +76,6 @@
             parallel_config=self.parallel_config,
             scheduler_config=self.scheduler_config,
             cache_config=self.cache_config)
->>>>>>> 8cfb402d
 
     def _prepare_prompt(
         self,

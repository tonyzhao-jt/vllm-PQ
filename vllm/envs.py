import os
import tempfile
from typing import TYPE_CHECKING, Any, Callable, Dict, List, Optional

if TYPE_CHECKING:
    VLLM_HOST_IP: str = ""
    VLLM_PORT: Optional[int] = None
    VLLM_RPC_BASE_PATH: str = tempfile.gettempdir()
    VLLM_USE_MODELSCOPE: bool = False
    VLLM_RINGBUFFER_WARNING_INTERVAL: int = 60
    VLLM_INSTANCE_ID: Optional[str] = None
    VLLM_NCCL_SO_PATH: Optional[str] = None
    LD_LIBRARY_PATH: Optional[str] = None
    VLLM_USE_TRITON_FLASH_ATTN: bool = False
    LOCAL_RANK: int = 0
    CUDA_VISIBLE_DEVICES: Optional[str] = None
    VLLM_ENGINE_ITERATION_TIMEOUT_S: int = 60
    VLLM_API_KEY: Optional[str] = None
    S3_ACCESS_KEY_ID: Optional[str] = None
    S3_SECRET_ACCESS_KEY: Optional[str] = None
    S3_ENDPOINT_URL: Optional[str] = None
    VLLM_CACHE_ROOT: str = os.path.expanduser("~/.cache/vllm")
    VLLM_CONFIG_ROOT: str = os.path.expanduser("~/.config/vllm")
    VLLM_USAGE_STATS_SERVER: str = "https://stats.vllm.ai"
    VLLM_NO_USAGE_STATS: bool = False
    VLLM_DO_NOT_TRACK: bool = False
    VLLM_USAGE_SOURCE: str = ""
    VLLM_CONFIGURE_LOGGING: int = 1
    VLLM_LOGGING_LEVEL: str = "INFO"
    VLLM_LOGGING_CONFIG_PATH: Optional[str] = None
    VLLM_TRACE_FUNCTION: int = 0
    VLLM_ATTENTION_BACKEND: Optional[str] = None
    VLLM_PP_LAYER_PARTITION: Optional[str] = None
    VLLM_CPU_KVCACHE_SPACE: int = 0
    VLLM_CPU_OMP_THREADS_BIND: str = ""
    VLLM_OPENVINO_KVCACHE_SPACE: int = 0
    VLLM_OPENVINO_CPU_KV_CACHE_PRECISION: Optional[str] = None
    VLLM_OPENVINO_ENABLE_QUANTIZED_WEIGHTS: bool = False
    VLLM_XLA_CACHE_PATH: str = os.path.join(VLLM_CACHE_ROOT, "xla_cache")
    VLLM_FUSED_MOE_CHUNK_SIZE: int = 64 * 1024
    VLLM_USE_RAY_SPMD_WORKER: bool = False
    VLLM_USE_RAY_COMPILED_DAG: bool = False
    VLLM_USE_RAY_COMPILED_DAG_NCCL_CHANNEL: bool = True
    VLLM_WORKER_MULTIPROC_METHOD: str = "fork"
    VLLM_ASSETS_CACHE: str = os.path.join(VLLM_CACHE_ROOT, "assets")
    VLLM_IMAGE_FETCH_TIMEOUT: int = 5
    VLLM_AUDIO_FETCH_TIMEOUT: int = 5
    VLLM_TARGET_DEVICE: str = "cuda"
    MAX_JOBS: Optional[str] = None
    NVCC_THREADS: Optional[str] = None
    VLLM_USE_PRECOMPILED: bool = False
    VLLM_NO_DEPRECATION_WARNING: bool = False
    VLLM_KEEP_ALIVE_ON_ENGINE_DEATH: bool = False
    CMAKE_BUILD_TYPE: Optional[str] = None
    VERBOSE: bool = False
    VLLM_ALLOW_LONG_MAX_MODEL_LEN: bool = False
    VLLM_TEST_FORCE_FP8_MARLIN: bool = False
    VLLM_ALLOW_ENGINE_USE_RAY: bool = False
    VLLM_PLUGINS: Optional[List[str]] = None


def get_default_cache_root():
    return os.getenv(
        "XDG_CACHE_HOME",
        os.path.join(os.path.expanduser("~"), ".cache"),
    )


def get_default_config_root():
    return os.getenv(
        "XDG_CONFIG_HOME",
        os.path.join(os.path.expanduser("~"), ".config"),
    )


# The begin-* and end* here are used by the documentation generator
# to extract the used env vars.

# begin-env-vars-definition

environment_variables: Dict[str, Callable[[], Any]] = {

    # ================== Installation Time Env Vars ==================

    # Target device of vLLM, supporting [cuda (by default),
    # rocm, neuron, cpu, openvino]
    "VLLM_TARGET_DEVICE":
    lambda: os.getenv("VLLM_TARGET_DEVICE", "cuda"),

    # Maximum number of compilation jobs to run in parallel.
    # By default this is the number of CPUs
    "MAX_JOBS":
    lambda: os.getenv("MAX_JOBS", None),

    # Number of threads to use for nvcc
    # By default this is 1.
    # If set, `MAX_JOBS` will be reduced to avoid oversubscribing the CPU.
    "NVCC_THREADS":
    lambda: os.getenv("NVCC_THREADS", None),

    # If set, vllm will use precompiled binaries (*.so)
    "VLLM_USE_PRECOMPILED":
    lambda: bool(os.environ.get("VLLM_USE_PRECOMPILED")),

    # CMake build type
    # If not set, defaults to "Debug" or "RelWithDebInfo"
    # Available options: "Debug", "Release", "RelWithDebInfo"
    "CMAKE_BUILD_TYPE":
    lambda: os.getenv("CMAKE_BUILD_TYPE"),

    # If set, vllm will print verbose logs during installation
    "VERBOSE":
    lambda: bool(int(os.getenv('VERBOSE', '0'))),

    # Root directory for VLLM configuration files
    # Defaults to `~/.config/vllm` unless `XDG_CONFIG_HOME` is set
    # Note that this not only affects how vllm finds its configuration files
    # during runtime, but also affects how vllm installs its configuration
    # files during **installation**.
    "VLLM_CONFIG_ROOT":
    lambda: os.path.expanduser(
        os.getenv(
            "VLLM_CONFIG_ROOT",
            os.path.join(get_default_config_root(), "vllm"),
        )),

    # ================== Runtime Env Vars ==================

    # Root directory for VLLM cache files
    # Defaults to `~/.cache/vllm` unless `XDG_CACHE_HOME` is set
    "VLLM_CACHE_ROOT":
    lambda: os.path.expanduser(
        os.getenv(
            "VLLM_CACHE_ROOT",
            os.path.join(get_default_cache_root(), "vllm"),
        )),

    # used in distributed environment to determine the master address
    'VLLM_HOST_IP':
    lambda: os.getenv('VLLM_HOST_IP', "") or os.getenv("HOST_IP", ""),

    # used in distributed environment to manually set the communication port
    # Note: if VLLM_PORT is set, and some code asks for multiple ports, the
    # VLLM_PORT will be used as the first port, and the rest will be generated
    # by incrementing the VLLM_PORT value.
    # '0' is used to make mypy happy
    'VLLM_PORT':
    lambda: int(os.getenv('VLLM_PORT', '0'))
    if 'VLLM_PORT' in os.environ else None,

    # path used for ipc when the frontend api server is running in
    # multi-processing mode to communicate with the backend engine process.
    'VLLM_RPC_BASE_PATH':
    lambda: os.getenv('VLLM_RPC_BASE_PATH', tempfile.gettempdir()),

    # If true, will load models from ModelScope instead of Hugging Face Hub.
    # note that the value is true or false, not numbers
    "VLLM_USE_MODELSCOPE":
    lambda: os.environ.get("VLLM_USE_MODELSCOPE", "False").lower() == "true",

    # Instance id represents an instance of the VLLM. All processes in the same
    # instance should have the same instance id.
    "VLLM_INSTANCE_ID":
    lambda: os.environ.get("VLLM_INSTANCE_ID", None),

    # Interval in seconds to log a warning message when the ring buffer is full
    "VLLM_RINGBUFFER_WARNING_INTERVAL":
    lambda: int(os.environ.get("VLLM_RINGBUFFER_WARNING_INTERVAL", "60")),

    # path to cudatoolkit home directory, under which should be bin, include,
    # and lib directories.
    "CUDA_HOME":
    lambda: os.environ.get("CUDA_HOME", None),

    # Path to the NCCL library file. It is needed because nccl>=2.19 brought
    # by PyTorch contains a bug: https://github.com/NVIDIA/nccl/issues/1234
    "VLLM_NCCL_SO_PATH":
    lambda: os.environ.get("VLLM_NCCL_SO_PATH", None),

    # when `VLLM_NCCL_SO_PATH` is not set, vllm will try to find the nccl
    # library file in the locations specified by `LD_LIBRARY_PATH`
    "LD_LIBRARY_PATH":
    lambda: os.environ.get("LD_LIBRARY_PATH", None),

    # flag to control if vllm should use triton flash attention
    "VLLM_USE_TRITON_FLASH_ATTN":
    lambda: (os.environ.get("VLLM_USE_TRITON_FLASH_ATTN", "True").lower() in
             ("true", "1")),

    # Internal flag to enable Dynamo graph capture
    "VLLM_TEST_DYNAMO_GRAPH_CAPTURE":
    lambda: int(os.environ.get("VLLM_TEST_DYNAMO_GRAPH_CAPTURE", "0")),

    # local rank of the process in the distributed setting, used to determine
    # the GPU device id
    "LOCAL_RANK":
    lambda: int(os.environ.get("LOCAL_RANK", "0")),

    # used to control the visible devices in the distributed setting
    "CUDA_VISIBLE_DEVICES":
    lambda: os.environ.get("CUDA_VISIBLE_DEVICES", None),

    # timeout for each iteration in the engine
    "VLLM_ENGINE_ITERATION_TIMEOUT_S":
    lambda: int(os.environ.get("VLLM_ENGINE_ITERATION_TIMEOUT_S", "60")),

    # API key for VLLM API server
    "VLLM_API_KEY":
    lambda: os.environ.get("VLLM_API_KEY", None),

    # S3 access information, used for tensorizer to load model from S3
    "S3_ACCESS_KEY_ID":
    lambda: os.environ.get("S3_ACCESS_KEY_ID", None),
    "S3_SECRET_ACCESS_KEY":
    lambda: os.environ.get("S3_SECRET_ACCESS_KEY", None),
    "S3_ENDPOINT_URL":
    lambda: os.environ.get("S3_ENDPOINT_URL", None),

    # Usage stats collection
    "VLLM_USAGE_STATS_SERVER":
    lambda: os.environ.get("VLLM_USAGE_STATS_SERVER", "https://stats.vllm.ai"),
    "VLLM_NO_USAGE_STATS":
    lambda: os.environ.get("VLLM_NO_USAGE_STATS", "0") == "1",
    "VLLM_DO_NOT_TRACK":
    lambda: (os.environ.get("VLLM_DO_NOT_TRACK", None) or os.environ.get(
        "DO_NOT_TRACK", None) or "0") == "1",
    "VLLM_USAGE_SOURCE":
    lambda: os.environ.get("VLLM_USAGE_SOURCE", "production"),

    # Logging configuration
    # If set to 0, vllm will not configure logging
    # If set to 1, vllm will configure logging using the default configuration
    #    or the configuration file specified by VLLM_LOGGING_CONFIG_PATH
    "VLLM_CONFIGURE_LOGGING":
    lambda: int(os.getenv("VLLM_CONFIGURE_LOGGING", "1")),
    "VLLM_LOGGING_CONFIG_PATH":
    lambda: os.getenv("VLLM_LOGGING_CONFIG_PATH"),

    # this is used for configuring the default logging level
    "VLLM_LOGGING_LEVEL":
    lambda: os.getenv("VLLM_LOGGING_LEVEL", "INFO"),

    # Trace function calls
    # If set to 1, vllm will trace function calls
    # Useful for debugging
    "VLLM_TRACE_FUNCTION":
    lambda: int(os.getenv("VLLM_TRACE_FUNCTION", "0")),

    # Backend for attention computation
    # Available options:
    # - "TORCH_SDPA": use torch.nn.MultiheadAttention
    # - "FLASH_ATTN": use FlashAttention
    # - "XFORMERS": use XFormers
    # - "ROCM_FLASH": use ROCmFlashAttention
    # - "FLASHINFER": use flashinfer
    "VLLM_ATTENTION_BACKEND":
    lambda: os.getenv("VLLM_ATTENTION_BACKEND", None),

    # Pipeline stage partition strategy
    "VLLM_PP_LAYER_PARTITION":
    lambda: os.getenv("VLLM_PP_LAYER_PARTITION", None),

    # (CPU backend only) CPU key-value cache space.
    # default is 4GB
    "VLLM_CPU_KVCACHE_SPACE":
    lambda: int(os.getenv("VLLM_CPU_KVCACHE_SPACE", "0")),

    # (CPU backend only) CPU core ids bound by OpenMP threads, e.g., "0-31",
    # "0,1,2", "0-31,33". CPU cores of different ranks are separated by '|'.
    "VLLM_CPU_OMP_THREADS_BIND":
    lambda: os.getenv("VLLM_CPU_OMP_THREADS_BIND", "all"),

    # OpenVINO key-value cache space
    # default is 4GB
    "VLLM_OPENVINO_KVCACHE_SPACE":
    lambda: int(os.getenv("VLLM_OPENVINO_KVCACHE_SPACE", "0")),

    # OpenVINO KV cache precision
    # default is bf16 if natively supported by platform, otherwise f16
    # To enable KV cache compression, please, explicitly specify u8
    "VLLM_OPENVINO_CPU_KV_CACHE_PRECISION":
    lambda: os.getenv("VLLM_OPENVINO_CPU_KV_CACHE_PRECISION", None),

    # Enables weights compression during model export via HF Optimum
    # default is False
    "VLLM_OPENVINO_ENABLE_QUANTIZED_WEIGHTS":
    lambda: bool(os.getenv("VLLM_OPENVINO_ENABLE_QUANTIZED_WEIGHTS", False)),

    # If the env var is set, then all workers will execute as separate
    # processes from the engine, and we use the same mechanism to trigger
    # execution on all workers.
    # Run vLLM with VLLM_USE_RAY_SPMD_WORKER=1 to enable it.
    "VLLM_USE_RAY_SPMD_WORKER":
    lambda: bool(int(os.getenv("VLLM_USE_RAY_SPMD_WORKER", "0"))),

    # If the env var is set, it uses the Ray's compiled DAG API
    # which optimizes the control plane overhead.
    # Run vLLM with VLLM_USE_RAY_COMPILED_DAG=1 to enable it.
    "VLLM_USE_RAY_COMPILED_DAG":
    lambda: bool(int(os.getenv("VLLM_USE_RAY_COMPILED_DAG", "0"))),

    # If the env var is set, it uses NCCL for communication in
    # Ray's compiled DAG. This flag is ignored if
    # VLLM_USE_RAY_COMPILED_DAG is not set.
    "VLLM_USE_RAY_COMPILED_DAG_NCCL_CHANNEL":
    lambda: bool(int(os.getenv("VLLM_USE_RAY_COMPILED_DAG_NCCL_CHANNEL", "1"))
                 ),

    # Use dedicated multiprocess context for workers.
    # Both spawn and fork work
    "VLLM_WORKER_MULTIPROC_METHOD":
    lambda: os.getenv("VLLM_WORKER_MULTIPROC_METHOD", "fork"),

    # Path to the cache for storing downloaded assets
    "VLLM_ASSETS_CACHE":
    lambda: os.path.expanduser(
        os.getenv(
            "VLLM_ASSETS_CACHE",
            os.path.join(get_default_cache_root(), "vllm", "assets"),
        )),

    # Timeout for fetching images when serving multimodal models
    # Default is 5 seconds
    "VLLM_IMAGE_FETCH_TIMEOUT":
    lambda: int(os.getenv("VLLM_IMAGE_FETCH_TIMEOUT", "5")),

    # Timeout for fetching audio when serving multimodal models
    # Default is 5 seconds
    "VLLM_AUDIO_FETCH_TIMEOUT":
    lambda: int(os.getenv("VLLM_AUDIO_FETCH_TIMEOUT", "5")),

    # Path to the XLA persistent cache directory.
    # Only used for XLA devices such as TPUs.
    "VLLM_XLA_CACHE_PATH":
    lambda: os.path.expanduser(
        os.getenv(
            "VLLM_XLA_CACHE_PATH",
            os.path.join(get_default_cache_root(), "vllm", "xla_cache"),
        )),
    "VLLM_FUSED_MOE_CHUNK_SIZE":
    lambda: int(os.getenv("VLLM_FUSED_MOE_CHUNK_SIZE", "65536")),

    # If set, vllm will skip the deprecation warnings.
    "VLLM_NO_DEPRECATION_WARNING":
    lambda: bool(int(os.getenv("VLLM_NO_DEPRECATION_WARNING", "0"))),

    # If set, the OpenAI API server will stay alive even after the underlying
    # AsyncLLMEngine errors and stops serving requests
    "VLLM_KEEP_ALIVE_ON_ENGINE_DEATH":
    lambda: bool(os.getenv("VLLM_KEEP_ALIVE_ON_ENGINE_DEATH", 0)),

    # If the env var VLLM_ALLOW_LONG_MAX_MODEL_LEN is set, it allows
    # the user to specify a max sequence length greater than
    # the max length derived from the model's config.json.
    # To enable this, set VLLM_ALLOW_LONG_MAX_MODEL_LEN=1.
    "VLLM_ALLOW_LONG_MAX_MODEL_LEN":
    lambda:
    (os.environ.get("VLLM_ALLOW_LONG_MAX_MODEL_LEN", "0").strip().lower() in
     ("1", "true")),

    # If set, forces FP8 Marlin to be used for FP8 quantization regardless
    # of the hardware support for FP8 compute.
    "VLLM_TEST_FORCE_FP8_MARLIN":
    lambda:
    (os.environ.get("VLLM_TEST_FORCE_FP8_MARLIN", "0").strip().lower() in
     ("1", "true")),

<<<<<<< HEAD
    # If set, vLLM will use Triton implementations of AWQ.
    "VLLM_USE_TRITON_AWQ":
    lambda: bool(int(os.getenv("VLLM_USE_TRITON_AWQ", "0"))),
=======
    # If set, allow running the engine as a separate ray actor,
    # which is a deprecated feature soon to be removed.
    # See https://github.com/vllm-project/vllm/issues/7045
    "VLLM_ALLOW_ENGINE_USE_RAY":
    lambda:
    (os.environ.get("VLLM_ALLOW_ENGINE_USE_RAY", "0").strip().lower() in
     ("1", "true")),

    # a list of plugin names to load, separated by commas.
    # if this is not set, it means all plugins will be loaded
    # if this is set to an empty string, no plugins will be loaded
    "VLLM_PLUGINS":
    lambda: None if "VLLM_PLUGINS" not in os.environ else os.environ[
        "VLLM_PLUGINS"].split(","),
>>>>>>> 9c8e2d11
}

# end-env-vars-definition


def __getattr__(name: str):
    # lazy evaluation of environment variables
    if name in environment_variables:
        return environment_variables[name]()
    raise AttributeError(f"module {__name__!r} has no attribute {name!r}")


def __dir__():
    return list(environment_variables.keys())<|MERGE_RESOLUTION|>--- conflicted
+++ resolved
@@ -365,11 +365,6 @@
     (os.environ.get("VLLM_TEST_FORCE_FP8_MARLIN", "0").strip().lower() in
      ("1", "true")),
 
-<<<<<<< HEAD
-    # If set, vLLM will use Triton implementations of AWQ.
-    "VLLM_USE_TRITON_AWQ":
-    lambda: bool(int(os.getenv("VLLM_USE_TRITON_AWQ", "0"))),
-=======
     # If set, allow running the engine as a separate ray actor,
     # which is a deprecated feature soon to be removed.
     # See https://github.com/vllm-project/vllm/issues/7045
@@ -384,7 +379,10 @@
     "VLLM_PLUGINS":
     lambda: None if "VLLM_PLUGINS" not in os.environ else os.environ[
         "VLLM_PLUGINS"].split(","),
->>>>>>> 9c8e2d11
+
+    # If set, vLLM will use Triton implementations of AWQ.
+    "VLLM_USE_TRITON_AWQ":
+    lambda: bool(int(os.getenv("VLLM_USE_TRITON_AWQ", "0"))),
 }
 
 # end-env-vars-definition

import os
import tempfile
from typing import TYPE_CHECKING, Any, Callable, Dict, List, Optional

if TYPE_CHECKING:
    VLLM_HOST_IP: str = ""
    VLLM_PORT: Optional[int] = None
    VLLM_RPC_BASE_PATH: str = tempfile.gettempdir()
    VLLM_USE_MODELSCOPE: bool = False
    VLLM_RINGBUFFER_WARNING_INTERVAL: int = 60
    VLLM_INSTANCE_ID: Optional[str] = None
    VLLM_NCCL_SO_PATH: Optional[str] = None
    LD_LIBRARY_PATH: Optional[str] = None
    VLLM_USE_TRITON_FLASH_ATTN: bool = False
    LOCAL_RANK: int = 0
    CUDA_VISIBLE_DEVICES: Optional[str] = None
    VLLM_ENGINE_ITERATION_TIMEOUT_S: int = 60
    VLLM_API_KEY: Optional[str] = None
    S3_ACCESS_KEY_ID: Optional[str] = None
    S3_SECRET_ACCESS_KEY: Optional[str] = None
    S3_ENDPOINT_URL: Optional[str] = None
    VLLM_CACHE_ROOT: str = os.path.expanduser("~/.cache/vllm")
    VLLM_CONFIG_ROOT: str = os.path.expanduser("~/.config/vllm")
    VLLM_USAGE_STATS_SERVER: str = "https://stats.vllm.ai"
    VLLM_NO_USAGE_STATS: bool = False
    VLLM_DO_NOT_TRACK: bool = False
    VLLM_USAGE_SOURCE: str = ""
    VLLM_CONFIGURE_LOGGING: int = 1
    VLLM_LOGGING_LEVEL: str = "INFO"
    VLLM_LOGGING_CONFIG_PATH: Optional[str] = None
    VLLM_TRACE_FUNCTION: int = 0
    VLLM_ATTENTION_BACKEND: Optional[str] = None
    VLLM_USE_FLASHINFER_SAMPLER: bool = False
    VLLM_USE_FLASHINFER_REJECTION_SAMPLER: bool = False
    VLLM_PP_LAYER_PARTITION: Optional[str] = None
    VLLM_CPU_KVCACHE_SPACE: int = 0
    VLLM_CPU_OMP_THREADS_BIND: str = ""
    VLLM_OPENVINO_KVCACHE_SPACE: int = 0
    VLLM_OPENVINO_CPU_KV_CACHE_PRECISION: Optional[str] = None
    VLLM_OPENVINO_ENABLE_QUANTIZED_WEIGHTS: bool = False
    VLLM_XLA_CACHE_PATH: str = os.path.join(VLLM_CACHE_ROOT, "xla_cache")
    VLLM_FUSED_MOE_CHUNK_SIZE: int = 64 * 1024
    VLLM_USE_RAY_SPMD_WORKER: bool = False
    VLLM_USE_RAY_COMPILED_DAG: bool = False
    VLLM_USE_RAY_COMPILED_DAG_NCCL_CHANNEL: bool = True
    VLLM_WORKER_MULTIPROC_METHOD: str = "fork"
    VLLM_ASSETS_CACHE: str = os.path.join(VLLM_CACHE_ROOT, "assets")
    VLLM_IMAGE_FETCH_TIMEOUT: int = 5
    VLLM_AUDIO_FETCH_TIMEOUT: int = 5
    VLLM_TARGET_DEVICE: str = "cuda"
    MAX_JOBS: Optional[str] = None
    NVCC_THREADS: Optional[str] = None
    VLLM_USE_PRECOMPILED: bool = False
    VLLM_NO_DEPRECATION_WARNING: bool = False
    VLLM_KEEP_ALIVE_ON_ENGINE_DEATH: bool = False
    CMAKE_BUILD_TYPE: Optional[str] = None
    VERBOSE: bool = False
    VLLM_ALLOW_LONG_MAX_MODEL_LEN: bool = False
    VLLM_TEST_FORCE_FP8_MARLIN: bool = False
    VLLM_RPC_GET_DATA_TIMEOUT_MS: int = 5000
    VLLM_PLUGINS: Optional[List[str]] = None
    VLLM_TORCH_PROFILER_DIR: Optional[str] = None
    VLLM_ALLOW_RUNTIME_LORA_UPDATING: bool = False


def get_default_cache_root():
    return os.getenv(
        "XDG_CACHE_HOME",
        os.path.join(os.path.expanduser("~"), ".cache"),
    )


def get_default_config_root():
    return os.getenv(
        "XDG_CONFIG_HOME",
        os.path.join(os.path.expanduser("~"), ".config"),
    )


# The begin-* and end* here are used by the documentation generator
# to extract the used env vars.

# begin-env-vars-definition

environment_variables: Dict[str, Callable[[], Any]] = {

    # ================== Installation Time Env Vars ==================

    # Target device of vLLM, supporting [cuda (by default),
    # rocm, neuron, cpu, openvino]
    "VLLM_TARGET_DEVICE":
    lambda: os.getenv("VLLM_TARGET_DEVICE", "cuda"),

    # Maximum number of compilation jobs to run in parallel.
    # By default this is the number of CPUs
    "MAX_JOBS":
    lambda: os.getenv("MAX_JOBS", None),

    # Number of threads to use for nvcc
    # By default this is 1.
    # If set, `MAX_JOBS` will be reduced to avoid oversubscribing the CPU.
    "NVCC_THREADS":
    lambda: os.getenv("NVCC_THREADS", None),

    # If set, vllm will use precompiled binaries (*.so)
    "VLLM_USE_PRECOMPILED":
    lambda: bool(os.environ.get("VLLM_USE_PRECOMPILED")),

    # CMake build type
    # If not set, defaults to "Debug" or "RelWithDebInfo"
    # Available options: "Debug", "Release", "RelWithDebInfo"
    "CMAKE_BUILD_TYPE":
    lambda: os.getenv("CMAKE_BUILD_TYPE"),

    # If set, vllm will print verbose logs during installation
    "VERBOSE":
    lambda: bool(int(os.getenv('VERBOSE', '0'))),

    # Root directory for VLLM configuration files
    # Defaults to `~/.config/vllm` unless `XDG_CONFIG_HOME` is set
    # Note that this not only affects how vllm finds its configuration files
    # during runtime, but also affects how vllm installs its configuration
    # files during **installation**.
    "VLLM_CONFIG_ROOT":
    lambda: os.path.expanduser(
        os.getenv(
            "VLLM_CONFIG_ROOT",
            os.path.join(get_default_config_root(), "vllm"),
        )),

    # ================== Runtime Env Vars ==================

    # Root directory for VLLM cache files
    # Defaults to `~/.cache/vllm` unless `XDG_CACHE_HOME` is set
    "VLLM_CACHE_ROOT":
    lambda: os.path.expanduser(
        os.getenv(
            "VLLM_CACHE_ROOT",
            os.path.join(get_default_cache_root(), "vllm"),
        )),

    # used in distributed environment to determine the ip address
    # of the current node, when the node has multiple network interfaces.
    # If you are using multi-node inference, you should set this differently
    # on each node.
    'VLLM_HOST_IP':
    lambda: os.getenv('VLLM_HOST_IP', "") or os.getenv("HOST_IP", ""),

    # used in distributed environment to manually set the communication port
    # Note: if VLLM_PORT is set, and some code asks for multiple ports, the
    # VLLM_PORT will be used as the first port, and the rest will be generated
    # by incrementing the VLLM_PORT value.
    # '0' is used to make mypy happy
    'VLLM_PORT':
    lambda: int(os.getenv('VLLM_PORT', '0'))
    if 'VLLM_PORT' in os.environ else None,

<<<<<<< HEAD
    # used when the frontend api server is running in multi-processing mode,
    # to communicate with the backend engine process over ZMQ.
    'VLLM_RPC_PORT':
    lambda: int(os.getenv('VLLM_RPC_PORT', '5570')),
=======
    # path used for ipc when the frontend api server is running in
    # multi-processing mode to communicate with the backend engine process.
    'VLLM_RPC_BASE_PATH':
    lambda: os.getenv('VLLM_RPC_BASE_PATH', tempfile.gettempdir()),
>>>>>>> 3724d5f6

    # If true, will load models from ModelScope instead of Hugging Face Hub.
    # note that the value is true or false, not numbers
    "VLLM_USE_MODELSCOPE":
    lambda: os.environ.get("VLLM_USE_MODELSCOPE", "False").lower() == "true",

    # Instance id represents an instance of the VLLM. All processes in the same
    # instance should have the same instance id.
    "VLLM_INSTANCE_ID":
    lambda: os.environ.get("VLLM_INSTANCE_ID", None),

    # Interval in seconds to log a warning message when the ring buffer is full
    "VLLM_RINGBUFFER_WARNING_INTERVAL":
    lambda: int(os.environ.get("VLLM_RINGBUFFER_WARNING_INTERVAL", "60")),

    # path to cudatoolkit home directory, under which should be bin, include,
    # and lib directories.
    "CUDA_HOME":
    lambda: os.environ.get("CUDA_HOME", None),

    # Path to the NCCL library file. It is needed because nccl>=2.19 brought
    # by PyTorch contains a bug: https://github.com/NVIDIA/nccl/issues/1234
    "VLLM_NCCL_SO_PATH":
    lambda: os.environ.get("VLLM_NCCL_SO_PATH", None),

    # when `VLLM_NCCL_SO_PATH` is not set, vllm will try to find the nccl
    # library file in the locations specified by `LD_LIBRARY_PATH`
    "LD_LIBRARY_PATH":
    lambda: os.environ.get("LD_LIBRARY_PATH", None),

    # flag to control if vllm should use triton flash attention
    "VLLM_USE_TRITON_FLASH_ATTN":
    lambda: (os.environ.get("VLLM_USE_TRITON_FLASH_ATTN", "True").lower() in
             ("true", "1")),

    # Internal flag to enable Dynamo graph capture
    "VLLM_TEST_DYNAMO_GRAPH_CAPTURE":
    lambda: int(os.environ.get("VLLM_TEST_DYNAMO_GRAPH_CAPTURE", "0")),
    "VLLM_DYNAMO_USE_CUSTOM_DISPATCHER":
    lambda:
    (os.environ.get("VLLM_DYNAMO_USE_CUSTOM_DISPATCHER", "True").lower() in
     ("true", "1")),

    # Internal flag to control whether we use custom op,
    # or use the native pytorch implementation
    "VLLM_TEST_COMPILE_NO_CUSTOM_OPS":
    lambda: int(os.environ.get("VLLM_TEST_COMPILE_NO_CUSTOM_OPS", "0")),

    # Internal flag to enable Dynamo fullgraph capture
    "VLLM_TEST_DYNAMO_FULLGRAPH_CAPTURE":
    lambda: bool(
        os.environ.get("VLLM_TEST_DYNAMO_FULLGRAPH_CAPTURE", "1") != "0"),

    # local rank of the process in the distributed setting, used to determine
    # the GPU device id
    "LOCAL_RANK":
    lambda: int(os.environ.get("LOCAL_RANK", "0")),

    # used to control the visible devices in the distributed setting
    "CUDA_VISIBLE_DEVICES":
    lambda: os.environ.get("CUDA_VISIBLE_DEVICES", None),

    # timeout for each iteration in the engine
    "VLLM_ENGINE_ITERATION_TIMEOUT_S":
    lambda: int(os.environ.get("VLLM_ENGINE_ITERATION_TIMEOUT_S", "60")),

    # API key for VLLM API server
    "VLLM_API_KEY":
    lambda: os.environ.get("VLLM_API_KEY", None),

    # S3 access information, used for tensorizer to load model from S3
    "S3_ACCESS_KEY_ID":
    lambda: os.environ.get("S3_ACCESS_KEY_ID", None),
    "S3_SECRET_ACCESS_KEY":
    lambda: os.environ.get("S3_SECRET_ACCESS_KEY", None),
    "S3_ENDPOINT_URL":
    lambda: os.environ.get("S3_ENDPOINT_URL", None),

    # Usage stats collection
    "VLLM_USAGE_STATS_SERVER":
    lambda: os.environ.get("VLLM_USAGE_STATS_SERVER", "https://stats.vllm.ai"),
    "VLLM_NO_USAGE_STATS":
    lambda: os.environ.get("VLLM_NO_USAGE_STATS", "0") == "1",
    "VLLM_DO_NOT_TRACK":
    lambda: (os.environ.get("VLLM_DO_NOT_TRACK", None) or os.environ.get(
        "DO_NOT_TRACK", None) or "0") == "1",
    "VLLM_USAGE_SOURCE":
    lambda: os.environ.get("VLLM_USAGE_SOURCE", "production"),

    # Logging configuration
    # If set to 0, vllm will not configure logging
    # If set to 1, vllm will configure logging using the default configuration
    #    or the configuration file specified by VLLM_LOGGING_CONFIG_PATH
    "VLLM_CONFIGURE_LOGGING":
    lambda: int(os.getenv("VLLM_CONFIGURE_LOGGING", "1")),
    "VLLM_LOGGING_CONFIG_PATH":
    lambda: os.getenv("VLLM_LOGGING_CONFIG_PATH"),

    # this is used for configuring the default logging level
    "VLLM_LOGGING_LEVEL":
    lambda: os.getenv("VLLM_LOGGING_LEVEL", "INFO"),

    # Trace function calls
    # If set to 1, vllm will trace function calls
    # Useful for debugging
    "VLLM_TRACE_FUNCTION":
    lambda: int(os.getenv("VLLM_TRACE_FUNCTION", "0")),

    # Backend for attention computation
    # Available options:
    # - "TORCH_SDPA": use torch.nn.MultiheadAttention
    # - "FLASH_ATTN": use FlashAttention
    # - "XFORMERS": use XFormers
    # - "ROCM_FLASH": use ROCmFlashAttention
    # - "FLASHINFER": use flashinfer
    "VLLM_ATTENTION_BACKEND":
    lambda: os.getenv("VLLM_ATTENTION_BACKEND", None),

    # If set, vllm will use flashinfer sampler
    "VLLM_USE_FLASHINFER_SAMPLER":
    lambda: bool(int(os.getenv("VLLM_USE_FLASHINFER_SAMPLER", "0"))),

    # Pipeline stage partition strategy
    "VLLM_PP_LAYER_PARTITION":
    lambda: os.getenv("VLLM_PP_LAYER_PARTITION", None),

    # (CPU backend only) CPU key-value cache space.
    # default is 4GB
    "VLLM_CPU_KVCACHE_SPACE":
    lambda: int(os.getenv("VLLM_CPU_KVCACHE_SPACE", "0")),

    # (CPU backend only) CPU core ids bound by OpenMP threads, e.g., "0-31",
    # "0,1,2", "0-31,33". CPU cores of different ranks are separated by '|'.
    "VLLM_CPU_OMP_THREADS_BIND":
    lambda: os.getenv("VLLM_CPU_OMP_THREADS_BIND", "all"),

    # OpenVINO key-value cache space
    # default is 4GB
    "VLLM_OPENVINO_KVCACHE_SPACE":
    lambda: int(os.getenv("VLLM_OPENVINO_KVCACHE_SPACE", "0")),

    # OpenVINO KV cache precision
    # default is bf16 if natively supported by platform, otherwise f16
    # To enable KV cache compression, please, explicitly specify u8
    "VLLM_OPENVINO_CPU_KV_CACHE_PRECISION":
    lambda: os.getenv("VLLM_OPENVINO_CPU_KV_CACHE_PRECISION", None),

    # Enables weights compression during model export via HF Optimum
    # default is False
    "VLLM_OPENVINO_ENABLE_QUANTIZED_WEIGHTS":
    lambda: bool(os.getenv("VLLM_OPENVINO_ENABLE_QUANTIZED_WEIGHTS", False)),

    # If the env var is set, then all workers will execute as separate
    # processes from the engine, and we use the same mechanism to trigger
    # execution on all workers.
    # Run vLLM with VLLM_USE_RAY_SPMD_WORKER=1 to enable it.
    "VLLM_USE_RAY_SPMD_WORKER":
    lambda: bool(int(os.getenv("VLLM_USE_RAY_SPMD_WORKER", "0"))),

    # If the env var is set, it uses the Ray's compiled DAG API
    # which optimizes the control plane overhead.
    # Run vLLM with VLLM_USE_RAY_COMPILED_DAG=1 to enable it.
    "VLLM_USE_RAY_COMPILED_DAG":
    lambda: bool(int(os.getenv("VLLM_USE_RAY_COMPILED_DAG", "0"))),

    # If the env var is set, it uses NCCL for communication in
    # Ray's compiled DAG. This flag is ignored if
    # VLLM_USE_RAY_COMPILED_DAG is not set.
    "VLLM_USE_RAY_COMPILED_DAG_NCCL_CHANNEL":
    lambda: bool(int(os.getenv("VLLM_USE_RAY_COMPILED_DAG_NCCL_CHANNEL", "1"))
                 ),

    # Use dedicated multiprocess context for workers.
    # Both spawn and fork work
    "VLLM_WORKER_MULTIPROC_METHOD":
    lambda: os.getenv("VLLM_WORKER_MULTIPROC_METHOD", "fork"),

    # Path to the cache for storing downloaded assets
    "VLLM_ASSETS_CACHE":
    lambda: os.path.expanduser(
        os.getenv(
            "VLLM_ASSETS_CACHE",
            os.path.join(get_default_cache_root(), "vllm", "assets"),
        )),

    # Timeout for fetching images when serving multimodal models
    # Default is 5 seconds
    "VLLM_IMAGE_FETCH_TIMEOUT":
    lambda: int(os.getenv("VLLM_IMAGE_FETCH_TIMEOUT", "5")),

    # Timeout for fetching audio when serving multimodal models
    # Default is 5 seconds
    "VLLM_AUDIO_FETCH_TIMEOUT":
    lambda: int(os.getenv("VLLM_AUDIO_FETCH_TIMEOUT", "5")),

    # Path to the XLA persistent cache directory.
    # Only used for XLA devices such as TPUs.
    "VLLM_XLA_CACHE_PATH":
    lambda: os.path.expanduser(
        os.getenv(
            "VLLM_XLA_CACHE_PATH",
            os.path.join(get_default_cache_root(), "vllm", "xla_cache"),
        )),
    "VLLM_FUSED_MOE_CHUNK_SIZE":
    lambda: int(os.getenv("VLLM_FUSED_MOE_CHUNK_SIZE", "32768")),

    # Specify the role of current vllm instance
    # Value can be "prefill", "decode".
    "VLLM_DISAGG_PREFILL_ROLE":
    lambda: os.getenv("VLLM_DISAGG_PREFILL_ROLE", None),

    # If set, vllm will skip the deprecation warnings.
    "VLLM_NO_DEPRECATION_WARNING":
    lambda: bool(int(os.getenv("VLLM_NO_DEPRECATION_WARNING", "0"))),

    # If set, the OpenAI API server will stay alive even after the underlying
    # AsyncLLMEngine errors and stops serving requests
    "VLLM_KEEP_ALIVE_ON_ENGINE_DEATH":
    lambda: bool(os.getenv("VLLM_KEEP_ALIVE_ON_ENGINE_DEATH", 0)),

    # If the env var VLLM_ALLOW_LONG_MAX_MODEL_LEN is set, it allows
    # the user to specify a max sequence length greater than
    # the max length derived from the model's config.json.
    # To enable this, set VLLM_ALLOW_LONG_MAX_MODEL_LEN=1.
    "VLLM_ALLOW_LONG_MAX_MODEL_LEN":
    lambda:
    (os.environ.get("VLLM_ALLOW_LONG_MAX_MODEL_LEN", "0").strip().lower() in
     ("1", "true")),

    # If set, forces FP8 Marlin to be used for FP8 quantization regardless
    # of the hardware support for FP8 compute.
    "VLLM_TEST_FORCE_FP8_MARLIN":
    lambda:
    (os.environ.get("VLLM_TEST_FORCE_FP8_MARLIN", "0").strip().lower() in
     ("1", "true")),

    # Time in ms for the zmq client to wait for a response from the backend
    # server for simple data operations
    "VLLM_RPC_GET_DATA_TIMEOUT_MS":
    lambda: int(os.getenv("VLLM_RPC_GET_DATA_TIMEOUT_MS", "5000")),

    # a list of plugin names to load, separated by commas.
    # if this is not set, it means all plugins will be loaded
    # if this is set to an empty string, no plugins will be loaded
    "VLLM_PLUGINS":
    lambda: None if "VLLM_PLUGINS" not in os.environ else os.environ[
        "VLLM_PLUGINS"].split(","),

    # Enables torch profiler if set. Path to the directory where torch profiler
    # traces are saved. Note that it must be an absolute path.
    "VLLM_TORCH_PROFILER_DIR":
    lambda: (None if os.getenv("VLLM_TORCH_PROFILER_DIR", None) is None else os
             .path.expanduser(os.getenv("VLLM_TORCH_PROFILER_DIR", "."))),

    # If set, vLLM will use Triton implementations of AWQ.
    "VLLM_USE_TRITON_AWQ":
    lambda: bool(int(os.getenv("VLLM_USE_TRITON_AWQ", "0"))),

    # If set, allow loading or unloading lora adapters in runtime,
    "VLLM_ALLOW_RUNTIME_LORA_UPDATING":
    lambda:
    (os.environ.get("VLLM_ALLOW_RUNTIME_LORA_UPDATING", "0").strip().lower() in
     ("1", "true")),
}

# end-env-vars-definition


def __getattr__(name: str):
    # lazy evaluation of environment variables
    if name in environment_variables:
        return environment_variables[name]()
    raise AttributeError(f"module {__name__!r} has no attribute {name!r}")


def __dir__():
    return list(environment_variables.keys())<|MERGE_RESOLUTION|>--- conflicted
+++ resolved
@@ -155,17 +155,10 @@
     lambda: int(os.getenv('VLLM_PORT', '0'))
     if 'VLLM_PORT' in os.environ else None,
 
-<<<<<<< HEAD
-    # used when the frontend api server is running in multi-processing mode,
-    # to communicate with the backend engine process over ZMQ.
-    'VLLM_RPC_PORT':
-    lambda: int(os.getenv('VLLM_RPC_PORT', '5570')),
-=======
     # path used for ipc when the frontend api server is running in
     # multi-processing mode to communicate with the backend engine process.
     'VLLM_RPC_BASE_PATH':
     lambda: os.getenv('VLLM_RPC_BASE_PATH', tempfile.gettempdir()),
->>>>>>> 3724d5f6
 
     # If true, will load models from ModelScope instead of Hugging Face Hub.
     # note that the value is true or false, not numbers

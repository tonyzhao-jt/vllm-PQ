--- conflicted
+++ resolved
@@ -77,14 +77,11 @@
     VLLM_TORCH_COMPILE_LEVEL: int = 0
     VLLM_CUSTOM_OPS: List[str] = []
     VLLM_DISABLED_KERNELS: List[str] = []
-<<<<<<< HEAD
+    VLLM_USE_V1: bool = False
     VLLM_SYNC_SERVER_ACCUM_REQUESTS: int = 1
     VLLM_SYNC_SERVER_ENGINE_STEPS_BETWEEN_POLLS: int = 1
     VLLM_MOE_PADDING: bool = False
     VLLM_FP8_PADDING: bool = True
-=======
-    VLLM_USE_V1: bool = False
->>>>>>> 2adb4409
 
 
 def get_default_cache_root():
@@ -514,7 +511,10 @@
     lambda: [] if "VLLM_DISABLED_KERNELS" not in os.environ else os.environ[
         "VLLM_DISABLED_KERNELS"].split(","),
 
-<<<<<<< HEAD
+    # If set, use the V1 code path.
+    "VLLM_USE_V1":
+    lambda: bool(int(os.getenv("VLLM_USE_V1", "0"))),
+
     # Try to accumulate this many requests before proceeding
     "VLLM_SYNC_SERVER_ACCUM_REQUESTS":
     lambda: int(os.getenv("VLLM_SYNC_SERVER_ACCUM_REQUESTS", "1")),
@@ -530,11 +530,6 @@
     # Pad the weight for moe kernel or not
     "VLLM_FP8_PADDING":
     lambda: bool(int(os.getenv("VLLM_FP8_PADDING", "1"))),
-=======
-    # If set, use the V1 code path.
-    "VLLM_USE_V1":
-    lambda: bool(int(os.getenv("VLLM_USE_V1", "0"))),
->>>>>>> 2adb4409
 }
 
 # end-env-vars-definition

--- conflicted
+++ resolved
@@ -562,15 +562,12 @@
         max_num_batched_tokens: Optional[int],
         max_num_seqs: int,
         max_model_len: int,
-<<<<<<< HEAD
         max_paddings: int,
         max_queue_length: int,
-=======
         use_v2_block_manager: bool = False,
         num_lookahead_slots: int = 0,
         delay_factor: float = 0.0,
         enable_chunked_prefill: bool = False,
->>>>>>> 37e84a40
     ) -> None:
         if max_num_batched_tokens is not None:
             self.max_num_batched_tokens = max_num_batched_tokens
@@ -587,16 +584,13 @@
 
         self.max_num_seqs = max_num_seqs
         self.max_model_len = max_model_len
-<<<<<<< HEAD
         self.max_paddings = max_paddings
         self.max_queue_length = max_queue_length
-=======
         self.use_v2_block_manager = use_v2_block_manager
         self.num_lookahead_slots = num_lookahead_slots
         self.delay_factor = delay_factor
         self.chunked_prefill_enabled = enable_chunked_prefill
 
->>>>>>> 37e84a40
         self._verify_args()
 
     def _verify_args(self) -> None:

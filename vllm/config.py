--- conflicted
+++ resolved
@@ -71,13 +71,10 @@
         tokenizer_revision: Optional[str] = None,
         max_model_len: Optional[int] = None,
         quantization: Optional[str] = None,
-<<<<<<< HEAD
         kv_cache_dtype: str = None,  ## for kv cache quantization, only for int8 right now
         kv_quant_params_path: str = None,  ## path for kv scales and zero points
-=======
         enforce_eager: bool = False,
         max_context_len_to_capture: Optional[int] = None,
->>>>>>> 2e0b6e77
     ) -> None:
         self.model = model
         self.tokenizer = tokenizer
@@ -154,12 +151,8 @@
         self.tokenizer_mode = tokenizer_mode
 
     def _verify_quantization(self) -> None:
-<<<<<<< HEAD
-        supported_quantization = ["awq", "squeezellm", "smoothquant"]
-=======
-        supported_quantization = ["awq", "gptq", "squeezellm"]
+        supported_quantization = ["awq", "gptq", "squeezellm", "smoothquant"]
         rocm_not_supported_quantization = ["awq"]
->>>>>>> 2e0b6e77
         if self.quantization is not None:
             self.quantization = self.quantization.lower()
 

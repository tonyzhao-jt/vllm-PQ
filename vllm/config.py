--- conflicted
+++ resolved
@@ -3,7 +3,6 @@
 
 import torch
 from transformers import PretrainedConfig
-from transformers.utils.quantization_config import QuantizationMethod
 
 from vllm.logger import init_logger
 from vllm.transformers_utils.config import get_config
@@ -116,23 +115,7 @@
         self.tokenizer_mode = tokenizer_mode
 
     def _verify_quantization(self) -> None:
-<<<<<<< HEAD
-        supported_quantization = ["awq", "gptq", "squeezellm"]
-        if hasattr(self.hf_config, "quantization_config"
-                   ) and self.hf_config.quantization_config.get(
-                       "quant_method") == QuantizationMethod.GPTQ:
-            self.quantization = "gptq"
-
-        if self.quantization is None:
-            return
-        quantization = self.quantization.lower()
-        if quantization not in supported_quantization:
-            raise ValueError(
-                f"Unknown quantization: {self.quantization}. Must be one of "
-                f"{supported_quantization}.")
-        self.quantization = quantization
-=======
-        supported_quantization = ["awq", "squeezellm"]
+        supported_quantization = ["awq", "squeezellm", "gptq"]
         if self.quantization is not None:
             self.quantization = self.quantization.lower()
 
@@ -157,7 +140,6 @@
             logger.warning(f"{self.quantization} quantization is not fully "
                            "optimized yet. The speed can be slower than "
                            "non-quantized models.")
->>>>>>> 37c1e3c2
 
     def verify_with_parallel_config(
         self,

import enum
import json
from dataclasses import dataclass, field, fields
from typing import (TYPE_CHECKING, Any, ClassVar, Dict, List, Optional, Tuple,
                    Union)

import torch
from transformers import PretrainedConfig, PreTrainedTokenizerBase

import vllm.envs as envs
from vllm.logger import init_logger
from vllm.model_executor.layers.quantization import QUANTIZATION_METHODS
from vllm.model_executor.models import ModelRegistry
from vllm.tracing import is_otel_installed
from vllm.transformers_utils.config import get_config, get_hf_text_config
from vllm.utils import (cuda_device_count_stateless, get_cpu_memory, is_cpu,
                        is_hip, is_neuron, is_openvino, is_tpu, is_xpu,
                        print_warning_once, update_environment_variables)

if TYPE_CHECKING:
    from ray.util.placement_group import PlacementGroup

    from vllm.model_executor.model_loader.loader import BaseModelLoader

logger = init_logger(__name__)

_GB = 1 << 30
_EMBEDDING_MODEL_MAX_NUM_BATCHED_TOKENS = 32768


class ModelConfig:
    """Configuration for the model.

    Args:
        model: Name or path of the huggingface model to use.
            It is also used as the content for `model_name` tag in metrics 
            output when `served_model_name` is not specified. 
        tokenizer: Name or path of the huggingface tokenizer to use.
        tokenizer_mode: Tokenizer mode. "auto" will use the fast tokenizer if
            available, and "slow" will always use the slow tokenizer.
        trust_remote_code: Trust remote code (e.g., from HuggingFace) when
            downloading the model and tokenizer.
        dtype: Data type for model weights and activations. The "auto" option
            will use FP16 precision for FP32 and FP16 models, and BF16 precision
            for BF16 models.
        seed: Random seed for reproducibility.
        revision: The specific model version to use. It can be a branch name,
            a tag name, or a commit id. If unspecified, will use the default
            version.
        code_revision: The specific revision to use for the model code on
            Hugging Face Hub. It can be a branch name, a tag name, or a
            commit id. If unspecified, will use the default version.
        rope_scaling: Dictionary containing the scaling configuration for the
            RoPE embeddings. When using this flag, don't update
            `max_position_embeddings` to the expected new maximum.
        tokenizer_revision: The specific tokenizer version to use. It can be a
            branch name, a tag name, or a commit id. If unspecified, will use
            the default version.
        max_model_len: Maximum length of a sequence (including prompt and
            output). If None, will be derived from the model.
        quantization: Quantization method that was used to quantize the model
            weights. If None, we assume the model weights are not quantized.
        quantization_param_path: Path to JSON file containing scaling factors.
            Used to load KV cache scaling factors into the model when KV cache
            type is FP8_E4M3 on ROCm (AMD GPU). In the future these will also
            be used to load activation and weight scaling factors when the
            model dtype is FP8_E4M3 on ROCm.
        enforce_eager: Whether to enforce eager execution. If True, we will
            disable CUDA graph and always execute the model in eager mode.
            If False, we will use CUDA graph and eager execution in hybrid.
        max_context_len_to_capture: Maximum context len covered by CUDA graphs.
            When a sequence has context length larger than this, we fall back
            to eager mode (DEPRECATED. Use max_seq_len_to_capture instead).
        max_seq_len_to_capture: Maximum sequence len covered by CUDA graphs.
            When a sequence has context length larger than this, we fall back
            to eager mode
        disable_sliding_window: Whether to disable sliding window. If True,
            we will disable the sliding window functionality of the model.
            If the model does not support sliding window, this argument is
            ignored.
        skip_tokenizer_init: If true, skip initialization of tokenizer and
            detokenizer.
        served_model_name: The model name used in metrics tag `model_name`,
            matches the model name exposed via the APIs. If multiple model 
            names provided, the first name will be used. If not specified, 
            the model name will be the same as `model`.
        use_attention_sinks: If True, allow the model to use attention sinks
            and exceed its context length during decoding.
    """

    def __init__(
        self,
        model: str,
        tokenizer: str,
        tokenizer_mode: str,
        trust_remote_code: bool,
        dtype: Union[str, torch.dtype],
        seed: int,
        revision: Optional[str] = None,
        code_revision: Optional[str] = None,
        rope_scaling: Optional[dict] = None,
        rope_theta: Optional[float] = None,
        tokenizer_revision: Optional[str] = None,
        max_model_len: Optional[int] = None,
        quantization: Optional[str] = None,
        quantization_param_path: Optional[str] = None,
        enforce_eager: bool = False,
        max_context_len_to_capture: Optional[int] = None,
        max_seq_len_to_capture: Optional[int] = None,
        max_logprobs: int = 20,
        disable_sliding_window: bool = False,
        skip_tokenizer_init: bool = False,
        served_model_name: Optional[Union[str, List[str]]] = None,
<<<<<<< HEAD
        use_attention_sinks: bool = False,
=======
        multimodal_config: Optional["VisionLanguageConfig"] = None,
>>>>>>> 7041de43
    ) -> None:
        self.model = model
        self.tokenizer = tokenizer
        self.tokenizer_mode = tokenizer_mode
        self.trust_remote_code = trust_remote_code
        self.seed = seed
        self.revision = revision
        self.code_revision = code_revision
        self.rope_scaling = rope_scaling
        self.rope_theta = rope_theta
        # The tokenizer version is consistent with the model version by default.
        if tokenizer_revision is None:
            self.tokenizer_revision = revision
        else:
            self.tokenizer_revision = tokenizer_revision
        self.quantization = quantization
        self.quantization_param_path = quantization_param_path
        self.enforce_eager = enforce_eager
        self.max_context_len_to_capture = max_context_len_to_capture
        if self.max_context_len_to_capture is not None:
            raise ValueError("`max_context_len_to_capture` is deprecated. "
                             "Use `max_seq_len_to_capture` instead.")
        self.max_seq_len_to_capture = (max_seq_len_to_capture
                                       or max_context_len_to_capture)
        self.max_logprobs = max_logprobs
        self.disable_sliding_window = disable_sliding_window
        self.skip_tokenizer_init = skip_tokenizer_init

        self.hf_config = get_config(self.model, trust_remote_code, revision,
                                    code_revision, rope_scaling, rope_theta)
        self.hf_text_config = get_hf_text_config(self.hf_config)
        self.dtype = _get_and_verify_dtype(self.hf_text_config, dtype)

        if (not self.disable_sliding_window
                and self.hf_text_config.model_type == "gemma2"
                and self.hf_text_config.sliding_window is not None):
            print_warning_once(
                "Gemma 2 uses sliding window attention for every odd layer, "
                "which is currently not supported by vLLM. Disabling sliding "
                "window and capping the max length to the sliding window size "
                f"({self.hf_text_config.sliding_window}).")
            self.disable_sliding_window = True

        self.max_model_len = _get_and_verify_max_len(
            hf_config=self.hf_text_config,
            max_model_len=max_model_len,
            disable_sliding_window=self.disable_sliding_window,
            sliding_window_len=self.get_hf_config_sliding_window())
        self.served_model_name = get_served_model_name(model,
                                                       served_model_name)
<<<<<<< HEAD
        self.use_attention_sinks = use_attention_sinks
=======
        self.multimodal_config = multimodal_config

>>>>>>> 7041de43
        if not self.skip_tokenizer_init:
            self._verify_tokenizer_mode()
        self._verify_embedding_mode()
        self._verify_quantization()
        self._verify_cuda_graph()

    def _verify_tokenizer_mode(self) -> None:
        tokenizer_mode = self.tokenizer_mode.lower()
        if tokenizer_mode not in ["auto", "slow"]:
            raise ValueError(
                f"Unknown tokenizer mode: {self.tokenizer_mode}. Must be "
                "either 'auto' or 'slow'.")
        self.tokenizer_mode = tokenizer_mode

    def _verify_embedding_mode(self) -> None:
        architectures = getattr(self.hf_config, "architectures", [])
        self.embedding_mode = any(
            ModelRegistry.is_embedding_model(arch) for arch in architectures)

    def _parse_quant_hf_config(self):
        quant_cfg = getattr(self.hf_config, "quantization_config", None)
        if quant_cfg is None:
            # compress-tensors uses a "compression_config" key
            quant_cfg = getattr(self.hf_config, "compression_config", None)
        return quant_cfg

    def _verify_quantization(self) -> None:
        supported_quantization = [*QUANTIZATION_METHODS]
        rocm_supported_quantization = ["gptq", "squeezellm"]
        if self.quantization is not None:
            self.quantization = self.quantization.lower()

        # Parse quantization method from the HF model config, if available.
        quant_cfg = self._parse_quant_hf_config()

        if quant_cfg is not None:
            quant_method = quant_cfg.get("quant_method", "").lower()

            # Detect which checkpoint is it
            for _, method in QUANTIZATION_METHODS.items():
                quantization_override = method.override_quantization_method(
                    quant_cfg, self.quantization)
                if quantization_override:
                    quant_method = quantization_override
                    self.quantization = quantization_override
                    break

            # Verify quantization configurations.
            if self.quantization is None:
                self.quantization = quant_method
            elif self.quantization != quant_method:
                raise ValueError(
                    "Quantization method specified in the model config "
                    f"({quant_method}) does not match the quantization "
                    f"method specified in the `quantization` argument "
                    f"({self.quantization}).")

        if self.quantization is not None:
            if self.quantization not in supported_quantization:
                raise ValueError(
                    f"Unknown quantization method: {self.quantization}. Must "
                    f"be one of {supported_quantization}.")
            if is_hip(
            ) and self.quantization not in rocm_supported_quantization:
                raise ValueError(
                    f"{self.quantization} quantization is currently not "
                    f"supported in ROCm.")
            if (self.quantization
                    not in ("fp8", "marlin", "gptq_marlin_24", "gptq_marlin")):
                logger.warning(
                    "%s quantization is not fully "
                    "optimized yet. The speed can be slower than "
                    "non-quantized models.", self.quantization)

    def _verify_cuda_graph(self) -> None:
        if self.max_seq_len_to_capture is None:
            self.max_seq_len_to_capture = self.max_model_len
        self.max_seq_len_to_capture = min(self.max_seq_len_to_capture,
                                          self.max_model_len)

    def verify_with_parallel_config(
        self,
        parallel_config: "ParallelConfig",
    ) -> None:
        total_num_attention_heads = getattr(self.hf_text_config,
                                            "num_attention_heads", 0)
        tensor_parallel_size = parallel_config.tensor_parallel_size
        if total_num_attention_heads % tensor_parallel_size != 0:
            raise ValueError(
                f"Total number of attention heads ({total_num_attention_heads})"
                " must be divisible by tensor parallel size "
                f"({tensor_parallel_size}).")

        total_num_hidden_layers = getattr(self.hf_text_config,
                                          "num_hidden_layers", 0)
        pipeline_parallel_size = parallel_config.pipeline_parallel_size
        if total_num_hidden_layers % pipeline_parallel_size != 0:
            raise ValueError(
                f"Total number of hidden layers ({total_num_hidden_layers}) "
                "must be divisible by pipeline parallel size "
                f"({pipeline_parallel_size}).")

        if self.quantization == "bitsandbytes" and (
                parallel_config.tensor_parallel_size > 1
                or parallel_config.pipeline_parallel_size > 1):
            raise ValueError(
                "BitAndBytes quantization with TP or PP is not supported yet.")

    def get_hf_config_sliding_window(self) -> Optional[int]:
        """Get the sliding window size, or None if disabled."""

        # Some models, like Qwen2 and Qwen1.5, use `use_sliding_window` in
        # addition to sliding window size. We check if that field is present
        # and if it's False, return None.
        if (hasattr(self.hf_text_config, "use_sliding_window")
                and not self.hf_text_config.use_sliding_window):
            return None
        return getattr(self.hf_text_config, "sliding_window", None)

    def get_sliding_window(self) -> Optional[int]:
        """Get the sliding window size, or None if disabled.
        """
        # If user disables sliding window, return None.
        if self.disable_sliding_window:
            return None
        # Otherwise get the value from the hf config.
        return self.get_hf_config_sliding_window()

    def get_vocab_size(self) -> int:
        return self.hf_text_config.vocab_size

    def get_hidden_size(self) -> int:
        return self.hf_text_config.hidden_size

    def get_head_size(self) -> int:
        # TODO remove hard code
        if hasattr(self.hf_text_config, "model_type"
                   ) and self.hf_text_config.model_type == 'deepseek_v2':
            # FlashAttention supports only head_size 32, 64, 128, 256,
            # we need to pad head_size 192 to 256
            return 256
        if hasattr(self.hf_text_config, "head_dim"):
            return self.hf_text_config.head_dim
        # FIXME(woosuk): This may not be true for all models.
        return (self.hf_text_config.hidden_size //
                self.hf_text_config.num_attention_heads)

    def get_total_num_kv_heads(self) -> int:
        """Returns the total number of KV heads."""
        # For GPTBigCode & Falcon:
        # NOTE: for falcon, when new_decoder_architecture is True, the
        # multi_query flag is ignored and we use n_head_kv for the number of
        # KV heads.
        falcon_model_types = ["falcon", "RefinedWeb", "RefinedWebModel"]
        new_decoder_arch_falcon = (
            self.hf_config.model_type in falcon_model_types
            and getattr(self.hf_config, "new_decoder_architecture", False))
        if not new_decoder_arch_falcon and getattr(self.hf_text_config,
                                                   "multi_query", False):
            # Multi-query attention, only one KV head.
            # Currently, tensor parallelism is not supported in this case.
            return 1

        # For DBRX and MPT
        if self.hf_config.model_type == "mpt":
            if "kv_n_heads" in self.hf_config.attn_config:
                return self.hf_config.attn_config["kv_n_heads"]
            return self.hf_config.num_attention_heads
        if self.hf_config.model_type == "dbrx":
            return getattr(self.hf_config.attn_config, "kv_n_heads",
                           self.hf_config.num_attention_heads)

        attributes = [
            # For Falcon:
            "n_head_kv",
            "num_kv_heads",
            # For LLaMA-2:
            "num_key_value_heads",
            # For ChatGLM:
            "multi_query_group_num",
        ]
        for attr in attributes:
            num_kv_heads = getattr(self.hf_text_config, attr, None)
            if num_kv_heads is not None:
                return num_kv_heads

        # For non-grouped-query attention models, the number of KV heads is
        # equal to the number of attention heads.
        return self.hf_text_config.num_attention_heads

    def get_num_kv_heads(self, parallel_config: "ParallelConfig") -> int:
        """Returns the number of KV heads per GPU."""
        total_num_kv_heads = self.get_total_num_kv_heads()
        # If tensor parallelism is used, we divide the number of KV heads by
        # the tensor parallel size. We will replicate the KV heads in the
        # case where the number of KV heads is smaller than the tensor
        # parallel size so each GPU has at least one KV head.
        return max(1,
                   total_num_kv_heads // parallel_config.tensor_parallel_size)

    def get_num_attention_heads(self,
                                parallel_config: "ParallelConfig") -> int:
        num_heads = getattr(self.hf_text_config, "num_attention_heads", 0)
        return num_heads // parallel_config.tensor_parallel_size

    def get_num_layers(self, parallel_config: "ParallelConfig") -> int:
        total_num_hidden_layers = self.hf_text_config.num_hidden_layers
        return total_num_hidden_layers // parallel_config.pipeline_parallel_size


class CacheConfig:
    """Configuration for the KV cache.

    Args:
        block_size: Size of a cache block in number of tokens.
        gpu_memory_utilization: Fraction of GPU memory to use for the
            vLLM execution.
        swap_space: Size of the CPU swap space per GPU (in GiB).
        cache_dtype: Data type for kv cache storage.
        num_gpu_blocks_override: Number of GPU blocks to use. This overrides the
            profiled num_gpu_blocks if specified. Does nothing if None.
    """

    def __init__(
        self,
        block_size: int,
        gpu_memory_utilization: float,
        swap_space: int,
        cache_dtype: str,
        num_gpu_blocks_override: Optional[int] = None,
        sliding_window: Optional[int] = None,
        enable_prefix_caching: bool = False,
        use_attention_sinks: bool = False,
    ) -> None:
        self.block_size = block_size
        self.gpu_memory_utilization = gpu_memory_utilization
        self.swap_space_bytes = swap_space * _GB
        self.num_gpu_blocks_override = num_gpu_blocks_override
        self.cache_dtype = cache_dtype
        self.sliding_window = sliding_window
        self.enable_prefix_caching = enable_prefix_caching
        self.use_attention_sinks = use_attention_sinks
        self._verify_args()
        self._verify_cache_dtype()
        self._verify_prefix_caching()

        # Will be set after profiling.
        self.num_gpu_blocks = None
        self.num_cpu_blocks = None

    def metrics_info(self):
        # convert cache_config to dict(key: str, value: str) for prometheus
        # metrics info
        return {key: str(value) for key, value in self.__dict__.items()}

    def _verify_args(self) -> None:
        if self.gpu_memory_utilization > 1.0:
            raise ValueError(
                "GPU memory utilization must be less than 1.0. Got "
                f"{self.gpu_memory_utilization}.")

    def _verify_cache_dtype(self) -> None:
        if self.cache_dtype == "auto":
            pass
        elif self.cache_dtype in ("fp8", "fp8_e4m3", "fp8_e5m2"):
            logger.info(
                "Using fp8 data type to store kv cache. It reduces the GPU "
                "memory footprint and boosts the performance. "
                "Meanwhile, it may cause accuracy drop without a proper "
                "scaling factor")
        else:
            raise ValueError(f"Unknown kv cache dtype: {self.cache_dtype}")

    def _verify_prefix_caching(self) -> None:
        if not self.enable_prefix_caching:
            return

        if self.sliding_window is not None:
            raise NotImplementedError(
                "Prefix caching is not supported with sliding window. "
                "Run with --disable-sliding-window to use prefix caching.")
        if self.cache_dtype == "fp8":
            raise NotImplementedError(
                "Prefix caching is not supported for fp8 cache_dtype. "
                "Run with --kv-cache-dtype auto to use prefix caching.")

    def verify_with_parallel_config(
        self,
        parallel_config: "ParallelConfig",
    ) -> None:
        total_cpu_memory = get_cpu_memory()
        # FIXME(woosuk): Here, it is assumed that the GPUs in a tensor parallel
        # group are in the same node. However, the GPUs may span multiple nodes.
        num_gpus_per_node = parallel_config.tensor_parallel_size
        cpu_memory_usage = self.swap_space_bytes * num_gpus_per_node

        msg = (f"{cpu_memory_usage / _GB:.2f} GiB out of "
               f"the {total_cpu_memory / _GB:.2f} GiB total CPU memory is "
               "allocated for the swap space.")
        if cpu_memory_usage > 0.7 * total_cpu_memory:
            raise ValueError("Too large swap space. " + msg)
        elif cpu_memory_usage > 0.4 * total_cpu_memory:
            logger.warning("Possibly too large swap space. %s", msg)


@dataclass
class TokenizerPoolConfig:
    """Configuration for the tokenizer pool.

    Args:
        pool_size: Number of tokenizer workers in the pool.
        pool_type: Type of the pool.
        extra_config: Additional config for the pool.
            The way the config will be used depends on the
            pool type.
    """
    pool_size: int
    pool_type: str
    extra_config: dict

    def __post_init__(self):
        if self.pool_type not in ("ray", ):
            raise ValueError(f"Unknown pool type: {self.pool_type}")
        if not isinstance(self.extra_config, dict):
            raise ValueError("extra_config must be a dictionary.")

    @classmethod
    def create_config(
        cls, tokenizer_pool_size: int, tokenizer_pool_type: str,
        tokenizer_pool_extra_config: Optional[Union[str, dict]]
    ) -> Optional["TokenizerPoolConfig"]:
        """Create a TokenizerPoolConfig from the given parameters.

        If tokenizer_pool_size is 0, return None.

        Args:
            tokenizer_pool_size: Number of tokenizer workers in the pool.
            tokenizer_pool_type: Type of the pool.
            tokenizer_pool_extra_config: Additional config for the pool.
                The way the config will be used depends on the
                pool type. This can be a JSON string (will be parsed).
        """
        if tokenizer_pool_size:
            if isinstance(tokenizer_pool_extra_config, str):
                tokenizer_pool_extra_config_parsed = json.loads(
                    tokenizer_pool_extra_config)
            else:
                tokenizer_pool_extra_config_parsed = (
                    tokenizer_pool_extra_config or {})
            tokenizer_pool_config = cls(tokenizer_pool_size,
                                        tokenizer_pool_type,
                                        tokenizer_pool_extra_config_parsed)
        else:
            tokenizer_pool_config = None
        return tokenizer_pool_config


class LoadFormat(str, enum.Enum):
    AUTO = "auto"
    PT = "pt"
    SAFETENSORS = "safetensors"
    NPCACHE = "npcache"
    DUMMY = "dummy"
    TENSORIZER = "tensorizer"
    SHARDED_STATE = "sharded_state"
    BITSANDBYTES = "bitsandbytes"


@dataclass
class LoadConfig:
    """
        download_dir: Directory to download and load the weights, default to the
            default cache directory of huggingface.
        load_format: The format of the model weights to load:
            "auto" will try to load the weights in the safetensors format and
                fall back to the pytorch bin format if safetensors format is
                not available.
            "pt" will load the weights in the pytorch bin format.
            "safetensors" will load the weights in the safetensors format.
            "npcache" will load the weights in pytorch format and store
                a numpy cache to speed up the loading.
            "dummy" will initialize the weights with random values, which is
                mainly for profiling.
            "tensorizer" will use CoreWeave's tensorizer library for
                fast weight loading.
    """

    load_format: Union[str, LoadFormat, "BaseModelLoader"] = LoadFormat.AUTO
    download_dir: Optional[str] = None
    model_loader_extra_config: Optional[Union[str, dict]] = field(
        default_factory=dict)

    def __post_init__(self):
        model_loader_extra_config = self.model_loader_extra_config or {}
        if isinstance(model_loader_extra_config, str):
            self.model_loader_extra_config = json.loads(
                model_loader_extra_config)
        self._verify_load_format()

    def _verify_load_format(self) -> None:
        if not isinstance(self.load_format, str):
            return

        load_format = self.load_format.lower()
        self.load_format = LoadFormat(load_format)

        rocm_not_supported_load_format: List[str] = []
        if is_hip() and load_format in rocm_not_supported_load_format:
            rocm_supported_load_format = [
                f for f in LoadFormat.__members__
                if (f not in rocm_not_supported_load_format)
            ]
            raise ValueError(
                f"load format '{load_format}' is not supported in ROCm. "
                f"Supported load formats are "
                f"{rocm_supported_load_format}")


class ParallelConfig:
    """Configuration for the distributed execution.

    Args:
        pipeline_parallel_size: Number of pipeline parallel groups.
        tensor_parallel_size: Number of tensor parallel groups.
        worker_use_ray: Deprecated, use distributed_executor_backend instead.
        max_parallel_loading_workers: Maximum number of multiple batches
            when load model sequentially. To avoid RAM OOM when using tensor
            parallel and large models.
        disable_custom_all_reduce: Disable the custom all-reduce kernel and
            fall back to NCCL.
        tokenizer_pool_config: Config for the tokenizer pool.
            If None, will use synchronous tokenization.
        ray_workers_use_nsight: Whether to profile Ray workers with nsight, see
            https://docs.ray.io/en/latest/ray-observability/user-guides/profiling.html#profiling-nsight-profiler.
        placement_group: ray distributed model workers placement group.
        distributed_executor_backend: Backend to use for distributed model
            workers, either "ray" or "mp" (multiprocessing). If either
            pipeline_parallel_size or tensor_parallel_size is greater than 1,
            will default to "ray" if Ray is installed or "mp" otherwise.
    """

    def __init__(
        self,
        pipeline_parallel_size: int,
        tensor_parallel_size: int,
        worker_use_ray: Optional[bool] = None,
        max_parallel_loading_workers: Optional[int] = None,
        disable_custom_all_reduce: bool = False,
        tokenizer_pool_config: Optional[TokenizerPoolConfig] = None,
        ray_workers_use_nsight: bool = False,
        placement_group: Optional["PlacementGroup"] = None,
        distributed_executor_backend: Optional[str] = None,
    ) -> None:
        self.pipeline_parallel_size = pipeline_parallel_size
        self.tensor_parallel_size = tensor_parallel_size
        self.distributed_executor_backend = distributed_executor_backend
        self.max_parallel_loading_workers = max_parallel_loading_workers
        self.disable_custom_all_reduce = disable_custom_all_reduce
        self.tokenizer_pool_config = tokenizer_pool_config
        self.ray_workers_use_nsight = ray_workers_use_nsight
        self.placement_group = placement_group

        self.world_size = pipeline_parallel_size * self.tensor_parallel_size
        if worker_use_ray:
            if self.distributed_executor_backend is None:
                self.distributed_executor_backend = "ray"
            elif self.distributed_executor_backend != "ray":
                raise ValueError(f"worker-use-ray can't be used with "
                                 f"distributed executor backend "
                                 f"'{self.distributed_executor_backend}'.")

        if self.distributed_executor_backend is None and self.world_size > 1:
            # We use multiprocessing by default if world_size fits on the
            # current node and we aren't in a ray placement group.

            from vllm.executor import ray_utils
            backend = "mp"
            ray_found = ray_utils.ray is not None
            if cuda_device_count_stateless() < self.world_size:
                if not ray_found:
                    raise ValueError("Unable to load Ray which is "
                                     "required for multi-node inference")
                backend = "ray"
            elif ray_found:
                if self.placement_group:
                    backend = "ray"
                else:
                    from ray import is_initialized as ray_is_initialized
                    if ray_is_initialized():
                        from ray.util import get_current_placement_group
                        if get_current_placement_group():
                            backend = "ray"
            self.distributed_executor_backend = backend
            logger.info("Defaulting to use %s for distributed inference",
                        backend)
        # If CUDA_VISIBLE_DEVICES is set on ROCm prior to vLLM init,
        # propagate changes to HIP_VISIBLE_DEVICES (conversion handled by
        # the update_environment_variables function)
        if is_hip() and envs.CUDA_VISIBLE_DEVICES:
            update_environment_variables(
                {"CUDA_VISIBLE_DEVICES": envs.CUDA_VISIBLE_DEVICES})

        self._verify_args()

    def _verify_args(self) -> None:
        if self.pipeline_parallel_size > 1:
            raise NotImplementedError(
                "Pipeline parallelism is not supported yet.")
        if self.distributed_executor_backend not in ("ray", "mp", None):
            raise ValueError(
                "Unrecognized distributed executor backend. Supported values "
                "are 'ray' or 'mp'.")
        if not self.disable_custom_all_reduce and self.world_size > 1:
            if is_hip():
                self.disable_custom_all_reduce = True
                logger.info(
                    "Disabled the custom all-reduce kernel because it is not "
                    "supported on AMD GPUs.")
            elif self.pipeline_parallel_size > 1:
                self.disable_custom_all_reduce = True
                logger.info(
                    "Disabled the custom all-reduce kernel because it is not "
                    "supported with pipeline parallelism.")
        if self.ray_workers_use_nsight and (
                not self.distributed_executor_backend == "ray"):
            raise ValueError("Unable to use nsight profiling unless workers "
                             "run with Ray.")


class SchedulerConfig:
    """Scheduler configuration.

    Args:
        max_num_batched_tokens: Maximum number of tokens to be processed in
            a single iteration.
        max_num_seqs: Maximum number of sequences to be processed in a single
            iteration.
        max_model_len: Maximum length of a sequence (including prompt
            and generated text).
        use_v2_block_manager: Whether to use the BlockSpaceManagerV2 or not.
        num_lookahead_slots: The number of slots to allocate per sequence per
            step, beyond the known token ids. This is used in speculative
            decoding to store KV activations of tokens which may or may not be
            accepted.
        delay_factor: Apply a delay (of delay factor multiplied by previous
            prompt latency) before scheduling next prompt.
        enable_chunked_prefill: If True, prefill requests can be chunked based
            on the remaining max_num_batched_tokens.
        embedding_mode: Whether the running model is for embedding.
        preemption_mode: Whether to perform preemption by swapping or 
            recomputation. If not specified, we determine the mode as follows:
            We use recomputation by default since it incurs lower overhead than
            swapping. However, when the sequence group has multiple sequences
            (e.g., beam search), recomputation is not currently supported. In
            such a case, we use swapping instead.
    """

    def __init__(self,
                 max_num_batched_tokens: Optional[int],
                 max_num_seqs: int,
                 max_model_len: int,
                 use_v2_block_manager: bool = False,
                 num_lookahead_slots: int = 0,
                 delay_factor: float = 0.0,
                 enable_chunked_prefill: bool = False,
                 embedding_mode: Optional[bool] = False,
                 preemption_mode: Optional[str] = None) -> None:
        if max_num_batched_tokens is not None:
            self.max_num_batched_tokens = max_num_batched_tokens
        else:
            if enable_chunked_prefill:
                # It is the values that have the best balance between ITL
                # and TTFT on A100. Note it is not optimized for throughput.
                self.max_num_batched_tokens = 512
            elif embedding_mode:
                # For embedding, choose specific value for higher throughput
                self.max_num_batched_tokens = max(
                    max_model_len, _EMBEDDING_MODEL_MAX_NUM_BATCHED_TOKENS)
            else:
                # If max_model_len is too short, use 2048 as the default value
                # for higher throughput.
                self.max_num_batched_tokens = max(max_model_len, 2048)
        if enable_chunked_prefill:
            logger.info("Chunked prefill is enabled (EXPERIMENTAL).")

        self.max_num_seqs = max_num_seqs
        self.max_model_len = max_model_len
        self.use_v2_block_manager = use_v2_block_manager
        self.num_lookahead_slots = num_lookahead_slots
        self.delay_factor = delay_factor
        self.chunked_prefill_enabled = enable_chunked_prefill
        self.embedding_mode = embedding_mode
        self.preemption_mode = preemption_mode

        self._verify_args()

    def _verify_args(self) -> None:
        if (self.max_num_batched_tokens < self.max_model_len
                and not self.chunked_prefill_enabled):
            raise ValueError(
                f"max_num_batched_tokens ({self.max_num_batched_tokens}) is "
                f"smaller than max_model_len ({self.max_model_len}). "
                "This effectively limits the maximum sequence length to "
                "max_num_batched_tokens and makes vLLM reject longer "
                "sequences. Please increase max_num_batched_tokens or "
                "decrease max_model_len.")

        if self.max_num_batched_tokens < self.max_num_seqs:
            raise ValueError(
                f"max_num_batched_tokens ({self.max_num_batched_tokens}) must "
                "be greater than or equal to max_num_seqs "
                f"({self.max_num_seqs}).")

        if self.num_lookahead_slots < 0:
            raise ValueError(
                "num_lookahead_slots "
                f"({self.num_lookahead_slots}) must be greater than or "
                "equal to 0.")


class DeviceConfig:

    def __init__(self, device: str = "auto") -> None:
        if device == "auto":
            # Automated device type detection
            if is_neuron():
                self.device_type = "neuron"
            elif is_openvino():
                self.device_type = "openvino"
            elif is_tpu():
                self.device_type = "tpu"
            elif is_cpu():
                self.device_type = "cpu"
            elif is_xpu():
                self.device_type = "xpu"
            else:
                # We don't call torch.cuda.is_available() here to
                # avoid initializing CUDA before workers are forked
                self.device_type = "cuda"
        else:
            # Device type is assigned explicitly
            self.device_type = device

        # Some device types require processing inputs on CPU
        if self.device_type in ["neuron", "openvino"]:
            self.device = torch.device("cpu")
        elif self.device_type in ["tpu"]:
            self.device = None
        else:
            # Set device with device type
            self.device = torch.device(self.device_type)


class SpeculativeConfig:
    """Configuration for speculative decoding.

    The configuration is currently specialized to draft-model speculative
    decoding with top-1 proposals.
    """

    @staticmethod
    def maybe_create_spec_config(
        target_model_config: ModelConfig,
        target_parallel_config: ParallelConfig,
        target_dtype: str,
        speculative_model: Optional[str],
        speculative_draft_tensor_parallel_size: Optional[int],
        num_speculative_tokens: Optional[int],
        speculative_max_model_len: Optional[int],
        enable_chunked_prefill: bool,
        use_v2_block_manager: bool,
        speculative_disable_by_batch_size: Optional[int],
        ngram_prompt_lookup_max: Optional[int],
        ngram_prompt_lookup_min: Optional[int],
    ) -> Optional["SpeculativeConfig"]:
        """Create a SpeculativeConfig if possible, else return None.

        This function attempts to create a SpeculativeConfig object based on the
        provided parameters. If the necessary conditions are met, it returns an
        instance of SpeculativeConfig. Otherwise, it returns None.

        Args:
            target_model_config (ModelConfig): The configuration of the target
                model.
            target_parallel_config (ParallelConfig): The parallel configuration
                for the target model.
            target_dtype (str): The data type used for the target model.
            speculative_model (Optional[str]): The name of the speculative
                model, if provided.
            speculative_draft_tensor_parallel_size (Optional[int]): The degree
                of the tensor parallelism for the draft model.
            num_speculative_tokens (Optional[int]): The number of speculative
                tokens, if provided. Will default to the number in the draft
                model config if present, otherwise is required.
            speculative_max_model_len (Optional[int]): The maximum model len of
                the speculative model. Used when testing the ability to skip
                speculation for some sequences.
            enable_chunked_prefill (bool): Whether vLLM is configured to use
                chunked prefill or not. Used for raising an error since its not
                yet compatible with spec decode.
            use_v2_block_manager (bool): Whether vLLM is configured to use the
                v2 block manager or not. Used for raising an error since the v2
                block manager is required with spec decode.
            speculative_disable_by_batch_size (Optional[int]): Disable
                speculative decoding for new incoming requests when the number
                of enqueue requests  is larger than this value, if provided.
            ngram_prompt_lookup_max (Optional[int]): Max size of ngram token
                window, if provided.
            ngram_prompt_lookup_min (Optional[int]): Min size of ngram token
                window, if provided.

        Returns:
            Optional["SpeculativeConfig"]: An instance of SpeculativeConfig if
                the necessary conditions are met, else None.
        """

        if speculative_model is None:
            if num_speculative_tokens is not None:
                raise ValueError("num_speculative_tokens was provided without "
                                 "speculative_model.")
            return None

        if (speculative_disable_by_batch_size is not None
                and speculative_disable_by_batch_size < 2):
            raise ValueError("Expect the batch size threshold of disabling "
                             "speculative decoding is > 1, but got "
                             f"{speculative_disable_by_batch_size=}")

        if enable_chunked_prefill:
            raise ValueError(
                "Speculative decoding and chunked prefill are "
                f"currently mutually exclusive ({enable_chunked_prefill=}).")

        if not use_v2_block_manager:
            raise ValueError(
                "Speculative decoding requires usage of the V2 "
                "block manager. Enable it with --use-v2-block-manager.")

        # TODO: The user should be able to specify revision/quantization/max
        # model len for the draft model. It is not currently supported.
        draft_revision = None
        draft_code_revision = None
        draft_quantization = None

        if speculative_model == "[ngram]":
            if ngram_prompt_lookup_min is None:
                ngram_prompt_lookup_min = 1
            if ngram_prompt_lookup_max is None or ngram_prompt_lookup_max < 1:
                raise ValueError(f"{ngram_prompt_lookup_max=} must be > 0")
            if ngram_prompt_lookup_min < 1:
                raise ValueError(f"{ngram_prompt_lookup_min=} must be > 0")
            if ngram_prompt_lookup_min > ngram_prompt_lookup_max:
                raise ValueError(f"{ngram_prompt_lookup_min=} cannot be "
                                 f"larger than {ngram_prompt_lookup_max=}")

            # TODO: current we still need extract vocab_size from target model
            # config, in future, we may try refactor it out, and set
            # draft related config as None here.
            draft_model_config = target_model_config
            draft_parallel_config = target_parallel_config
        else:
            ngram_prompt_lookup_max = 0
            ngram_prompt_lookup_min = 0
            draft_model_config = ModelConfig(
                model=speculative_model,
                tokenizer=target_model_config.tokenizer,
                tokenizer_mode=target_model_config.tokenizer_mode,
                trust_remote_code=target_model_config.trust_remote_code,
                dtype=target_model_config.dtype,
                seed=target_model_config.seed,
                revision=draft_revision,
                code_revision=draft_code_revision,
                tokenizer_revision=target_model_config.tokenizer_revision,
                max_model_len=None,
                quantization=draft_quantization,
                enforce_eager=target_model_config.enforce_eager,
                max_seq_len_to_capture=target_model_config.
                max_seq_len_to_capture,
                max_logprobs=target_model_config.max_logprobs,
            )

            draft_hf_config = draft_model_config.hf_config
            if (draft_hf_config.model_type == "mlp_speculator"
                    and target_parallel_config.world_size != 1):
                # MLPSpeculator TP support will be added very soon
                raise ValueError(
                    "Speculative decoding with mlp_speculator models does not "
                    "yet support distributed inferencing (TP > 1).")

            if (num_speculative_tokens is not None
                    and hasattr(draft_hf_config, "num_lookahead_tokens")):
                draft_hf_config.num_lookahead_tokens = num_speculative_tokens

            n_predict = getattr(draft_hf_config, "n_predict", None)
            if n_predict is not None:
                if num_speculative_tokens is None:
                    # Default to max value defined in draft model config.
                    num_speculative_tokens = n_predict
                elif num_speculative_tokens > n_predict:
                    # Verify provided value doesn't exceed the maximum
                    # supported by the draft model.
                    raise ValueError(
                        "This speculative model supports a maximum of "
                        f"num_speculative_tokens={n_predict}, but "
                        f"{num_speculative_tokens=} was provided.")

            draft_model_config.max_model_len = (
                SpeculativeConfig._maybe_override_draft_max_model_len(
                    speculative_max_model_len,
                    draft_model_config.max_model_len,
                    target_model_config.max_model_len,
                ))

            draft_parallel_config = (
                SpeculativeConfig.create_draft_parallel_config(
                    target_parallel_config,
                    speculative_draft_tensor_parallel_size))

        if num_speculative_tokens is None:
            raise ValueError(
                "num_speculative_tokens must be provided with "
                "speculative_model unless the draft model config contains an "
                "n_predict parameter.")

        return SpeculativeConfig(
            draft_model_config,
            draft_parallel_config,
            num_speculative_tokens,
            speculative_disable_by_batch_size,
            ngram_prompt_lookup_max,
            ngram_prompt_lookup_min,
        )

    @staticmethod
    def _maybe_override_draft_max_model_len(
        speculative_max_model_len: Optional[int],
        draft_max_model_len: int,
        target_max_model_len: int,
    ) -> int:
        """Determine the max sequence len for the draft model. This is usually
        the draft_max_model_len, but may be the target_max_model_len if it is
        less than the draft_max_model_len, or may be speculative_max_model_len
        if it is specified.

        This is necessary so that sequences do not exceed the capacity of the
        draft model or the target model.

        speculative_max_model_len is mainly used for testing that sequences can
        skip speculation.
        """

        if speculative_max_model_len is not None:

            if speculative_max_model_len > draft_max_model_len:
                raise ValueError(f"{speculative_max_model_len=} cannot be "
                                 f"larger than {draft_max_model_len=}")

            if speculative_max_model_len > target_max_model_len:
                raise ValueError(f"{speculative_max_model_len=} cannot be "
                                 f"larger than {target_max_model_len=}")

            return speculative_max_model_len

        return min(
            draft_max_model_len,
            target_max_model_len,
        )

    @staticmethod
    def create_draft_parallel_config(
        target_parallel_config: ParallelConfig,
        speculative_draft_tensor_parallel_size: Optional[int]
    ) -> ParallelConfig:
        """Create a parallel config for use by the draft worker.

        This is mostly a copy of the target parallel config, except the tp_size.
        """
        if speculative_draft_tensor_parallel_size is None:
            speculative_draft_tensor_parallel_size = \
                  target_parallel_config.tensor_parallel_size
        elif speculative_draft_tensor_parallel_size != 1:
            # TODO(wooyeon): allow tp values larger than 1
            raise ValueError(
                f"{speculative_draft_tensor_parallel_size=} cannot be"
                f"other value than 1")

        draft_parallel_config = ParallelConfig(
            pipeline_parallel_size=target_parallel_config.
            pipeline_parallel_size,
            tensor_parallel_size=speculative_draft_tensor_parallel_size,
            distributed_executor_backend=target_parallel_config.
            distributed_executor_backend,
            max_parallel_loading_workers=target_parallel_config.
            max_parallel_loading_workers,
            disable_custom_all_reduce=target_parallel_config.
            disable_custom_all_reduce,
            tokenizer_pool_config=target_parallel_config.tokenizer_pool_config,
            ray_workers_use_nsight=target_parallel_config.
            ray_workers_use_nsight,
            placement_group=target_parallel_config.placement_group,
        )

        return draft_parallel_config

    def __init__(
        self,
        draft_model_config: ModelConfig,
        draft_parallel_config: ParallelConfig,
        num_speculative_tokens: int,
        speculative_disable_by_batch_size: Optional[int],
        ngram_prompt_lookup_max: Optional[int],
        ngram_prompt_lookup_min: Optional[int],
    ):
        """Create a SpeculativeConfig object.

        Args:
            draft_model_config: ModelConfig for the draft model.
            draft_parallel_config: ParallelConfig for the draft model.
            num_speculative_tokens: The number of tokens to sample from the
                draft model before scoring with the target model.
            speculative_disable_by_batch_size: Disable speculative
                decoding for new incoming requests when the number of
                enqueue requests is larger than this value.
            ngram_prompt_lookup_max: Max size of ngram token window.
            ngram_prompt_lookup_min: Min size of ngram token window.
        """
        self.draft_model_config = draft_model_config
        self.draft_parallel_config = draft_parallel_config
        self.num_speculative_tokens = num_speculative_tokens
        self.speculative_disable_by_batch_size = \
            speculative_disable_by_batch_size
        self.ngram_prompt_lookup_max = ngram_prompt_lookup_max or 0
        self.ngram_prompt_lookup_min = ngram_prompt_lookup_min or 0

        self._verify_args()

    def _verify_args(self) -> None:
        if self.num_speculative_tokens <= 0:
            raise ValueError("Expected num_speculative_tokens to be greater "
                             f"than zero ({self.num_speculative_tokens}).")

        if self.draft_model_config:
            self.draft_model_config.verify_with_parallel_config(
                self.draft_parallel_config)

    @property
    def num_lookahead_slots(self) -> int:
        """The number of additional slots the scheduler should allocate per
        step, in addition to the slots allocated for each known token.

        This is equal to the number of speculative tokens, as each speculative
        token must be scored.
        """
        return self.num_speculative_tokens

    def __repr__(self) -> str:
        if self.ngram_prompt_lookup_max > 0:
            draft_model = "[ngram]"
        else:
            draft_model = self.draft_model_config.model
        num_spec_tokens = self.num_speculative_tokens
        return f"SpeculativeConfig({draft_model=}, {num_spec_tokens=})"


@dataclass
class LoRAConfig:
    max_lora_rank: int
    max_loras: int
    fully_sharded_loras: bool = False
    max_cpu_loras: Optional[int] = None
    lora_dtype: Optional[torch.dtype] = None
    lora_extra_vocab_size: int = 256
    # This is a constant.
    lora_vocab_padding_size: ClassVar[int] = 256
    long_lora_scaling_factors: Optional[Tuple[float]] = None

    def __post_init__(self):
        # Keep this in sync with csrc/punica/bgmv/bgmv_config.h
        possible_max_ranks = (8, 16, 32, 64)
        possible_lora_extra_vocab_size = (0, 256, 512)
        if self.max_lora_rank not in possible_max_ranks:
            raise ValueError(
                f"max_lora_rank ({self.max_lora_rank}) must be one of "
                f"{possible_max_ranks}.")
        if self.lora_extra_vocab_size not in possible_lora_extra_vocab_size:
            raise ValueError(
                f"lora_extra_vocab_size ({self.lora_extra_vocab_size}) "
                f"must be one of {possible_lora_extra_vocab_size}.")
        if self.max_loras < 1:
            raise ValueError(f"max_loras ({self.max_loras}) must be >= 1.")
        if self.max_cpu_loras is None:
            self.max_cpu_loras = self.max_loras
        elif self.max_cpu_loras < self.max_loras:
            raise ValueError(
                f"max_cpu_loras ({self.max_cpu_loras}) must be >= "
                f"max_loras ({self.max_loras})")

    def verify_with_model_config(self, model_config: ModelConfig):
        if self.lora_dtype in (None, "auto"):
            self.lora_dtype = model_config.dtype
        elif isinstance(self.lora_dtype, str):
            self.lora_dtype = getattr(torch, self.lora_dtype)
        if model_config.quantization and model_config.quantization not in [
                "awq", "gptq"
        ]:
            # TODO support marlin and squeezellm
            logger.warning("%s quantization is not tested with LoRA yet.",
                           model_config.quantization)

    def verify_with_scheduler_config(self, scheduler_config: SchedulerConfig):
        if scheduler_config.max_num_batched_tokens > 65528:
            raise ValueError(
                "Due to limitations of the custom LoRA CUDA kernel, "
                "max_num_batched_tokens must be <= 65528 when "
                "LoRA is enabled.")
        if scheduler_config.chunked_prefill_enabled:
            raise ValueError("LoRA is not supported with chunked prefill yet.")


@dataclass
class VisionLanguageConfig:
    """Configs the input data format and how models should run for
    vision language models."""

    class ImageInputType(enum.Enum):
        """Image input type into the vision language model.

        An image roughly goes through the following transformation:
        Raw image --> pixel values --> image features --> image embeddings.

        The difference between different image input types is where the
        image encoder (pixel values --> image features) is run.
        Different image input types also correspond to different tensor shapes.

        For example, for Llava, PIXEL_VALUES: (1, 3, 336, 336).
        IMAGE_FEATURES: (1, 576, 1024).
        """
        PIXEL_VALUES = enum.auto()
        IMAGE_FEATURES = enum.auto()

    image_input_type: ImageInputType
    # The input id corresponding to image token.
    image_token_id: int
    # Used for running `run_prefill_max_token`.
    # For models that support varying resolution, this corresponds to
    # worst case scenario (biggest supported resolution).
    image_input_shape: tuple
    image_feature_size: int
    # The image processor to load from HuggingFace
    image_processor: Optional[str]
    image_processor_revision: Optional[str]

    @classmethod
    def get_image_input_enum_type(cls, value: str) -> ImageInputType:
        """Get the image input type from a string."""
        try:
            return cls.ImageInputType[value.upper()]
        except KeyError as e:
            raise ValueError(f"{value} is not a valid choice. "
                             f"Expecting to choose from "
                             f"{[x.name for x in cls.ImageInputType]}.") from e

    #TODO(ywang96): make this a cached property once we refactor the
    # VisionLanguageConfig class.
    def get_image_token_text(
            self, tokenizer: PreTrainedTokenizerBase) -> Tuple[str, str]:
        """Get the image token placeholder text to be inserted into the 
        text prompt and the string representation of the image token id.
        """
        image_token_str = tokenizer.decode(self.image_token_id)
        return image_token_str * self.image_feature_size, image_token_str

    def as_cli_args_dict(self) -> Dict[str, Any]:
        """Flatten vision language config to pure args.

        Compatible with what llm entrypoint expects.
        """
        result: Dict[str, Any] = {}
        for f in fields(self):
            value = getattr(self, f.name)
            if isinstance(value, enum.Enum):
                result[f.name] = value.name.lower()
            elif isinstance(value, tuple):
                result[f.name] = ",".join([str(item) for item in value])
            else:
                result[f.name] = value

        result["disable_image_processor"] = self.image_processor is None

        return result


_STR_DTYPE_TO_TORCH_DTYPE = {
    "half": torch.float16,
    "float16": torch.float16,
    "float": torch.float32,
    "float32": torch.float32,
    "bfloat16": torch.bfloat16,
}

_ROCM_NOT_SUPPORTED_DTYPE: List[str] = []  #


def _get_and_verify_dtype(
    config: PretrainedConfig,
    dtype: Union[str, torch.dtype],
) -> torch.dtype:
    # NOTE: getattr(config, "torch_dtype", torch.float32) is not correct
    # because config.torch_dtype can be None.
    config_dtype = getattr(config, "torch_dtype", None)
    if config_dtype is None:
        config_dtype = torch.float32

    if isinstance(dtype, str):
        dtype = dtype.lower()
        if dtype == "auto":
            if config_dtype == torch.float32:
                if config.model_type == "gemma2":
                    logger.info(
                        "For Gemma 2, we downcast float32 to bfloat16 instead "
                        "of float16 by default. Please specify `dtype` if you "
                        "want to use float16.")
                    torch_dtype = torch.bfloat16
                else:
                    # Following the common practice, we use float16 for float32
                    # models.
                    torch_dtype = torch.float16
            else:
                torch_dtype = config_dtype
        else:
            if dtype not in _STR_DTYPE_TO_TORCH_DTYPE:
                raise ValueError(f"Unknown dtype: {dtype}")
            torch_dtype = _STR_DTYPE_TO_TORCH_DTYPE[dtype]
    elif isinstance(dtype, torch.dtype):
        torch_dtype = dtype
    else:
        raise ValueError(f"Unknown dtype: {dtype}")

    # Verify the dtype.
    if torch_dtype != config_dtype:
        if torch_dtype == torch.float32:
            # Upcasting to float32 is allowed.
            logger.info("Upcasting %s to %s.", config_dtype, torch_dtype)
            pass
        elif config_dtype == torch.float32:
            # Downcasting from float32 to float16 or bfloat16 is allowed.
            logger.info("Downcasting %s to %s.", config_dtype, torch_dtype)
            pass
        else:
            # Casting between float16 and bfloat16 is allowed with a warning.
            logger.warning("Casting %s to %s.", config_dtype, torch_dtype)

    return torch_dtype


def _get_and_verify_max_len(
    hf_config: PretrainedConfig,
    max_model_len: Optional[int],
    disable_sliding_window: bool,
    sliding_window_len: Optional[int],
) -> int:
    """Get and verify the model's maximum length."""
    derived_max_model_len = float("inf")
    possible_keys = [
        # OPT
        "max_position_embeddings",
        # GPT-2
        "n_positions",
        # MPT
        "max_seq_len",
        # ChatGLM2
        "seq_length",
        # Command-R
        "model_max_length",
        # Others
        "max_sequence_length",
        "max_seq_length",
        "seq_len",
    ]
    # Choose the smallest "max_length" from the possible keys.
    max_len_key = None
    for key in possible_keys:
        max_len = getattr(hf_config, key, None)
        if max_len is not None:
            max_len_key = key if max_len < derived_max_model_len \
                else max_len_key
            derived_max_model_len = min(derived_max_model_len, max_len)

    # If sliding window is manually disabled, max_length should be less
    # than the sliding window length in the model config.
    if disable_sliding_window and sliding_window_len is not None:
        max_len_key = "sliding_window" \
            if sliding_window_len < derived_max_model_len else max_len_key
        derived_max_model_len = min(derived_max_model_len, sliding_window_len)

    # If none of the keys were found in the config, use a default and
    # log a warning.
    if derived_max_model_len == float("inf"):
        if max_model_len is not None:
            # If max_model_len is specified, we use it.
            return max_model_len

        default_max_len = 2048
        logger.warning(
            "The model's config.json does not contain any of the following "
            "keys to determine the original maximum length of the model: "
            "%s. Assuming the model's maximum length is %d.", possible_keys,
            default_max_len)
        derived_max_model_len = default_max_len

    rope_scaling = getattr(hf_config, "rope_scaling", None)
    # The correct one should be "longrope", kept "su" here
    # to be backward compatible
    if rope_scaling is not None and rope_scaling["type"] != "su" \
        and rope_scaling["type"] != "longrope":
        if disable_sliding_window:
            # TODO(robertgshaw): Find a model that supports rope_scaling
            # with sliding window to see if this case should be allowed.
            raise NotImplementedError(
                "Disabling sliding window is not supported for models "
                "with rope_scaling. Please raise an issue so we can "
                "investigate.")
        assert "factor" in rope_scaling
        scaling_factor = rope_scaling["factor"]
        if rope_scaling["type"] == "yarn":
            derived_max_model_len = rope_scaling[
                "original_max_position_embeddings"]
        derived_max_model_len *= scaling_factor

    # If the user specified a max length, make sure it is smaller than the
    # derived length from the HF model config.
    if max_model_len is None:
        max_model_len = int(derived_max_model_len)
    elif max_model_len > derived_max_model_len:
        # Some models might have a separate key for specifying model_max_length
        # that will be bigger than derived_max_model_len. We compare user input
        # with model_max_length and allow this override when it's smaller.
        model_max_length = getattr(hf_config, "model_max_length", None)
        if model_max_length is not None and max_model_len <= model_max_length:
            if disable_sliding_window:
                # TODO(robertgshaw): Find a model that has model_max_length
                # with sliding window to see if this case should be allowed.
                raise NotImplementedError(
                    "Disabling sliding window is not supported for models "
                    "model_max_length in the config. Please raise an issue "
                    "so we can investigate.")
            pass
        else:
            raise ValueError(
                f"User-specified max_model_len ({max_model_len}) is greater "
                "than the derived max_model_len "
                f"({max_len_key}={derived_max_model_len} or model_max_length="
                f"{model_max_length} in model's config.json). This may lead "
                "to incorrect model outputs or CUDA errors. Make sure the "
                "value is correct and within the model context size.")
    return int(max_model_len)


def get_served_model_name(model: str,
                          served_model_name: Optional[Union[str, List[str]]]):
    """
    If the input is a non-empty list, the first model_name in 
    `served_model_name` is taken. 
    If the input is a non-empty string, it is used directly. 
    For cases where the input is either an empty string or an 
    empty list, the fallback is to use `self.model`.
    """
    if not served_model_name:
        return model
    if isinstance(served_model_name, list):
        return served_model_name[0]
    return served_model_name


@dataclass
class DecodingConfig:
    """Dataclass which contains the decoding strategy of the engine"""

    # Which guided decoding algo to use. 'outlines' / 'lm-format-enforcer'
    guided_decoding_backend: str = 'outlines'

    def __post_init__(self):
        valid_guided_backends = ['outlines', 'lm-format-enforcer']
        backend = self.guided_decoding_backend
        if backend not in valid_guided_backends:
            raise ValueError(f"Invalid guided_decoding_backend '{backend},"
                             f"must be one of {valid_guided_backends}")


@dataclass
class ObservabilityConfig:
    """Configuration for observability."""
    otlp_traces_endpoint: Optional[str] = None

    def __post_init__(self):
        if not is_otel_installed() and self.otlp_traces_endpoint is not None:
            raise ValueError("OpenTelemetry packages must be installed before "
                             "configuring 'otlp_traces_endpoint'")


@dataclass(frozen=True)
class EngineConfig:
    """Dataclass which contains all engine-related configuration. This
    simplifies passing around the distinct configurations in the codebase.
    """

    model_config: ModelConfig
    cache_config: CacheConfig
    parallel_config: ParallelConfig
    scheduler_config: SchedulerConfig
    device_config: DeviceConfig
    load_config: LoadConfig
    lora_config: Optional[LoRAConfig]
    vision_language_config: Optional[VisionLanguageConfig]
    speculative_config: Optional[SpeculativeConfig]
    decoding_config: Optional[DecodingConfig]
    observability_config: Optional[ObservabilityConfig]

    def __post_init__(self):
        """Verify configs are valid & consistent with each other.
        """
        self.model_config.verify_with_parallel_config(self.parallel_config)
        self.cache_config.verify_with_parallel_config(self.parallel_config)

        if self.lora_config:
            self.lora_config.verify_with_model_config(self.model_config)
            self.lora_config.verify_with_scheduler_config(
                self.scheduler_config)

    def to_dict(self):
        """Return the configs as a dictionary, for use in **kwargs.
        """
        return dict(
            (field.name, getattr(self, field.name)) for field in fields(self))<|MERGE_RESOLUTION|>--- conflicted
+++ resolved
@@ -111,11 +111,8 @@
         disable_sliding_window: bool = False,
         skip_tokenizer_init: bool = False,
         served_model_name: Optional[Union[str, List[str]]] = None,
-<<<<<<< HEAD
+        multimodal_config: Optional["VisionLanguageConfig"] = None,
         use_attention_sinks: bool = False,
-=======
-        multimodal_config: Optional["VisionLanguageConfig"] = None,
->>>>>>> 7041de43
     ) -> None:
         self.model = model
         self.tokenizer = tokenizer
@@ -166,12 +163,9 @@
             sliding_window_len=self.get_hf_config_sliding_window())
         self.served_model_name = get_served_model_name(model,
                                                        served_model_name)
-<<<<<<< HEAD
+        self.multimodal_config = multimodal_config
         self.use_attention_sinks = use_attention_sinks
-=======
-        self.multimodal_config = multimodal_config
-
->>>>>>> 7041de43
+
         if not self.skip_tokenizer_init:
             self._verify_tokenizer_mode()
         self._verify_embedding_mode()

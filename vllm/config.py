--- conflicted
+++ resolved
@@ -1096,61 +1096,6 @@
 class SchedulerConfig:
     """Scheduler configuration."""
 
-<<<<<<< HEAD
-    Args:
-        task: The task to use the model for.
-        max_num_batched_tokens: Maximum number of tokens to be processed in
-            a single iteration.
-        max_num_seqs: Maximum number of sequences to be processed in a single
-            iteration.
-        max_model_len: Maximum length of a sequence (including prompt
-            and generated text).
-        num_lookahead_slots: The number of slots to allocate per sequence per
-            step, beyond the known token ids. This is used in speculative
-            decoding to store KV activations of tokens which may or may not be
-            accepted.
-        delay_factor: Apply a delay (of delay factor multiplied by previous
-            prompt latency) before scheduling next prompt.
-        enable_chunked_prefill: If True, prefill requests can be chunked based
-            on the remaining max_num_batched_tokens.
-        preemption_mode: Whether to perform preemption by swapping or
-            recomputation. If not specified, we determine the mode as follows:
-            We use recomputation by default since it incurs lower overhead than
-            swapping. However, when the sequence group has multiple sequences
-            (e.g., beam search), recomputation is not currently supported. In
-            such a case, we use swapping instead.
-        send_delta_data: Private API. If used, scheduler sends delta data to
-            workers instead of an entire data. It should be enabled only
-            when SPMD worker architecture is enabled. I.e.,
-            VLLM_USE_RAY_SPMD_WORKER=1
-        policy: The scheduling policy to use. "fcfs" (default) or "priority".
-        max_num_prefill_seqs: Maximum number of prefill sequences to be
-             processed in a single iteration. Used only with padding-aware 
-             scheduling.
-        use_padding_aware_scheduling: If True, scheduler will consider padded
-            tokens in prefill.
-    """
-
-    def __init__(self,
-                 task: _Task,
-                 max_num_batched_tokens: Optional[int],
-                 max_num_seqs: int,
-                 max_model_len: int,
-                 num_lookahead_slots: int = 0,
-                 delay_factor: float = 0.0,
-                 enable_chunked_prefill: bool = False,
-                 is_multimodal_model: bool = False,
-                 preemption_mode: Optional[str] = None,
-                 num_scheduler_steps: int = 1,
-                 multi_step_stream_outputs: bool = False,
-                 send_delta_data: bool = False,
-                 policy: str = "fcfs",
-                 max_num_prefill_seqs: Optional[int] = None,
-                 use_padding_aware_scheduling=False) -> None:
-        if max_num_batched_tokens is None:
-            if enable_chunked_prefill:
-                if num_scheduler_steps > 1:
-=======
     task: str = "generate"  # The task to use the model for.
 
     # Maximum number of tokens to be processed in a single iteration.
@@ -1201,11 +1146,19 @@
 
     chunked_prefill_enabled: bool = field(init=False)
 
+    # Maximum number of prefill sequences to be
+    # processed in a single iteration. Used only with padding-aware 
+    # scheduling.
+    max_num_prefill_seqs: Optional[int] = None,
+
+    # If True, scheduler will consider padded
+    # tokens in prefill.
+    use_padding_aware_scheduling: bool = False
+
     def __post_init__(self) -> None:
         if self.max_num_batched_tokens is None:
             if self.enable_chunked_prefill:
                 if self.num_scheduler_steps > 1:
->>>>>>> a4c4daf3
                     # Multi-step Chunked-Prefill doesn't allow prompt-chunking
                     # for now. Have max_num_batched_tokens set to max_model_len
                     # so we don't reject sequences on account of a short
@@ -1238,23 +1191,7 @@
                 "Chunked prefill is enabled with max_num_batched_tokens=%d.",
                 self.max_num_batched_tokens)
 
-<<<<<<< HEAD
-        self.task: Final = task
-        self.max_num_seqs = max_num_seqs
-        self.max_num_prefill_seqs = max_num_prefill_seqs
-        self.max_model_len = max_model_len
-        self.num_lookahead_slots = num_lookahead_slots
-        self.delay_factor = delay_factor
-        self.chunked_prefill_enabled = enable_chunked_prefill
-        self.preemption_mode = preemption_mode
-        self.num_scheduler_steps = num_scheduler_steps
-        self.multi_step_stream_outputs = multi_step_stream_outputs
-        self.send_delta_data = send_delta_data
-        self.policy = policy
-        self.use_padding_aware_scheduling = use_padding_aware_scheduling
-=======
         self.chunked_prefill_enabled = self.enable_chunked_prefill
->>>>>>> a4c4daf3
         self._verify_args()
 
     def _verify_args(self) -> None:

--- conflicted
+++ resolved
@@ -404,7 +404,11 @@
                            "fallback to the eager mode.")
             self.enforce_eager = True
 
-<<<<<<< HEAD
+        if pipeline_parallel_size > 1 and self.use_async_output_proc:
+            logger.warning("Async output processor is not supported with "
+                           "pipeline parallelism currently. Disabling it.")
+            self.use_async_output_proc = False
+
     def is_attention_free(self) -> bool:
         """Returns True if the model has no attention, i.e. the model has no
         state that grows with the size of the context.
@@ -417,12 +421,6 @@
                    "model_type") and self.hf_text_config.model_type == 'mamba':
             return True
         return False
-=======
-        if pipeline_parallel_size > 1 and self.use_async_output_proc:
-            logger.warning("Async output processor is not supported with "
-                           "pipeline parallelism currently. Disabling it.")
-            self.use_async_output_proc = False
->>>>>>> 98c12cff
 
     def get_hf_config_sliding_window(self) -> Optional[int]:
         """Get the sliding window size, or None if disabled."""

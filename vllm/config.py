--- conflicted
+++ resolved
@@ -2,11 +2,7 @@
 import json
 import os
 from dataclasses import dataclass, fields
-<<<<<<< HEAD
-from typing import TYPE_CHECKING, ClassVar, Optional, Protocol, Union
-=======
-from typing import TYPE_CHECKING, ClassVar, List, Optional, Union
->>>>>>> f9c1135e
+from typing import TYPE_CHECKING, ClassVar, Optional, List, Protocol, Union
 
 import torch
 from packaging.version import Version

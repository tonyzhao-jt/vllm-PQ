--- conflicted
+++ resolved
@@ -188,12 +188,7 @@
                 raise ValueError(
                     f"{self.quantization} quantization is currently not "
                     f"supported in ROCm.")
-<<<<<<< HEAD
-            if self.quantization != "marlin":
-                logger_data = {"quantization": self.quantization}
-=======
             if (self.quantization not in ["marlin", "gptq_marlin"]):
->>>>>>> fa322078
                 logger.warning(
                     "%s quantization is not fully "
                     "optimized yet. The speed can be slower than "

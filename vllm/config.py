--- conflicted
+++ resolved
@@ -16,14 +16,8 @@
 from vllm.transformers_utils.config import (ConfigFormat, get_config,
                                             get_hf_image_processor_config,
                                             get_hf_text_config)
-<<<<<<< HEAD
-from vllm.utils import (STR_NOT_IMPL_ENC_DEC_CUDAGRAPH, GiB_bytes,
-                        cuda_device_count_stateless, get_cpu_memory, is_cpu,
-                        is_hip, is_neuron, is_openvino, is_xpu, is_hpu,
-=======
 from vllm.utils import (GiB_bytes, cuda_device_count_stateless, get_cpu_memory,
                         is_hip, is_neuron, is_openvino, is_xpu,
->>>>>>> 260d40b5
                         print_warning_once)
 
 if TYPE_CHECKING:
@@ -752,11 +746,7 @@
         ignore_patterns: The list of patterns to ignore when loading the model.
             Default to "original/**/*" to avoid repeated loading of llama's 
             checkpoints.
-<<<<<<< HEAD
         device: Device on which weights are loaded.
-=======
-
->>>>>>> 260d40b5
     """
 
     load_format: Union[str, LoadFormat, "BaseModelLoader"] = LoadFormat.AUTO
@@ -1054,7 +1044,7 @@
                 self.device_type = "cuda"
             elif is_neuron():
                 self.device_type = "neuron"
-            elif is_hpu():
+            elif current_platform.is_hpu():
                 self.device_type = "hpu"
             elif is_openvino():
                 self.device_type = "openvino"

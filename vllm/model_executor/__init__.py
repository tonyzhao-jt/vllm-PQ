--- conflicted
+++ resolved
@@ -1,17 +1,7 @@
 from vllm.model_executor.sampling_metadata import SamplingMetadata
-<<<<<<< HEAD
-from vllm.model_executor.utils import (set_random_seed, get_model,
-                                       get_architecture)
-
-__all__ = [
-    "InputMetadata",
-    "get_model",
-    "get_architecture",
-=======
 from vllm.model_executor.utils import set_random_seed
 
 __all__ = [
->>>>>>> 1715056f
     "SamplingMetadata",
     "set_random_seed",
 ]
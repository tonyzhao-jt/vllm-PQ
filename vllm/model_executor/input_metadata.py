--- conflicted
+++ resolved
@@ -1,10 +1,6 @@
-<<<<<<< HEAD
+from dataclasses import dataclass
 from typing import Optional, List
 from xformers.ops.fmha.attn_bias import AttentionBias
-=======
-from dataclasses import dataclass
-from typing import Optional
->>>>>>> 93348d94
 
 import torch
 
@@ -34,78 +30,32 @@
         block_tables: The block tables. (Seq id -> list of physical block)
         kv_cache_dtype: Data type to store kv cache.
     """
-
-<<<<<<< HEAD
-    def __init__(
-        self,
-        is_prompt: bool,
-        slot_mapping: torch.Tensor,
-        prompt_lens: Optional[List],
-        num_prompt_tokens: int,
-        num_generation_tokens: int,
-        max_seq_len: Optional[int],
-        start_loc: Optional[torch.Tensor],
-        max_context_len: Optional[int],
-        context_lens: Optional[torch.Tensor],
-        block_tables: Optional[torch.Tensor],
-        use_cuda_graph: bool,
-        kv_cache_dtype: str,
-    ) -> None:
-        self.is_prompt = is_prompt
-        self.prompt_lens = prompt_lens
-        self.num_prompt_tokens = num_prompt_tokens
-        self.num_generation_tokens = num_generation_tokens
-        self.max_seq_len = max_seq_len
-        self.start_loc = start_loc
-        self.max_context_len = max_context_len
-        self.slot_mapping = slot_mapping
-        # [batch_size]. Each index means each sequence, and the value means the length of tokens stored in the kv cache.
-        # NOTE(sang): When it is prefill/decoding, the definition is different. For prefill, it means the the length of KV that are cached excluding the new KVs. In decoding, this includes a new KV.
-        self.context_lens = context_lens
-        self.block_tables = block_tables
-        self.use_cuda_graph = use_cuda_graph
-        self.kv_cache_dtype = kv_cache_dtype
-
-        # Set during the execution of the first attention op.
-        # It is a list because it is needed to set per prompt
-        # when alibi slopes is used. It is because of the limitation
-        # from xformer API.
-        # FIXME(woosuk): This is a hack.
-        self.attn_bias: Optional[List[AttentionBias]] = None
-        # Number of valid tokens. It includes paddings.
-        # See attention.py for precise definition.
-        self.num_valid_tokens = slot_mapping.shape[0]
-        self.prompt_lens_tensor = None
-        if self.prompt_lens is not None:
-            self.prompt_lens_tensor = torch.tensor(self.prompt_lens,
-                                                   dtype=torch.long,
-                                                   device=slot_mapping.device)
-
-    def __repr__(self) -> str:
-        return ("InputMetadata("
-                f"is_prompt={self.is_prompt}, "
-                f"max_context_len={self.max_context_len}, "
-                f"num_generation_tokens={self.num_generation_tokens}, "
-                f"num_prompt_tokens={self.num_prompt_tokens}, "
-                f"slot_mapping={self.slot_mapping}, "
-                f"context_lens={self.context_lens}, "
-                f"block_tables={self.block_tables}, "
-                f"use_cuda_graph={self.use_cuda_graph} "
-                f"kv_cache_dtype={self.kv_cache_dtype} "
-                f"num_valid_tokens={self.num_valid_tokens})")
-=======
     is_prompt: bool
     slot_mapping: torch.Tensor
-    prompt_lens: Optional[torch.Tensor]
+    prompt_lens: Optional[List]
+    num_prompt_tokens: int
+    num_generation_tokens: int
     max_seq_len: Optional[int]
     start_loc: Optional[torch.Tensor]
     max_context_len: Optional[int]
+    # [batch_size]. Each index means each sequence, and the value means the length of tokens stored in the kv cache.
+    # NOTE(sang): When it is prefill/decoding, the definition is different. For prefill, it means the the length of KV that are cached excluding the new KVs. In decoding, this includes a new KV.
     context_lens: Optional[torch.Tensor]
     block_tables: Optional[torch.Tensor]
     use_cuda_graph: bool
     kv_cache_dtype: str
 
+    # Fields below are initialiezd in post init.
+    prompt_lens_tensor: Optional[torch.Tensor] = None
+
     def __post_init__(self):
+        # Set during the execution of the first attention op.
+        # It is a list because it is needed to set per prompt
+        # when alibi slopes is used. It is because of the limitation
+        # from xformer API.
         # will not appear in the __repr__ and __init__
-        self.attn_bias = None
->>>>>>> 93348d94
+        self.attn_bias: Optional[List[AttentionBias]] = None
+        if self.prompt_lens is not None:
+            self.prompt_lens_tensor = torch.tensor(self.prompt_lens,
+                                                   dtype=torch.long,
+                                                   device=self.slot_mapping.device)
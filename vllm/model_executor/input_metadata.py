<<<<<<< HEAD
from typing import Any, Dict, Optional
=======
from typing import Optional
from dataclasses import dataclass
>>>>>>> 3a8984a3

import torch


@dataclass
class InputMetadata:
    """Metadata for input sequences. Used in PagedAttention.

    Args:
        prompt_lens: Lengths of prompts.
        slot_mapping: The address to write the new KV to of each token.
        max_context_len: The maximum context length.
        context_lens: the length of attention context for each sequence.
        block_tables: The block tables. (Seq id -> list of physical block)
        kv_cache_dtype: Data type to store kv cache.
    """

    is_prompt: bool
    slot_mapping: torch.Tensor
    prompt_lens: Optional[torch.Tensor]
    max_seq_len: Optional[int]
    start_loc: Optional[torch.Tensor]
    max_context_len: Optional[int]
    context_lens: Optional[torch.Tensor]
    block_tables: Optional[torch.Tensor]
    use_cuda_graph: bool
    kv_cache_dtype: str

<<<<<<< HEAD
        # Set during the execution of the first attention op.
        # FIXME(woosuk): This is a hack.
        self.attn_bias = None

    @classmethod
    def from_dict(cls, dict: Dict[str, Any]) -> "InputMetadata":
        return cls(
            is_prompt=dict["is_prompt"],
            slot_mapping=dict["slot_mapping"],
            prompt_lens=dict["prompt_lens"],
            max_seq_len=dict["max_seq_len"],
            start_loc=dict["start_loc"],
            max_context_len=dict["max_context_len"],
            context_lens=dict["context_lens"],
            block_tables=dict["block_tables"],
            use_cuda_graph=dict["use_cuda_graph"],
            kv_cache_dtype=dict["kv_cache_dtype"],
        )

    def to_dict(self) -> Dict[str, Any]:
        return {
            "is_prompt": self.is_prompt,
            "slot_mapping": self.slot_mapping,
            "prompt_lens": self.prompt_lens,
            "max_seq_len": self.max_seq_len,
            "start_loc": self.start_loc,
            "max_context_len": self.max_context_len,
            "context_lens": self.context_lens,
            "block_tables": self.block_tables,
            "use_cuda_graph": self.use_cuda_graph,
            "kv_cache_dtype": self.kv_cache_dtype,
        }

    def __repr__(self) -> str:
        return ("InputMetadata("
                f"is_prompt={self.is_prompt}, "
                f"max_context_len={self.max_context_len}, "
                f"slot_mapping={self.slot_mapping}, "
                f"context_lens={self.context_lens}, "
                f"block_tables={self.block_tables}, "
                f"use_cuda_graph={self.use_cuda_graph}, "
                f"kv_cache_dtype={self.kv_cache_dtype})")
=======
    def __post_init__(self):
        # will not appear in the __repr__ and __init__
        self.attn_bias = None
>>>>>>> 3a8984a3
<|MERGE_RESOLUTION|>--- conflicted
+++ resolved
@@ -1,9 +1,5 @@
-<<<<<<< HEAD
-from typing import Any, Dict, Optional
-=======
+from dataclasses import dataclass
 from typing import Optional
-from dataclasses import dataclass
->>>>>>> 3a8984a3
 
 import torch
 
@@ -32,51 +28,6 @@
     use_cuda_graph: bool
     kv_cache_dtype: str
 
-<<<<<<< HEAD
-        # Set during the execution of the first attention op.
-        # FIXME(woosuk): This is a hack.
-        self.attn_bias = None
-
-    @classmethod
-    def from_dict(cls, dict: Dict[str, Any]) -> "InputMetadata":
-        return cls(
-            is_prompt=dict["is_prompt"],
-            slot_mapping=dict["slot_mapping"],
-            prompt_lens=dict["prompt_lens"],
-            max_seq_len=dict["max_seq_len"],
-            start_loc=dict["start_loc"],
-            max_context_len=dict["max_context_len"],
-            context_lens=dict["context_lens"],
-            block_tables=dict["block_tables"],
-            use_cuda_graph=dict["use_cuda_graph"],
-            kv_cache_dtype=dict["kv_cache_dtype"],
-        )
-
-    def to_dict(self) -> Dict[str, Any]:
-        return {
-            "is_prompt": self.is_prompt,
-            "slot_mapping": self.slot_mapping,
-            "prompt_lens": self.prompt_lens,
-            "max_seq_len": self.max_seq_len,
-            "start_loc": self.start_loc,
-            "max_context_len": self.max_context_len,
-            "context_lens": self.context_lens,
-            "block_tables": self.block_tables,
-            "use_cuda_graph": self.use_cuda_graph,
-            "kv_cache_dtype": self.kv_cache_dtype,
-        }
-
-    def __repr__(self) -> str:
-        return ("InputMetadata("
-                f"is_prompt={self.is_prompt}, "
-                f"max_context_len={self.max_context_len}, "
-                f"slot_mapping={self.slot_mapping}, "
-                f"context_lens={self.context_lens}, "
-                f"block_tables={self.block_tables}, "
-                f"use_cuda_graph={self.use_cuda_graph}, "
-                f"kv_cache_dtype={self.kv_cache_dtype})")
-=======
     def __post_init__(self):
         # will not appear in the __repr__ and __init__
-        self.attn_bias = None
->>>>>>> 3a8984a3
+        self.attn_bias = None
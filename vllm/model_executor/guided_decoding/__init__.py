from __future__ import annotations

from typing import TYPE_CHECKING

from vllm.logger import init_logger
from vllm.platforms import CpuArchEnum, current_platform

if TYPE_CHECKING:
    from transformers import PreTrainedTokenizer

    from vllm.config import ModelConfig
    from vllm.logits_process import LogitsProcessor
    from vllm.sampling_params import GuidedDecodingParams

logger = init_logger(__name__)


def maybe_backend_fallback(
        guided_params: GuidedDecodingParams) -> GuidedDecodingParams:
    # lm-format-enforce doesn't support grammar, fallback to xgrammar
    if (guided_params.backend == "lm-format-enforcer"
            and guided_params.grammar is not None):
        logger.warning(
            "lm-format-enforcer does not support grammar guided decoding. "
            "Falling back to use xgrammar instead.")
        guided_params.backend = "xgrammar"

<<<<<<< HEAD
    if (guided_params.backend == "xgrammar" and
        (guided_params.regex is not None or guided_params.choice is not None)):
=======
    if guided_params.backend == "xgrammar":
        # xgrammar only has x86 wheels for linux, fallback to outlines
        if current_platform.get_cpu_architecture() is not CpuArchEnum.X86:
            logger.warning("xgrammar is only supported on x86 CPUs. "
                           "Falling back to use outlines instead.")
            guided_params.backend = "outlines"

>>>>>>> 7090c27b
        # xgrammar doesn't support regex or choice, fallback to outlines
        logger.warning("xgrammar doesn't support regex guided decoding. "
                       "Falling back to use outlines instead.")
        guided_params.backend = "outlines"

    return guided_params


async def get_guided_decoding_logits_processor(
        guided_params: GuidedDecodingParams, tokenizer: PreTrainedTokenizer,
        model_config: ModelConfig) -> LogitsProcessor | None:
    guided_params = maybe_backend_fallback(guided_params)
    # CFG grammar not supported by LMFE, so we use outlines instead
    if guided_params.backend == 'outlines':
        # NOTE: lazy import outlines to avoid https://github.com/vllm-project/vllm/issues/4193
        from vllm.model_executor.guided_decoding.outlines_decoding import (  # noqa
            get_outlines_guided_decoding_logits_processor)
        return await get_outlines_guided_decoding_logits_processor(
            guided_params, tokenizer)
    if guided_params.backend == 'lm-format-enforcer':
        from vllm.model_executor.guided_decoding.lm_format_enforcer_decoding import (  # noqa
            get_local_lm_format_enforcer_guided_decoding_logits_processor)
        return get_local_lm_format_enforcer_guided_decoding_logits_processor(
            guided_params, tokenizer)
    if guided_params.backend == 'xgrammar':
        from vllm.model_executor.guided_decoding.xgrammar_decoding import (  # noqa
            get_local_xgrammar_guided_decoding_logits_processor)
        return get_local_xgrammar_guided_decoding_logits_processor(
            guided_params, tokenizer, model_config)

    raise ValueError(
        f"Unknown guided decoding backend '{guided_params.backend}'. "
        "Must be one of 'outlines, 'lm-format-enforcer', 'xgrammar'")


def get_local_guided_decoding_logits_processor(
        guided_params: GuidedDecodingParams, tokenizer: PreTrainedTokenizer,
        model_config: ModelConfig) -> LogitsProcessor | None:
    guided_params = maybe_backend_fallback(guided_params)
    # CFG grammar not supported by LMFE, so we use outlines instead
    if guided_params.backend == 'outlines':
        # NOTE: lazy import outlines to avoid https://github.com/vllm-project/vllm/issues/4193
        from vllm.model_executor.guided_decoding.outlines_decoding import (  # noqa
            get_local_outlines_guided_decoding_logits_processor)
        return get_local_outlines_guided_decoding_logits_processor(
            guided_params, tokenizer)
    if guided_params.backend == 'lm-format-enforcer':
        from vllm.model_executor.guided_decoding.lm_format_enforcer_decoding import (  # noqa
            get_local_lm_format_enforcer_guided_decoding_logits_processor)
        return get_local_lm_format_enforcer_guided_decoding_logits_processor(
            guided_params, tokenizer)
    if guided_params.backend == 'xgrammar':
        from vllm.model_executor.guided_decoding.xgrammar_decoding import (  # noqa
            get_local_xgrammar_guided_decoding_logits_processor)
        return get_local_xgrammar_guided_decoding_logits_processor(
            guided_params, tokenizer, model_config)

    raise ValueError(
        f"Unknown guided decoding backend '{guided_params.backend}'. "
        "Must be one of 'outlines, 'lm-format-enforcer', 'xgrammar'")<|MERGE_RESOLUTION|>--- conflicted
+++ resolved
@@ -25,10 +25,6 @@
             "Falling back to use xgrammar instead.")
         guided_params.backend = "xgrammar"
 
-<<<<<<< HEAD
-    if (guided_params.backend == "xgrammar" and
-        (guided_params.regex is not None or guided_params.choice is not None)):
-=======
     if guided_params.backend == "xgrammar":
         # xgrammar only has x86 wheels for linux, fallback to outlines
         if current_platform.get_cpu_architecture() is not CpuArchEnum.X86:
@@ -36,11 +32,12 @@
                            "Falling back to use outlines instead.")
             guided_params.backend = "outlines"
 
->>>>>>> 7090c27b
         # xgrammar doesn't support regex or choice, fallback to outlines
-        logger.warning("xgrammar doesn't support regex guided decoding. "
-                       "Falling back to use outlines instead.")
-        guided_params.backend = "outlines"
+        if guided_params.regex is not None or guided_params.choice is not None:
+            logger.warning(
+                "xgrammar only supports json or grammar guided decoding. "
+                "Falling back to use outlines instead.")
+            guided_params.backend = "outlines"
 
     return guided_params
 

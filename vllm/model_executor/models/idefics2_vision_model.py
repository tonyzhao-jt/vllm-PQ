--- conflicted
+++ resolved
@@ -291,10 +291,7 @@
         self,
         pixel_values,
         patch_attention_mask: Optional[torch.BoolTensor] = None,
-<<<<<<< HEAD
-=======
         tgt_sizes: Optional[torch.IntTensor] = None,
->>>>>>> 35bd2151
     ) -> torch.Tensor:
         hidden_states = self.embeddings(
             pixel_values=pixel_values,

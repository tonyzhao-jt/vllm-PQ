--- conflicted
+++ resolved
@@ -739,14 +739,10 @@
     def load_weights(self, weights: Iterable[Tuple[str,
                                                    torch.Tensor]]) -> Set[str]:
         loader = AutoWeightsLoader(self, skip_prefixes=["proj_out."])
-<<<<<<< HEAD
-
-        return loader.load_weights(weights, mapper=self.hf_to_vllm_mapper)
-=======
-        mapper = WeightsMapper({".fc1.": ".mlp.fc1.", ".fc2.": ".mlp.fc2."})
+
         # add fake zeros bias for k_proj to state_dict
         weights = _create_fake_bias_for_k_proj(weights)
-        return loader.load_weights(weights, mapper=mapper)
+        return loader.load_weights(weights, mapper=self.hf_to_vllm_mapper)
 
 
 def _create_fake_bias_for_k_proj(
@@ -761,5 +757,4 @@
             bias = torch.zeros(weight.size(0))
             bias_name = name.replace("weight", "bias")
             yield from [(name, weight), (bias_name, bias)]
-        yield name, weight
->>>>>>> 5e5630a4
+        yield name, weight
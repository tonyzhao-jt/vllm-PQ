# coding=utf-8
# Adapted from
# https://github.com/huggingface/transformers/blob/v4.28.0/src/transformers/models/llama/modeling_llama.py
# Copyright 2023 The vLLM team.
# Copyright 2022 EleutherAI and the HuggingFace Inc. team. All rights reserved.
#
# This code is based on EleutherAI's GPT-NeoX library and the GPT-NeoX
# and OPT implementations in this library. It has been modified from its
# original forms to accommodate minor architectural differences compared
# to GPT-NeoX and OPT used by the Meta AI team that trained the model.
#
# Licensed under the Apache License, Version 2.0 (the "License");
# you may not use this file except in compliance with the License.
# You may obtain a copy of the License at
#
#     http://www.apache.org/licenses/LICENSE-2.0
#
# Unless required by applicable law or agreed to in writing, software
# distributed under the License is distributed on an "AS IS" BASIS,
# WITHOUT WARRANTIES OR CONDITIONS OF ANY KIND, either express or implied.
# See the License for the specific language governing permissions and
# limitations under the License.
"""Inference-only Mixtral model."""
from typing import Iterable, List, Optional, Tuple

import torch
from torch import nn
from transformers import MixtralConfig

from vllm.attention import Attention, AttentionMetadata
from vllm.config import CacheConfig, LoRAConfig
from vllm.distributed import get_tensor_model_parallel_world_size
from vllm.model_executor.layers.fused_moe import FusedMoE
from vllm.model_executor.layers.layernorm import RMSNorm
from vllm.model_executor.layers.linear import (QKVParallelLinear,
                                               ReplicatedLinear,
                                               RowParallelLinear)
from vllm.model_executor.layers.logits_processor import LogitsProcessor
from vllm.model_executor.layers.quantization.base_config import (
    QuantizationConfig)
from vllm.model_executor.layers.rotary_embedding import get_rope
from vllm.model_executor.layers.sampler import Sampler
from vllm.model_executor.layers.vocab_parallel_embedding import (
    DEFAULT_VOCAB_PADDING_SIZE, ParallelLMHead, VocabParallelEmbedding)
from vllm.model_executor.model_loader.weight_utils import default_weight_loader
from vllm.model_executor.sampling_metadata import SamplingMetadata
from vllm.sequence import IntermediateTensors, SamplerOutput
from vllm.utils import print_warning_once

from .interfaces import SupportsLoRA


class MixtralMoE(nn.Module):
    """A tensor-parallel MoE implementation for Mixtral that shards each expert
    across all ranks.

    Each expert's weights are sharded across all ranks and a fused MoE
    kernel is used for the forward pass, and finally we reduce the outputs
    across ranks.
    """

    def __init__(self,
                 num_experts: int,
                 top_k: int,
                 hidden_size: int,
                 intermediate_size: int,
                 params_dtype: Optional[torch.dtype] = None,
                 quant_config: Optional[QuantizationConfig] = None,
                 tp_size: Optional[int] = None):
        super().__init__()
        self.hidden_size = hidden_size

        # Gate always runs at half / full precision for now.
        self.gate = ReplicatedLinear(hidden_size,
                                     num_experts,
                                     bias=False,
                                     params_dtype=params_dtype,
                                     quant_config=None)

        self.experts = FusedMoE(num_experts=num_experts,
                                top_k=top_k,
                                hidden_size=hidden_size,
                                intermediate_size=intermediate_size,
                                params_dtype=params_dtype,
                                reduce_results=True,
                                renormalize=True,
                                quant_config=quant_config,
                                tp_size=tp_size)

    def forward(self, hidden_states: torch.Tensor) -> torch.Tensor:
<<<<<<< HEAD
        # Save orig_shape to support both 1D and 2D input shapes.
=======
        # NOTE: hidden_states can have either 1D or 2D shape.
>>>>>>> db6bb1e6
        orig_shape = hidden_states.shape
        hidden_states = hidden_states.view(-1, self.hidden_size)
        # router_logits: (num_tokens, n_experts)
        router_logits, _ = self.gate(hidden_states)
        final_hidden_states = self.experts(hidden_states, router_logits)
        return final_hidden_states.view(orig_shape)


class MixtralAttention(nn.Module):

    def __init__(
        self,
        hidden_size: int,
        num_heads: int,
        num_kv_heads: int,
        max_position: int = 4096 * 32,
        rope_theta: float = 10000,
        cache_config: Optional[CacheConfig] = None,
        quant_config: Optional[QuantizationConfig] = None,
    ) -> None:
        super().__init__()
        self.hidden_size = hidden_size
        tp_size = get_tensor_model_parallel_world_size()
        self.total_num_heads = num_heads
        assert self.total_num_heads % tp_size == 0
        self.num_heads = self.total_num_heads // tp_size
        self.total_num_kv_heads = num_kv_heads
        if self.total_num_kv_heads >= tp_size:
            # Number of KV heads is greater than TP size, so we partition
            # the KV heads across multiple tensor parallel GPUs.
            assert self.total_num_kv_heads % tp_size == 0
        else:
            # Number of KV heads is less than TP size, so we replicate
            # the KV heads across multiple tensor parallel GPUs.
            assert tp_size % self.total_num_kv_heads == 0
        self.num_kv_heads = max(1, self.total_num_kv_heads // tp_size)
        self.head_dim = hidden_size // self.total_num_heads
        self.q_size = self.num_heads * self.head_dim
        self.kv_size = self.num_kv_heads * self.head_dim
        self.scaling = self.head_dim**-0.5
        self.rope_theta = rope_theta

        self.qkv_proj = QKVParallelLinear(
            hidden_size,
            self.head_dim,
            self.total_num_heads,
            self.total_num_kv_heads,
            bias=False,
            quant_config=quant_config,
        )
        self.o_proj = RowParallelLinear(
            self.total_num_heads * self.head_dim,
            hidden_size,
            bias=False,
            quant_config=quant_config,
        )
        self.rotary_emb = get_rope(
            self.head_dim,
            rotary_dim=self.head_dim,
            max_position=max_position,
            base=int(self.rope_theta),
            is_neox_style=True,
        )
        self.attn = Attention(self.num_heads,
                              self.head_dim,
                              self.scaling,
                              num_kv_heads=self.num_kv_heads,
                              cache_config=cache_config,
                              quant_config=quant_config)

    def forward(
        self,
        positions: torch.Tensor,
        hidden_states: torch.Tensor,
        kv_cache: torch.Tensor,
        attn_metadata: AttentionMetadata,
    ) -> torch.Tensor:
        qkv, _ = self.qkv_proj(hidden_states)
        q, k, v = qkv.split([self.q_size, self.kv_size, self.kv_size], dim=-1)
        q, k = self.rotary_emb(positions, q, k)
        attn_output = self.attn(q, k, v, kv_cache, attn_metadata)
        output, _ = self.o_proj(attn_output)
        return output


class MixtralDecoderLayer(nn.Module):

    def __init__(
        self,
        config: MixtralConfig,
        cache_config: Optional[CacheConfig] = None,
        quant_config: Optional[QuantizationConfig] = None,
    ) -> None:
        super().__init__()
        self.hidden_size = config.hidden_size
        # Requires transformers > 4.32.0
        rope_theta = getattr(config, "rope_theta", 10000)
        self.self_attn = MixtralAttention(
            hidden_size=self.hidden_size,
            num_heads=config.num_attention_heads,
            max_position=config.max_position_embeddings,
            num_kv_heads=config.num_key_value_heads,
            rope_theta=rope_theta,
            cache_config=cache_config,
            quant_config=quant_config)
        self.block_sparse_moe = MixtralMoE(
            num_experts=config.num_local_experts,
            top_k=config.num_experts_per_tok,
            hidden_size=config.hidden_size,
            intermediate_size=config.intermediate_size,
            quant_config=quant_config)
        self.input_layernorm = RMSNorm(config.hidden_size,
                                       eps=config.rms_norm_eps)
        self.post_attention_layernorm = RMSNorm(config.hidden_size,
                                                eps=config.rms_norm_eps)

    def forward(
        self,
        positions: torch.Tensor,
        hidden_states: torch.Tensor,
        kv_cache: torch.Tensor,
        attn_metadata: AttentionMetadata,
        residual: Optional[torch.Tensor],
    ) -> torch.Tensor:
        # Self Attention
        if residual is None:
            residual = hidden_states
            hidden_states = self.input_layernorm(hidden_states)
        else:
            hidden_states, residual = self.input_layernorm(
                hidden_states, residual)
        hidden_states = self.self_attn(
            positions=positions,
            hidden_states=hidden_states,
            kv_cache=kv_cache,
            attn_metadata=attn_metadata,
        )

        # Fully Connected
        hidden_states, residual = self.post_attention_layernorm(
            hidden_states, residual)
        hidden_states = self.block_sparse_moe(hidden_states)
        return hidden_states, residual


class MixtralModel(nn.Module):

    def __init__(
        self,
        config: MixtralConfig,
        cache_config: Optional[CacheConfig] = None,
        quant_config: Optional[QuantizationConfig] = None,
        lora_config: Optional[LoRAConfig] = None,
    ) -> None:
        super().__init__()
        self.padding_idx = config.pad_token_id
        lora_vocab = (lora_config.lora_extra_vocab_size *
                      (lora_config.max_loras or 1)) if lora_config else 0
        self.vocab_size = config.vocab_size + lora_vocab
        self.org_vocab_size = config.vocab_size

        self.embed_tokens = VocabParallelEmbedding(
            self.vocab_size,
            config.hidden_size,
            org_num_embeddings=config.vocab_size,
        )
        self.layers = nn.ModuleList([
            MixtralDecoderLayer(config,
                                cache_config,
                                quant_config=quant_config)
            for _ in range(config.num_hidden_layers)
        ])
        self.norm = RMSNorm(config.hidden_size, eps=config.rms_norm_eps)

    def forward(
        self,
        input_ids: torch.Tensor,
        positions: torch.Tensor,
        kv_caches: List[torch.Tensor],
        attn_metadata: AttentionMetadata,
    ) -> torch.Tensor:
        hidden_states = self.embed_tokens(input_ids)
        residual = None
        for i in range(len(self.layers)):
            layer = self.layers[i]
            hidden_states, residual = layer(positions, hidden_states,
                                            kv_caches[i], attn_metadata,
                                            residual)
        hidden_states, _ = self.norm(hidden_states, residual)
        return hidden_states


class MixtralForCausalLM(nn.Module, SupportsLoRA):
    fall_back_to_pt_during_load = False

    packed_modules_mapping = {
        "qkv_proj": [
            "q_proj",
            "k_proj",
            "v_proj",
        ],
    }

    # LoRA specific attributes
    supported_lora_modules = [
        "qkv_proj",
        "o_proj",
        "embed_tokens",
        "lm_head",
    ]
    embedding_modules = {
        "embed_tokens": "input_embeddings",
        "lm_head": "output_embeddings",
    }
    embedding_padding_modules = ["lm_head"]

    def __init__(
        self,
        config: MixtralConfig,
        cache_config: Optional[CacheConfig] = None,
        quant_config: Optional[QuantizationConfig] = None,
        lora_config: Optional[LoRAConfig] = None,
    ) -> None:
        super().__init__()

        self.config = config
        self.lora_config = lora_config

        self.model = MixtralModel(config,
                                  cache_config,
                                  quant_config,
                                  lora_config=lora_config)
        self.unpadded_vocab_size = config.vocab_size
        if lora_config:
            self.unpadded_vocab_size += lora_config.lora_extra_vocab_size
        self.lm_head = ParallelLMHead(
            self.unpadded_vocab_size,
            config.hidden_size,
            org_num_embeddings=config.vocab_size,
            padding_size=DEFAULT_VOCAB_PADDING_SIZE
            # We need bigger padding if using lora for kernel
            # compatibility
            if not lora_config else lora_config.lora_vocab_padding_size,
            quant_config=quant_config,
        )
        self.logits_processor = LogitsProcessor(self.unpadded_vocab_size,
                                                config.vocab_size)
        self.sampler = Sampler()

    def forward(
        self,
        input_ids: torch.Tensor,
        positions: torch.Tensor,
        kv_caches: List[torch.Tensor],
        attn_metadata: AttentionMetadata,
        intermediate_tensors: Optional[IntermediateTensors] = None,
    ) -> torch.Tensor:
        hidden_states = self.model(input_ids, positions, kv_caches,
                                   attn_metadata)
        return hidden_states

    def compute_logits(self, hidden_states: torch.Tensor,
                       sampling_metadata: SamplingMetadata) -> torch.Tensor:
        logits = self.logits_processor(self.lm_head, hidden_states,
                                       sampling_metadata)
        return logits

    def sample(
        self,
        logits: Optional[torch.Tensor],
        sampling_metadata: SamplingMetadata,
    ) -> Optional[SamplerOutput]:
        next_tokens = self.sampler(logits, sampling_metadata)
        return next_tokens

    def load_weights(self, weights: Iterable[Tuple[str, torch.Tensor]]):
        stacked_params_mapping = [
            # (param_name, shard_name, shard_id)
            ("qkv_proj", "q_proj", "q"),
            ("qkv_proj", "k_proj", "k"),
            ("qkv_proj", "v_proj", "v"),
        ]

        expert_params_mapping = [
            # These are the weight scales for the experts
            # (param_name, weight_name, expert_id, shard_id)
            ("experts.w13_scale"
             if weight_name in ["w1", "w3"] else "experts.w2_scale",
             f"experts.{expert_id}.{weight_name}.weight_scale", expert_id,
             shard_id) for expert_id in range(self.config.num_local_experts)
            for shard_id, weight_name in enumerate(["w1", "w2", "w3"])
        ] + [
            # These are the weights for the experts
            # (param_name, weight_name, expert_id)
            ("experts.w13_weight"
             if weight_name in ["w1", "w3"] else "experts.w2_weight",
             f"experts.{expert_id}.{weight_name}.weight", expert_id, shard_id)
            for expert_id in range(self.config.num_local_experts)
            for shard_id, weight_name in enumerate(["w1", "w2", "w3"])
        ] + [
            # These are the activation scales for the experts
            # (param_name, weight_name, expert_id)
            ("experts.a13_scale"
             if weight_name in ["w1", "w3"] else "experts.a2_scale",
             f"experts.{expert_id}.{weight_name}.input_scale", expert_id,
             shard_id) for expert_id in range(self.config.num_local_experts)
            for shard_id, weight_name in enumerate(["w1", "w2", "w3"])
        ]

        params_dict = dict(self.named_parameters())
        for name, loaded_weight in weights:
            if "rotary_emb.inv_freq" in name:
                continue

            for (param_name, weight_name, shard_id) in stacked_params_mapping:
                if weight_name not in name:
                    continue
                name = name.replace(weight_name, param_name)
                # Skip loading extra bias for GPTQ models.
                if name.endswith(".bias") and name not in params_dict:
                    continue
                param = params_dict[name]
                weight_loader = param.weight_loader
                weight_loader(param, loaded_weight, shard_id)
                break
            else:
                for mapping in expert_params_mapping:
                    param_name, weight_name, expert_id, shard_id = mapping
                    if weight_name not in name:
                        continue
                    name = name.replace(weight_name, param_name)
                    param = params_dict[name]
                    weight_loader = param.weight_loader
                    weight_loader(param,
                                  loaded_weight,
                                  weight_name,
                                  shard_id=shard_id,
                                  expert_id=expert_id)
                    break
                else:
                    # Skip loading extra bias for GPTQ models.
                    if name.endswith(".bias") and name not in params_dict:
                        continue
                    # Remapping the name of FP8 kv-scale.
                    if name.endswith("kv_scale"):
                        remapped_kv_scale_name = name.replace(
                            ".kv_scale", ".attn.kv_scale")
                        if remapped_kv_scale_name not in params_dict:
                            print_warning_once(
                                "Found kv scale in the checkpoint "
                                f"(e.g. {name}), but not found the expected "
                                f"name in the model "
                                f"(e.g. {remapped_kv_scale_name}). "
                                "kv-scale is not loaded.")
                            continue
                        else:
                            name = remapped_kv_scale_name
                    param = params_dict[name]
                    weight_loader = getattr(param, "weight_loader",
                                            default_weight_loader)
                    weight_loader(param, loaded_weight)<|MERGE_RESOLUTION|>--- conflicted
+++ resolved
@@ -88,11 +88,7 @@
                                 tp_size=tp_size)
 
     def forward(self, hidden_states: torch.Tensor) -> torch.Tensor:
-<<<<<<< HEAD
-        # Save orig_shape to support both 1D and 2D input shapes.
-=======
         # NOTE: hidden_states can have either 1D or 2D shape.
->>>>>>> db6bb1e6
         orig_shape = hidden_states.shape
         hidden_states = hidden_states.view(-1, self.hidden_size)
         # router_logits: (num_tokens, n_experts)

# coding=utf-8
# Adapted from
# https://github.com/huggingface/transformers/blob/v4.28.0/src/transformers/models/llama/modeling_llama.py
# Copyright 2023 The vLLM team.
# Copyright 2022 EleutherAI and the HuggingFace Inc. team. All rights reserved.
#
# This code is based on EleutherAI's GPT-NeoX library and the GPT-NeoX
# and OPT implementations in this library. It has been modified from its
# original forms to accommodate minor architectural differences compared
# to GPT-NeoX and OPT used by the Meta AI team that trained the model.
#
# Licensed under the Apache License, Version 2.0 (the "License");
# you may not use this file except in compliance with the License.
# You may obtain a copy of the License at
#
#     http://www.apache.org/licenses/LICENSE-2.0
#
# Unless required by applicable law or agreed to in writing, software
# distributed under the License is distributed on an "AS IS" BASIS,
# WITHOUT WARRANTIES OR CONDITIONS OF ANY KIND, either express or implied.
# See the License for the specific language governing permissions and
# limitations under the License.
"""Inference-only Mixtral model."""
from typing import Iterable, List, Optional, Tuple

import torch
from torch import nn
from transformers import MixtralConfig

from vllm import _custom_ops as ops
from vllm.attention import Attention, AttentionMetadata
from vllm.config import CacheConfig, LoRAConfig
from vllm.distributed import (get_tensor_model_parallel_rank,
                              get_tensor_model_parallel_world_size,
                              tensor_model_parallel_all_reduce)
from vllm.model_executor.layers.attention_sinks import get_attention_sink
from vllm.model_executor.layers.fused_moe import fused_moe
from vllm.model_executor.layers.layernorm import RMSNorm
from vllm.model_executor.layers.linear import (QKVParallelLinear,
                                               ReplicatedLinear,
                                               RowParallelLinear)
from vllm.model_executor.layers.logits_processor import LogitsProcessor
from vllm.model_executor.layers.quantization.base_config import (
    QuantizationConfig)
from vllm.model_executor.layers.quantization.fp8 import Fp8Config
from vllm.model_executor.layers.rotary_embedding import get_rope
from vllm.model_executor.layers.sampler import Sampler
from vllm.model_executor.layers.vocab_parallel_embedding import (
    DEFAULT_VOCAB_PADDING_SIZE, ParallelLMHead, VocabParallelEmbedding)
from vllm.model_executor.model_loader.weight_utils import default_weight_loader
from vllm.model_executor.sampling_metadata import SamplingMetadata
from vllm.model_executor.utils import set_weight_attrs
from vllm.sequence import SamplerOutput
from vllm.utils import print_warning_once


class MixtralMoE(nn.Module):
    """A tensor-parallel MoE implementation for Mixtral that shards each expert
    across all ranks.

    Each expert's weights are sharded across all ranks and a fused MoE
    kernel is used for the forward pass, and finally we reduce the outputs
    across ranks.
    """

    def __init__(
        self,
        num_experts: int,
        top_k: int,
        hidden_size: int,
        intermediate_size: int,
        params_dtype: Optional[torch.dtype] = None,
        tp_size: Optional[int] = None,
        quant_config: Optional[QuantizationConfig] = None,
    ):
        super().__init__()
        self.tp_size = tp_size or get_tensor_model_parallel_world_size()
        self.num_total_experts = num_experts
        self.top_k = top_k
        self.hidden_size = hidden_size
        self.intermediate_size = intermediate_size // self.tp_size
        self.quant_config = quant_config

        # FIXME(pcmoritz): Make this more general to support different
        # quantization schemes
        self.use_fp8 = isinstance(quant_config, Fp8Config)

        if params_dtype is None:
            params_dtype = torch.get_default_dtype()
        self.params_dtype = params_dtype

        # Gate always runs at half / full precision for now.
        self.gate = ReplicatedLinear(self.hidden_size,
                                     self.num_total_experts,
                                     bias=False,
                                     params_dtype=self.params_dtype,
                                     quant_config=None)

        if self.use_fp8 and self.quant_config.is_checkpoint_fp8_serialized:
            params_dtype = torch.float8_e4m3fn

        self.w13_weight = nn.Parameter(
            torch.empty(self.num_total_experts,
                        2 * self.intermediate_size,
                        self.hidden_size,
                        dtype=params_dtype))
        self.w2_weight = nn.Parameter(
            torch.empty(self.num_total_experts,
                        self.hidden_size,
                        self.intermediate_size,
                        dtype=params_dtype))

        set_weight_attrs(self.w13_weight, {
            "weight_loader": self.weight_loader,
        })
        set_weight_attrs(self.w2_weight, {
            "weight_loader": self.weight_loader,
        })

        # Used for fp8.
        self.w13_scale = None
        self.w2_scale = None
        self.a13_scale = None
        self.a2_scale = None

        if self.use_fp8:
            # WEIGHT_SCALE (for fp8)
            self.w13_scale = nn.Parameter(torch.ones(self.num_total_experts,
                                                     dtype=torch.float32),
                                          requires_grad=False)
            self.w2_scale = nn.Parameter(torch.ones(self.num_total_experts,
                                                    dtype=torch.float32),
                                         requires_grad=False)

            # If loading fp8 checkpoint, pass the weight loaders.
            # If loading an fp16 checkpoint, do not (we will quantize in
            #   process_weights_after_loading()
            if quant_config.is_checkpoint_fp8_serialized:
                set_weight_attrs(self.w13_scale, {
                    "weight_loader": self.weight_loader,
                })
                set_weight_attrs(self.w2_scale, {
                    "weight_loader": self.weight_loader,
                })

            # ACT_SCALE (for fp8)
            if quant_config.activation_scheme == "static":
                if not quant_config.is_checkpoint_fp8_serialized:
                    raise ValueError(
                        "Found static activation scheme for checkpoint that "
                        "was not serialized fp8.")
                self.a13_scale = nn.Parameter(torch.zeros(
                    self.num_total_experts, dtype=torch.float32),
                                              requires_grad=False)
                self.a2_scale = nn.Parameter(torch.zeros(
                    self.num_total_experts, dtype=torch.float32),
                                             requires_grad=False)

                set_weight_attrs(self.a13_scale, {
                    "weight_loader": self.weight_loader,
                })
                set_weight_attrs(self.a2_scale, {
                    "weight_loader": self.weight_loader,
                })

    def weight_loader(self, param: nn.Parameter, loaded_weight: torch.Tensor,
                      weight_name: str, expert_id: int):
        tp_rank = get_tensor_model_parallel_rank()
        param_data = param.data
        shard_size = self.intermediate_size
        shard = slice(tp_rank * shard_size, (tp_rank + 1) * shard_size)
        if weight_name.endswith("w1.weight"):
            param_data[expert_id, 0:shard_size, :] = loaded_weight[shard, :]
        if weight_name.endswith("w3.weight"):
            param_data[expert_id,
                       shard_size:2 * shard_size, :] = loaded_weight[shard, :]
        if weight_name.endswith("w2.weight"):
            param_data[expert_id, :, :] = loaded_weight[:, shard]
        if "act_scale" in weight_name or "weight_scale" in weight_name:
            param_data[expert_id] = loaded_weight

    def process_weights_after_loading(self):
        # Fp8 is the only case where we need to process after loading.
        if not self.use_fp8:
            return

        # If checkpoint is fp16, quantize here.
        if not self.quant_config.is_checkpoint_fp8_serialized:
            w13_weight = torch.empty_like(self.w13_weight.data,
                                          dtype=torch.float8_e4m3fn)
            w2_weight = torch.empty_like(self.w2_weight.data,
                                         dtype=torch.float8_e4m3fn)
            for expert in range(self.num_total_experts):
                w13_weight[expert, :, :], self.w13_scale[
                    expert] = ops.scaled_fp8_quant(
                        self.w13_weight.data[expert, :, :])
                w2_weight[expert, :, :], self.w2_scale[
                    expert] = ops.scaled_fp8_quant(
                        self.w2_weight.data[expert, :, :])
            self.w13_weight = nn.Parameter(w13_weight, requires_grad=False)
            self.w2_weight = nn.Parameter(w2_weight, requires_grad=False)

        # If checkpoint is fp8 + static, cleanup act_scales.
        #   Since state_dict has an act_scale per expert but our kernels
        #   are passed one act_scale shared across all experts.
        elif self.quant_config.activation_scheme == "static":
            if self.a13_scale is None or self.a2_scale is None:
                raise ValueError(
                    "QuantConfig has static quantization, but found "
                    "activation scales are None.")

            if (not all_close_1d(self.a13_scale)
                    or not all_close_1d(self.a2_scale)):
                print_warning_once(
                    "Found act_scales that are not equal for fp8 MoE layer. "
                    "Using the maximum across experts for each layer. ")

            self.a13_scale = nn.Parameter(self.a13_scale.max(),
                                          requires_grad=False)
            self.a2_scale = nn.Parameter(self.a2_scale.max(),
                                         requires_grad=False)

    def forward(self, hidden_states: torch.Tensor) -> torch.Tensor:
        num_tokens, hidden_size = hidden_states.shape
        hidden_states = hidden_states.view(-1, self.hidden_size)
        # router_logits: (num_tokens, n_experts)
        router_logits, _ = self.gate(hidden_states)
        final_hidden_states = fused_moe(hidden_states,
                                        self.w13_weight,
                                        self.w2_weight,
                                        router_logits,
                                        self.top_k,
                                        renormalize=True,
                                        inplace=True,
                                        use_fp8=self.use_fp8,
                                        w1_scale=self.w13_scale,
                                        w2_scale=self.w2_scale,
                                        a1_scale=self.a13_scale,
                                        a2_scale=self.a2_scale)

        if self.tp_size > 1:
            final_hidden_states = tensor_model_parallel_all_reduce(
                final_hidden_states)

        return final_hidden_states.view(num_tokens, hidden_size)


class MixtralAttention(nn.Module):

<<<<<<< HEAD
    def __init__(self,
                 hidden_size: int,
                 num_heads: int,
                 num_kv_heads: int,
                 max_position: int = 4096 * 32,
                 rope_theta: float = 10000,
                 cache_config: Optional[CacheConfig] = None,
                 quant_config: Optional[QuantizationConfig] = None,
                 sliding_window: Optional[int] = None,
                 use_attention_sinks: bool = False) -> None:
=======
    def __init__(
        self,
        hidden_size: int,
        num_heads: int,
        num_kv_heads: int,
        max_position: int = 4096 * 32,
        rope_theta: float = 10000,
        cache_config: Optional[CacheConfig] = None,
        quant_config: Optional[QuantizationConfig] = None,
    ) -> None:
>>>>>>> d5b1eb08
        super().__init__()
        self.hidden_size = hidden_size
        tp_size = get_tensor_model_parallel_world_size()
        self.total_num_heads = num_heads
        assert self.total_num_heads % tp_size == 0
        self.num_heads = self.total_num_heads // tp_size
        self.total_num_kv_heads = num_kv_heads
        if self.total_num_kv_heads >= tp_size:
            # Number of KV heads is greater than TP size, so we partition
            # the KV heads across multiple tensor parallel GPUs.
            assert self.total_num_kv_heads % tp_size == 0
        else:
            # Number of KV heads is less than TP size, so we replicate
            # the KV heads across multiple tensor parallel GPUs.
            assert tp_size % self.total_num_kv_heads == 0
        self.num_kv_heads = max(1, self.total_num_kv_heads // tp_size)
        self.head_dim = hidden_size // self.total_num_heads
        self.q_size = self.num_heads * self.head_dim
        self.kv_size = self.num_kv_heads * self.head_dim
        self.scaling = self.head_dim**-0.5
        self.rope_theta = rope_theta

        self.qkv_proj = QKVParallelLinear(
            hidden_size,
            self.head_dim,
            self.total_num_heads,
            self.total_num_kv_heads,
            bias=False,
            quant_config=quant_config,
        )
        self.o_proj = RowParallelLinear(
            self.total_num_heads * self.head_dim,
            hidden_size,
            bias=False,
            quant_config=quant_config,
        )
        self.rotary_emb = get_rope(
            self.head_dim,
            rotary_dim=self.head_dim,
            max_position=max_position,
            base=int(self.rope_theta),
            is_neox_style=True,
        )
        self.attn = Attention(self.num_heads,
                              self.head_dim,
                              self.scaling,
                              num_kv_heads=self.num_kv_heads,
                              cache_config=cache_config,
                              quant_config=quant_config)

        self.use_attention_sinks = use_attention_sinks
        if use_attention_sinks:
            self.attention_sink = get_attention_sink(
                self,
                cache_config,
                sliding_window,
                model_context_len=32768  # based on Reddit/other sources
            )

    def forward(
        self,
        positions: torch.Tensor,
        hidden_states: torch.Tensor,
        kv_cache: torch.Tensor,
        attn_metadata: AttentionMetadata,
    ) -> torch.Tensor:
        qkv, _ = self.qkv_proj(hidden_states)
        q, k, v = qkv.split([self.q_size, self.kv_size, self.kv_size], dim=-1)

        if self.use_attention_sinks:
            attn_output = self.attention_sink(q, k, v, positions, kv_cache, attn_metadata)
        else:
            q, k = self.rotary_emb(positions, q, k)
            attn_output = self.attn(q, k, v, kv_cache, attn_metadata)
        
        output, _ = self.o_proj(attn_output)
        return output


class MixtralDecoderLayer(nn.Module):

    def __init__(
        self,
        config: MixtralConfig,
        cache_config: Optional[CacheConfig] = None,
        quant_config: Optional[QuantizationConfig] = None,
        use_attention_sinks: bool = False,
    ) -> None:
        super().__init__()
        self.hidden_size = config.hidden_size
        # Requires transformers > 4.32.0
        rope_theta = getattr(config, "rope_theta", 10000)
        self.self_attn = MixtralAttention(
            hidden_size=self.hidden_size,
            num_heads=config.num_attention_heads,
            max_position=config.max_position_embeddings,
            num_kv_heads=config.num_key_value_heads,
            rope_theta=rope_theta,
            cache_config=cache_config,
            quant_config=quant_config)
        self.block_sparse_moe = MixtralMoE(
            num_experts=config.num_local_experts,
            top_k=config.num_experts_per_tok,
            hidden_size=config.hidden_size,
            intermediate_size=config.intermediate_size,
            quant_config=quant_config)
        self.input_layernorm = RMSNorm(config.hidden_size,
                                       eps=config.rms_norm_eps)
        self.post_attention_layernorm = RMSNorm(config.hidden_size,
                                                eps=config.rms_norm_eps)

    def forward(
        self,
        positions: torch.Tensor,
        hidden_states: torch.Tensor,
        kv_cache: torch.Tensor,
        attn_metadata: AttentionMetadata,
        residual: Optional[torch.Tensor],
    ) -> torch.Tensor:
        # Self Attention
        if residual is None:
            residual = hidden_states
            hidden_states = self.input_layernorm(hidden_states)
        else:
            hidden_states, residual = self.input_layernorm(
                hidden_states, residual)
        hidden_states = self.self_attn(
            positions=positions,
            hidden_states=hidden_states,
            kv_cache=kv_cache,
            attn_metadata=attn_metadata,
        )

        # Fully Connected
        hidden_states, residual = self.post_attention_layernorm(
            hidden_states, residual)
        hidden_states = self.block_sparse_moe(hidden_states)
        return hidden_states, residual


class MixtralModel(nn.Module):

    def __init__(
        self,
        config: MixtralConfig,
        cache_config: Optional[CacheConfig] = None,
        quant_config: Optional[QuantizationConfig] = None,
        lora_config: Optional[LoRAConfig] = None,
        use_attention_sinks: bool = False,
    ) -> None:
        super().__init__()
        self.padding_idx = config.pad_token_id
        lora_vocab = (lora_config.lora_extra_vocab_size *
                      (lora_config.max_loras or 1)) if lora_config else 0
        self.vocab_size = config.vocab_size + lora_vocab
        self.org_vocab_size = config.vocab_size

        self.embed_tokens = VocabParallelEmbedding(
            self.vocab_size,
            config.hidden_size,
            org_num_embeddings=config.vocab_size,
        )
        self.layers = nn.ModuleList([
            MixtralDecoderLayer(config,
                                cache_config,
                                quant_config=quant_config,
                                use_attention_sinks=use_attention_sinks)
            for _ in range(config.num_hidden_layers)
        ])
        self.norm = RMSNorm(config.hidden_size, eps=config.rms_norm_eps)

    def forward(
        self,
        input_ids: torch.Tensor,
        positions: torch.Tensor,
        kv_caches: List[torch.Tensor],
        attn_metadata: AttentionMetadata,
    ) -> torch.Tensor:
        hidden_states = self.embed_tokens(input_ids)
        residual = None
        for i in range(len(self.layers)):
            layer = self.layers[i]
            hidden_states, residual = layer(positions, hidden_states,
                                            kv_caches[i], attn_metadata,
                                            residual)
        hidden_states, _ = self.norm(hidden_states, residual)
        return hidden_states


class MixtralForCausalLM(nn.Module):
    fall_back_to_pt_during_load = False

    packed_modules_mapping = {
        "qkv_proj": [
            "q_proj",
            "k_proj",
            "v_proj",
        ],
    }

    # LoRA specific attributes
    supported_lora_modules = [
        "qkv_proj",
        "o_proj",
        "embed_tokens",
        "lm_head",
    ]
    embedding_modules = {
        "embed_tokens": "input_embeddings",
        "lm_head": "output_embeddings",
    }
    embedding_padding_modules = ["lm_head"]

    def __init__(
        self,
        config: MixtralConfig,
        cache_config: Optional[CacheConfig] = None,
        quant_config: Optional[QuantizationConfig] = None,
        lora_config: Optional[LoRAConfig] = None,
        use_attention_sinks: bool = False,
    ) -> None:
        super().__init__()
        self.config = config
        self.model = MixtralModel(config,
                                  cache_config,
                                  quant_config,
                                  lora_config=lora_config,
                                  use_attention_sinks=use_attention_sinks)
        self.unpadded_vocab_size = config.vocab_size
        if lora_config:
            self.unpadded_vocab_size += lora_config.lora_extra_vocab_size
        self.lm_head = ParallelLMHead(
            self.unpadded_vocab_size,
            config.hidden_size,
            org_num_embeddings=config.vocab_size,
            padding_size=DEFAULT_VOCAB_PADDING_SIZE
            # We need bigger padding if using lora for kernel
            # compatibility
            if not lora_config else lora_config.lora_vocab_padding_size,
        )
        self.logits_processor = LogitsProcessor(self.unpadded_vocab_size,
                                                config.vocab_size)
        self.sampler = Sampler()

    def forward(
        self,
        input_ids: torch.Tensor,
        positions: torch.Tensor,
        kv_caches: List[torch.Tensor],
        attn_metadata: AttentionMetadata,
    ) -> torch.Tensor:
        hidden_states = self.model(input_ids, positions, kv_caches,
                                   attn_metadata)
        return hidden_states

    def compute_logits(self, hidden_states: torch.Tensor,
                       sampling_metadata: SamplingMetadata) -> torch.Tensor:
        logits = self.logits_processor(self.lm_head.weight, hidden_states,
                                       sampling_metadata)
        return logits

    def sample(
        self,
        logits: Optional[torch.Tensor],
        sampling_metadata: SamplingMetadata,
    ) -> Optional[SamplerOutput]:
        next_tokens = self.sampler(logits, sampling_metadata)
        return next_tokens

    def load_weights(self, weights: Iterable[Tuple[str, torch.Tensor]]):
        stacked_params_mapping = [
            # (param_name, shard_name, shard_id)
            ("qkv_proj", "q_proj", "q"),
            ("qkv_proj", "k_proj", "k"),
            ("qkv_proj", "v_proj", "v"),
        ]

        expert_params_mapping = [
            # These are the weight scales for the experts
            # (param_name, weight_name, expert_id)
            ("w13_scale" if weight_name in ["w1", "w3"] else "w2_scale",
             f"experts.{expert_id}.{weight_name}.weight_scale", expert_id)
            for expert_id in range(self.config.num_local_experts)
            for weight_name in ["w1", "w2", "w3"]
        ] + [
            # These are the weights for the experts
            # (param_name, weight_name, expert_id)
            ("w13_weight" if weight_name in ["w1", "w3"] else "w2_weight",
             f"experts.{expert_id}.{weight_name}.weight", expert_id)
            for expert_id in range(self.config.num_local_experts)
            for weight_name in ["w1", "w2", "w3"]
        ] + [
            # These are the activation scales for the experts
            # (param_name, weight_name, expert_id)
            ("a13_scale" if weight_name in ["w1", "w3"] else "a2_scale",
             f"experts.{expert_id}.{weight_name}.act_scale", expert_id)
            for expert_id in range(self.config.num_local_experts)
            for weight_name in ["w1", "w2", "w3"]
        ]

        params_dict = dict(self.named_parameters())
        for name, loaded_weight in weights:
            if "rotary_emb.inv_freq" in name:
                continue

            for (param_name, weight_name, shard_id) in stacked_params_mapping:
                if weight_name not in name:
                    continue
                name = name.replace(weight_name, param_name)
                # Skip loading extra bias for GPTQ models.
                if name.endswith(".bias") and name not in params_dict:
                    continue
                param = params_dict[name]
                weight_loader = param.weight_loader
                weight_loader(param, loaded_weight, shard_id)
                break
            else:
                for param_name, weight_name, expert_id in expert_params_mapping:
                    if weight_name not in name:
                        continue
                    name = name.replace(weight_name, param_name)
                    param = params_dict[name]
                    weight_loader = param.weight_loader
                    weight_loader(param,
                                  loaded_weight,
                                  weight_name,
                                  expert_id=expert_id)
                    break
                else:
                    # Skip loading extra bias for GPTQ models.
                    if name.endswith(".bias") and name not in params_dict:
                        continue
                    # Remapping the name of FP8 kv-scale.
                    if name.endswith("kv_scale"):
                        remapped_kv_scale_name = name.replace(
                            ".kv_scale", ".attn.kv_scale")
                        if remapped_kv_scale_name not in params_dict:
                            print_warning_once(
                                "Found kv scale in the checkpoint "
                                f"(e.g. {name}), but not found the expected "
                                f"name in the model "
                                f"(e.g. {remapped_kv_scale_name}). "
                                "kv-scale is not loaded.")
                            continue
                        else:
                            name = remapped_kv_scale_name
                    param = params_dict[name]
                    weight_loader = getattr(param, "weight_loader",
                                            default_weight_loader)
                    weight_loader(param, loaded_weight)


def all_close_1d(x: torch.Tensor) -> bool:
    assert len(x.shape) == 1
    return all(torch.allclose(x[0], x[i]) for i in range(x.shape[0]))<|MERGE_RESOLUTION|>--- conflicted
+++ resolved
@@ -247,18 +247,6 @@
 
 class MixtralAttention(nn.Module):
 
-<<<<<<< HEAD
-    def __init__(self,
-                 hidden_size: int,
-                 num_heads: int,
-                 num_kv_heads: int,
-                 max_position: int = 4096 * 32,
-                 rope_theta: float = 10000,
-                 cache_config: Optional[CacheConfig] = None,
-                 quant_config: Optional[QuantizationConfig] = None,
-                 sliding_window: Optional[int] = None,
-                 use_attention_sinks: bool = False) -> None:
-=======
     def __init__(
         self,
         hidden_size: int,
@@ -268,8 +256,8 @@
         rope_theta: float = 10000,
         cache_config: Optional[CacheConfig] = None,
         quant_config: Optional[QuantizationConfig] = None,
+        use_attention_sinks: bool = False,
     ) -> None:
->>>>>>> d5b1eb08
         super().__init__()
         self.hidden_size = hidden_size
         tp_size = get_tensor_model_parallel_world_size()
@@ -325,7 +313,6 @@
             self.attention_sink = get_attention_sink(
                 self,
                 cache_config,
-                sliding_window,
                 model_context_len=32768  # based on Reddit/other sources
             )
 
@@ -369,7 +356,8 @@
             num_kv_heads=config.num_key_value_heads,
             rope_theta=rope_theta,
             cache_config=cache_config,
-            quant_config=quant_config)
+            quant_config=quant_config,
+            use_attention_sinks=use_attention_sinks)
         self.block_sparse_moe = MixtralMoE(
             num_experts=config.num_local_experts,
             top_k=config.num_experts_per_tok,
@@ -435,8 +423,8 @@
         self.layers = nn.ModuleList([
             MixtralDecoderLayer(config,
                                 cache_config,
-                                quant_config=quant_config,
-                                use_attention_sinks=use_attention_sinks)
+                                quant_config,
+                                use_attention_sinks)
             for _ in range(config.num_hidden_layers)
         ])
         self.norm = RMSNorm(config.hidden_size, eps=config.rms_norm_eps)
@@ -496,8 +484,8 @@
         self.model = MixtralModel(config,
                                   cache_config,
                                   quant_config,
-                                  lora_config=lora_config,
-                                  use_attention_sinks=use_attention_sinks)
+                                  lora_config,
+                                  use_attention_sinks)
         self.unpadded_vocab_size = config.vocab_size
         if lora_config:
             self.unpadded_vocab_size += lora_config.lora_extra_vocab_size

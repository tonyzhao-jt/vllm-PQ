# Adapted from
# https://github.com/huggingface/transformers/blob/v4.28.0/src/transformers/models/gpt2/modeling_gpt2.py
# Copyright 2023 The vLLM team.
# Copyright 2023 CTranslate2, and Michael Feil
# Copyright 2018 The OpenAI Team Authors and HuggingFace Inc. team.
# Copyright (c) 2018, NVIDIA CORPORATION.  All rights reserved.
#
# Licensed under the Apache License, Version 2.0 (the "License");
# you may not use this file except in compliance with the License.
# You may obtain a copy of the License at
#
#     http://www.apache.org/licenses/LICENSE-2.0
#
# Unless required by applicable law or agreed to in writing, software
# distributed under the License is distributed on an "AS IS" BASIS,
# WITHOUT WARRANTIES OR CONDITIONS OF ANY KIND, either express or implied.
# See the License for the specific language governing permissions and
# limitations under the License.
"""Inference-only GPTBigCode model compatible with HuggingFace weights."""
from typing import Iterable, List, Optional, Tuple, Union

import torch
from torch import nn
from transformers import GPTBigCodeConfig

from vllm.attention import Attention, AttentionMetadata
from vllm.compilation.decorators import support_torch_compile
from vllm.config import CacheConfig, VllmConfig
from vllm.distributed import get_pp_group, get_tensor_model_parallel_world_size
from vllm.model_executor.layers.activation import get_act_fn
# yapf conflicts with isort for this block
# yapf: disable
from vllm.model_executor.layers.linear import (ColumnParallelLinear,
                                               QKVParallelLinear,
                                               QuantizationConfigOverride,
                                               RowParallelLinear,
                                               TiedWeightLinearMethod)
# yapf: enable
from vllm.model_executor.layers.logits_processor import LogitsProcessor
from vllm.model_executor.layers.quantization import QuantizationConfig
from vllm.model_executor.layers.sampler import SamplerOutput, get_sampler
from vllm.model_executor.layers.vocab_parallel_embedding import (
    DEFAULT_VOCAB_PADDING_SIZE, ParallelLMHead, VocabParallelEmbedding)
from vllm.model_executor.model_loader.weight_utils import default_weight_loader
from vllm.model_executor.sampling_metadata import SamplingMetadata
from vllm.sequence import IntermediateTensors

from .interfaces import SupportsLoRA, SupportsPP
from .utils import (is_pp_missing_parameter,
                    make_empty_intermediate_tensors_factory, make_layers)


class GPTBigCodeAttention(nn.Module):

    def __init__(
        self,
        config: GPTBigCodeConfig,
        cache_config: Optional[CacheConfig] = None,
        quant_config: Optional[QuantizationConfig] = None,
    ):
        super().__init__()
        self.hidden_size = config.hidden_size
        total_num_heads = config.num_attention_heads
        self.tensor_model_parallel_world_size = (
            get_tensor_model_parallel_world_size())
        assert total_num_heads % self.tensor_model_parallel_world_size == 0
        self.num_heads = (total_num_heads //
                          self.tensor_model_parallel_world_size)
        self.head_dim = self.hidden_size // total_num_heads
        self.scale = self.head_dim**-0.5

        self.multi_query = config.multi_query
        if self.multi_query:
            total_num_kv_heads = 1
            self.num_kv_heads = 1
        else:
            total_num_kv_heads = total_num_heads
            self.num_kv_heads = self.num_heads
        self.kv_dim = self.head_dim * self.num_kv_heads
        self.c_attn = QKVParallelLinear(
            self.hidden_size,
            self.head_dim,
            total_num_heads,
            total_num_kv_heads,
            bias=True,
            quant_config=quant_config,
        )

        self.c_proj = RowParallelLinear(
            self.hidden_size,
            self.hidden_size,
            bias=True,
            quant_config=quant_config,
        )
        self.attn = Attention(self.num_heads,
                              self.head_dim,
                              scale=self.scale,
                              num_kv_heads=self.num_kv_heads,
                              cache_config=cache_config,
                              quant_config=quant_config)

    def forward(
        self,
        hidden_states: torch.Tensor,
        kv_cache: torch.Tensor,
        attn_metadata: AttentionMetadata,
    ) -> torch.Tensor:
        qkv, _ = self.c_attn(hidden_states)
        q, k, v = qkv.split(
            [
                self.hidden_size // self.tensor_model_parallel_world_size,
                self.kv_dim, self.kv_dim
            ],
            dim=-1,
        )
        attn_output = self.attn(q, k, v, kv_cache, attn_metadata)
        attn_output, _ = self.c_proj(attn_output)
        return attn_output


class GPTBigMLP(nn.Module):

    def __init__(
        self,
        intermediate_size: int,
        config: GPTBigCodeConfig,
        quant_config: Optional[QuantizationConfig] = None,
    ):
        super().__init__()
        hidden_size = config.hidden_size
        self.c_fc = ColumnParallelLinear(
            hidden_size,
            intermediate_size,
            bias=True,
            quant_config=quant_config,
        )
        self.c_proj = RowParallelLinear(
            intermediate_size,
            hidden_size,
            bias=True,
            quant_config=quant_config,
        )
        self.act = get_act_fn(config.activation_function)

    def forward(self, hidden_states: torch.Tensor) -> torch.Tensor:
        hidden_states, _ = self.c_fc(hidden_states)
        hidden_states = self.act(hidden_states)
        hidden_states, _ = self.c_proj(hidden_states)
        return hidden_states


class GPTBigCodeBlock(nn.Module):

    def __init__(
        self,
        config: GPTBigCodeConfig,
        cache_config: Optional[CacheConfig] = None,
        quant_config: Optional[QuantizationConfig] = None,
    ):
        super().__init__()
        hidden_size = config.hidden_size
        inner_dim = (config.n_inner if config.n_inner is not None else 4 *
                     hidden_size)

        self.ln_1 = nn.LayerNorm(hidden_size, eps=config.layer_norm_epsilon)
        self.attn = GPTBigCodeAttention(config, cache_config, quant_config)
        self.ln_2 = nn.LayerNorm(hidden_size, eps=config.layer_norm_epsilon)
        self.mlp = GPTBigMLP(inner_dim, config, quant_config)

    def forward(
        self,
        hidden_states: torch.Tensor,
        kv_cache: torch.Tensor,
        attn_metadata: AttentionMetadata,
    ) -> torch.Tensor:
        residual = hidden_states
        hidden_states = self.ln_1(hidden_states)
        attn_output = self.attn(
            hidden_states=hidden_states,
            kv_cache=kv_cache,
            attn_metadata=attn_metadata,
        )
        # residual connection
        hidden_states = attn_output + residual

        residual = hidden_states
        hidden_states = self.ln_2(hidden_states)
        feed_forward_hidden_states = self.mlp(hidden_states)
        # residual connection
        hidden_states = residual + feed_forward_hidden_states
        return hidden_states


@support_torch_compile
class GPTBigCodeModel(nn.Module):

    def __init__(self, *, vllm_config: VllmConfig, prefix: str = ""):
        super().__init__()

        config = vllm_config.model_config.hf_config
        cache_config = vllm_config.cache_config
        quant_config = vllm_config.quant_config
        lora_config = vllm_config.lora_config

        self.config = config
        assert not config.add_cross_attention

        self.embed_dim = config.hidden_size
        lora_vocab = (lora_config.lora_extra_vocab_size *
                      (lora_config.max_loras or 1)) if lora_config else 0
        self.vocab_size = config.vocab_size + lora_vocab
        self.wte = VocabParallelEmbedding(
            self.vocab_size,
            self.embed_dim,
            org_num_embeddings=config.vocab_size,
            padding_size=DEFAULT_VOCAB_PADDING_SIZE
            # We need bigger padding if using lora for kernel
            # compatibility
            if not lora_config else lora_config.lora_vocab_padding_size,
        )
        self.wpe = nn.Embedding(config.max_position_embeddings, self.embed_dim)
        self.start_layer, self.end_layer, self.h = make_layers(
            config.num_hidden_layers,
            lambda prefix: GPTBigCodeBlock(config, cache_config, quant_config),
            prefix=f"{prefix}.h",
        )
        self.ln_f = nn.LayerNorm(self.embed_dim, eps=config.layer_norm_epsilon)
        self.make_empty_intermediate_tensors = (
            make_empty_intermediate_tensors_factory(["hidden_states"],
                                                    config.n_embd))

    def forward(
        self,
        input_ids: torch.Tensor,
        position_ids: torch.Tensor,
        kv_caches: List[torch.Tensor],
        attn_metadata: AttentionMetadata,
        intermediate_tensors: Optional[IntermediateTensors],
    ) -> Union[torch.Tensor, IntermediateTensors]:
        if get_pp_group().is_first_rank:
            inputs_embeds = self.wte(input_ids)
            position_embeds = self.wpe(position_ids)
            hidden_states = inputs_embeds + position_embeds
        else:
            hidden_states = intermediate_tensors["hidden_states"]

        for i in range(self.start_layer, self.end_layer):
            layer = self.h[i]
            hidden_states = layer(hidden_states,
                                  kv_caches[i - self.start_layer],
                                  attn_metadata)

        if not get_pp_group().is_last_rank:
            return IntermediateTensors({"hidden_states": hidden_states})
        hidden_states = self.ln_f(hidden_states)
        return hidden_states


class GPTBigCodeForCausalLM(nn.Module, SupportsLoRA, SupportsPP):
    packed_modules_mapping = {"c_attn": ["c_attn"]}

    supported_lora_modules = ["c_fc", "c_proj", "wte", "lm_head", "c_attn"]

    embedding_modules = {
        "wte": "input_embeddings",
        "lm_head": "output_embeddings",
    }

    embedding_padding_modules = []

    def __init__(
        self,
        vllm_config: VllmConfig,
        prefix: str = "",
    ):
        super().__init__()
        config = vllm_config.model_config.hf_config
        quant_config = vllm_config.quant_config
        lora_config = vllm_config.lora_config

        self.config = config
        self.lora_config = lora_config

        self.quant_config = quant_config
<<<<<<< HEAD
        self.transformer = GPTBigCodeModel(config, cache_config, quant_config,
                                           lora_config)

=======
        self.transformer = GPTBigCodeModel(vllm_config=vllm_config,
                                           prefix=prefix)
        if self.config.tie_word_embeddings:
            self.lm_head = self.transformer.wte
        else:
            self.lm_head = ParallelLMHead(
                self.transformer.vocab_size,
                self.transformer.embed_dim,
                org_num_embeddings=self.config.vocab_size)
>>>>>>> 36c513a0
        self.unpadded_vocab_size = config.vocab_size
        if lora_config:
            self.unpadded_vocab_size += lora_config.lora_extra_vocab_size

        if self.config.tie_word_embeddings:
            self.lm_head = ParallelLMHead(
                self.unpadded_vocab_size,
                config.hidden_size,
                org_num_embeddings=config.vocab_size,
                padding_size=DEFAULT_VOCAB_PADDING_SIZE
                # We need bigger padding if using lora for kernel
                # compatibility
                if not lora_config else lora_config.lora_vocab_padding_size,
                quant_config=QuantizationConfigOverride(
                    TiedWeightLinearMethod),
                params_dtype=self.transformer.wte.weight.dtype,
            )
            self.lm_head.register_parameter("weight",
                                            self.transformer.wte.weight)
        else:
            self.lm_head = ParallelLMHead(
                self.unpadded_vocab_size,
                config.hidden_size,
                org_num_embeddings=config.vocab_size,
                padding_size=DEFAULT_VOCAB_PADDING_SIZE
                # We need bigger padding if using lora for kernel
                # compatibility
                if not lora_config else lora_config.lora_vocab_padding_size,
                quant_config=quant_config,
            )

        self.logits_processor = LogitsProcessor(self.unpadded_vocab_size,
                                                config.vocab_size)
        self.sampler = get_sampler()
        self.make_empty_intermediate_tensors = (
            self.transformer.make_empty_intermediate_tensors)

    def forward(
        self,
        input_ids: torch.Tensor,
        positions: torch.Tensor,
        kv_caches: List[torch.Tensor],
        attn_metadata: AttentionMetadata,
        intermediate_tensors: Optional[IntermediateTensors] = None,
    ) -> Union[torch.Tensor, IntermediateTensors]:
        hidden_states = self.transformer(input_ids, positions, kv_caches,
                                         attn_metadata, intermediate_tensors)
        return hidden_states

    def compute_logits(
        self,
        hidden_states: torch.Tensor,
        sampling_metadata: SamplingMetadata,
    ) -> Optional[torch.Tensor]:
        logits = self.logits_processor(self.lm_head, hidden_states,
                                       sampling_metadata)
        return logits

    def sample(
        self,
        logits: torch.Tensor,
        sampling_metadata: SamplingMetadata,
    ) -> Optional[SamplerOutput]:
        next_tokens = self.sampler(logits, sampling_metadata)
        return next_tokens

    def load_weights(self, weights: Iterable[Tuple[str, torch.Tensor]]):
        params_dict = dict(self.named_parameters(remove_duplicate=False))
        for name, loaded_weight in weights:
            if "lm_head.weight" in name and self.config.tie_word_embeddings:
                continue
            if ".attn.bias" in name:
                # Skip attention mask.
                # NOTE: "c_attn.bias" should not be skipped.
                continue
            if is_pp_missing_parameter(name, self):
                continue
            param = params_dict[name]
            weight_loader = getattr(param, "weight_loader",
                                    default_weight_loader)
            # TODO (@robertgshaw2-neuralmagic): move to fp8 linear method
            if "c_attn.input_scale" in name or "c_attn.weight_scale" in name:
                weight_loader(param, loaded_weight, 'q')
                weight_loader(param, loaded_weight, 'k')
                weight_loader(param, loaded_weight, 'v')
            else:
                weight_loader(param, loaded_weight)<|MERGE_RESOLUTION|>--- conflicted
+++ resolved
@@ -282,21 +282,9 @@
         self.lora_config = lora_config
 
         self.quant_config = quant_config
-<<<<<<< HEAD
-        self.transformer = GPTBigCodeModel(config, cache_config, quant_config,
-                                           lora_config)
-
-=======
         self.transformer = GPTBigCodeModel(vllm_config=vllm_config,
                                            prefix=prefix)
-        if self.config.tie_word_embeddings:
-            self.lm_head = self.transformer.wte
-        else:
-            self.lm_head = ParallelLMHead(
-                self.transformer.vocab_size,
-                self.transformer.embed_dim,
-                org_num_embeddings=self.config.vocab_size)
->>>>>>> 36c513a0
+
         self.unpadded_vocab_size = config.vocab_size
         if lora_config:
             self.unpadded_vocab_size += lora_config.lora_extra_vocab_size

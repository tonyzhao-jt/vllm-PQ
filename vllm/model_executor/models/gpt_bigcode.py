# coding=utf-8
# Adapted from
# https://github.com/huggingface/transformers/blob/v4.28.0/src/transformers/models/gpt2/modeling_gpt2.py
# Copyright 2023 The vLLM team.
# Copyright 2023 CTranslate2, and Michael Feil
# Copyright 2018 The OpenAI Team Authors and HuggingFace Inc. team.
# Copyright (c) 2018, NVIDIA CORPORATION.  All rights reserved.
#
# Licensed under the Apache License, Version 2.0 (the "License");
# you may not use this file except in compliance with the License.
# You may obtain a copy of the License at
#
#     http://www.apache.org/licenses/LICENSE-2.0
#
# Unless required by applicable law or agreed to in writing, software
# distributed under the License is distributed on an "AS IS" BASIS,
# WITHOUT WARRANTIES OR CONDITIONS OF ANY KIND, either express or implied.
# See the License for the specific language governing permissions and
# limitations under the License.
"""Inference-only GPTBigCode model compatible with HuggingFace weights."""
from typing import Iterable, List, Optional, Tuple

import torch
from torch import nn
from transformers import GPTBigCodeConfig

from vllm.attention import Attention, AttentionMetadata
<<<<<<< HEAD
from vllm.config import LoRAConfig
=======
from vllm.config import CacheConfig
>>>>>>> f12c3b5b
from vllm.distributed import get_tensor_model_parallel_world_size
from vllm.model_executor.layers.activation import get_act_fn
from vllm.model_executor.layers.linear import (ColumnParallelLinear,
                                               QKVParallelLinear,
                                               RowParallelLinear)
from vllm.model_executor.layers.logits_processor import LogitsProcessor
from vllm.model_executor.layers.quantization.base_config import (
    QuantizationConfig)
from vllm.model_executor.layers.sampler import Sampler
from vllm.model_executor.layers.vocab_parallel_embedding import (
    VocabParallelEmbedding)
from vllm.model_executor.model_loader.weight_utils import default_weight_loader
from vllm.model_executor.sampling_metadata import SamplingMetadata
from vllm.sequence import SamplerOutput


class GPTBigCodeAttention(nn.Module):

    def __init__(
        self,
        config: GPTBigCodeConfig,
        cache_config: Optional[CacheConfig] = None,
        quant_config: Optional[QuantizationConfig] = None,
    ):
        super().__init__()
        self.hidden_size = config.hidden_size
        total_num_heads = config.num_attention_heads
        self.tensor_model_parallel_world_size = (
            get_tensor_model_parallel_world_size())
        assert total_num_heads % self.tensor_model_parallel_world_size == 0
        self.num_heads = (total_num_heads //
                          self.tensor_model_parallel_world_size)
        self.head_dim = self.hidden_size // total_num_heads
        self.scale = self.head_dim**-0.5

        self.multi_query = config.multi_query
        if self.multi_query:
            total_num_kv_heads = 1
            self.num_kv_heads = 1
        else:
            total_num_kv_heads = total_num_heads
            self.num_kv_heads = self.num_heads
        self.kv_dim = self.head_dim * self.num_kv_heads
        self.c_attn = QKVParallelLinear(
            self.hidden_size,
            self.head_dim,
            total_num_heads,
            total_num_kv_heads,
            bias=True,
            quant_config=quant_config,
        )

        self.c_proj = RowParallelLinear(
            self.hidden_size,
            self.hidden_size,
            bias=True,
            quant_config=quant_config,
        )
        self.attn = Attention(self.num_heads,
                              self.head_dim,
                              scale=self.scale,
                              num_kv_heads=self.num_kv_heads,
                              cache_config=cache_config)

    def forward(
        self,
        hidden_states: torch.Tensor,
        kv_cache: torch.Tensor,
        attn_metadata: AttentionMetadata,
    ) -> torch.Tensor:
        qkv, _ = self.c_attn(hidden_states)
        q, k, v = qkv.split(
            [
                self.hidden_size // self.tensor_model_parallel_world_size,
                self.kv_dim, self.kv_dim
            ],
            dim=-1,
        )
        attn_output = self.attn(q, k, v, kv_cache, attn_metadata)
        attn_output, _ = self.c_proj(attn_output)
        return attn_output


class GPTBigMLP(nn.Module):

    def __init__(
        self,
        intermediate_size: int,
        config: GPTBigCodeConfig,
        quant_config: Optional[QuantizationConfig] = None,
    ):
        super().__init__()
        hidden_size = config.hidden_size
        self.c_fc = ColumnParallelLinear(
            hidden_size,
            intermediate_size,
            bias=True,
            quant_config=quant_config,
        )
        self.c_proj = RowParallelLinear(
            intermediate_size,
            hidden_size,
            bias=True,
            quant_config=quant_config,
        )
        self.act = get_act_fn(config.activation_function, quant_config,
                              intermediate_size)

    def forward(self, hidden_states: torch.Tensor) -> torch.Tensor:
        hidden_states, _ = self.c_fc(hidden_states)
        hidden_states = self.act(hidden_states)
        hidden_states, _ = self.c_proj(hidden_states)
        return hidden_states


class GPTBigCodeBlock(nn.Module):

    def __init__(
        self,
        config: GPTBigCodeConfig,
        cache_config: Optional[CacheConfig] = None,
        quant_config: Optional[QuantizationConfig] = None,
    ):
        super().__init__()
        hidden_size = config.hidden_size
        inner_dim = (config.n_inner if config.n_inner is not None else 4 *
                     hidden_size)

        self.ln_1 = nn.LayerNorm(hidden_size, eps=config.layer_norm_epsilon)
        self.attn = GPTBigCodeAttention(config, cache_config, quant_config)
        self.ln_2 = nn.LayerNorm(hidden_size, eps=config.layer_norm_epsilon)
        self.mlp = GPTBigMLP(inner_dim, config, quant_config)

    def forward(
        self,
        hidden_states: torch.Tensor,
        kv_cache: torch.Tensor,
        attn_metadata: AttentionMetadata,
    ) -> torch.Tensor:
        residual = hidden_states
        hidden_states = self.ln_1(hidden_states)
        attn_output = self.attn(
            hidden_states=hidden_states,
            kv_cache=kv_cache,
            attn_metadata=attn_metadata,
        )
        # residual connection
        hidden_states = attn_output + residual

        residual = hidden_states
        hidden_states = self.ln_2(hidden_states)
        feed_forward_hidden_states = self.mlp(hidden_states)
        # residual connection
        hidden_states = residual + feed_forward_hidden_states
        return hidden_states


class GPTBigCodeModel(nn.Module):

    def __init__(
        self,
        config: GPTBigCodeConfig,
        cache_config: Optional[CacheConfig] = None,
        quant_config: Optional[QuantizationConfig] = None,
        lora_config: Optional[LoRAConfig] = None,
    ):
        super().__init__()
        self.config = config
        assert not config.add_cross_attention

        self.embed_dim = config.hidden_size
        lora_vocab = (lora_config.lora_extra_vocab_size *
                      (lora_config.max_loras or 1)) if lora_config else 0
        self.vocab_size = config.vocab_size + lora_vocab
        self.wte = VocabParallelEmbedding(self.vocab_size,
                                          self.embed_dim,
                                          org_num_embeddings=config.vocab_size)
        self.wpe = nn.Embedding(config.max_position_embeddings, self.embed_dim)
        self.h = nn.ModuleList([
            GPTBigCodeBlock(config, cache_config, quant_config)
            for _ in range(config.num_hidden_layers)
        ])
        self.ln_f = nn.LayerNorm(self.embed_dim, eps=config.layer_norm_epsilon)

    def forward(
        self,
        input_ids: torch.Tensor,
        position_ids: torch.Tensor,
        kv_caches: List[torch.Tensor],
        attn_metadata: AttentionMetadata,
    ) -> torch.Tensor:
        inputs_embeds = self.wte(input_ids)
        position_embeds = self.wpe(position_ids)
        hidden_states = inputs_embeds + position_embeds

        for i in range(len(self.h)):
            layer = self.h[i]
            hidden_states = layer(hidden_states, kv_caches[i], attn_metadata)

        hidden_states = self.ln_f(hidden_states)
        return hidden_states


class GPTBigCodeForCausalLM(nn.Module):
    packed_modules_mapping = {"c_attn": ["c_attn"]}

    supported_lora_modules = [
        "c_fc", "c_proj", "wte", "lm_head", "c_attn", "q_attn"
    ]

    embedding_modules = {
        "wte": "input_embeddings",
        "lm_head": "output_embeddings",
    }

    embedding_padding_modules = []

    def __init__(
        self,
        config: GPTBigCodeConfig,
        cache_config: Optional[CacheConfig] = None,
        quant_config: Optional[QuantizationConfig] = None,
        lora_config: Optional[LoRAConfig] = None,
    ):
        super().__init__()
        self.config = config
        self.quant_config = quant_config
<<<<<<< HEAD
        self.transformer = GPTBigCodeModel(config, quant_config, lora_config)
=======
        self.transformer = GPTBigCodeModel(config, cache_config, quant_config)
>>>>>>> f12c3b5b
        self.lm_head_weight = self.transformer.wte.weight
        self.unpadded_vocab_size = config.vocab_size
        if lora_config:
            self.unpadded_vocab_size += lora_config.lora_extra_vocab_size
        self.logits_processor = LogitsProcessor(self.unpadded_vocab_size,
                                                config.vocab_size)
        self.sampler = Sampler()

    def forward(
        self,
        input_ids: torch.Tensor,
        positions: torch.Tensor,
        kv_caches: List[torch.Tensor],
        attn_metadata: AttentionMetadata,
    ) -> torch.Tensor:
        hidden_states = self.transformer(input_ids, positions, kv_caches,
                                         attn_metadata)
        return hidden_states

    def compute_logits(self, hidden_states: torch.Tensor,
                       sampling_metadata: SamplingMetadata) -> torch.Tensor:
        logits = self.logits_processor(self.lm_head_weight, hidden_states,
                                       sampling_metadata)
        return logits

    def sample(
        self,
        logits: torch.Tensor,
        sampling_metadata: SamplingMetadata,
    ) -> Optional[SamplerOutput]:
        next_tokens = self.sampler(logits, sampling_metadata)
        return next_tokens

    def load_weights(self, weights: Iterable[Tuple[str, torch.Tensor]]):
        params_dict = dict(self.named_parameters(remove_duplicate=False))
        for name, loaded_weight in weights:
            if "lm_head.weight" in name:
                continue
            if ".attn.bias" in name:
                # Skip attention mask.
                # NOTE: "c_attn.bias" should not be skipped.
                continue
            param = params_dict[name]
            weight_loader = getattr(param, "weight_loader",
                                    default_weight_loader)
            weight_loader(param, loaded_weight)<|MERGE_RESOLUTION|>--- conflicted
+++ resolved
@@ -25,11 +25,7 @@
 from transformers import GPTBigCodeConfig
 
 from vllm.attention import Attention, AttentionMetadata
-<<<<<<< HEAD
-from vllm.config import LoRAConfig
-=======
-from vllm.config import CacheConfig
->>>>>>> f12c3b5b
+from vllm.config import CacheConfig, LoRAConfig
 from vllm.distributed import get_tensor_model_parallel_world_size
 from vllm.model_executor.layers.activation import get_act_fn
 from vllm.model_executor.layers.linear import (ColumnParallelLinear,
@@ -257,11 +253,7 @@
         super().__init__()
         self.config = config
         self.quant_config = quant_config
-<<<<<<< HEAD
-        self.transformer = GPTBigCodeModel(config, quant_config, lora_config)
-=======
-        self.transformer = GPTBigCodeModel(config, cache_config, quant_config)
->>>>>>> f12c3b5b
+        self.transformer = GPTBigCodeModel(config, cache_config, quant_config, lora_config)
         self.lm_head_weight = self.transformer.wte.weight
         self.unpadded_vocab_size = config.vocab_size
         if lora_config:

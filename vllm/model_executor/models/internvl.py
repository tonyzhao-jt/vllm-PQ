# adapted from https://huggingface.co/OpenGVLab/InternVL2-4B/blob/main/modeling_internvl_chat.py
# --------------------------------------------------------
# InternVL
# Copyright (c) 2023 OpenGVLab
# Licensed under The MIT License [see LICENSE for details]
# --------------------------------------------------------
import re
<<<<<<< HEAD
from functools import partial
=======
from functools import cached_property, partial
>>>>>>> 0e36fd49
from typing import (Iterable, List, Literal, Mapping, Optional, Tuple,
                    TypedDict, Union)

import torch
import torch.nn as nn
import torchvision.transforms as T
from PIL import Image
from transformers import PretrainedConfig

from vllm.attention import AttentionMetadata
from vllm.config import CacheConfig, MultiModalConfig
<<<<<<< HEAD
from vllm.distributed import get_pp_group
from vllm.inputs import (INPUT_REGISTRY, DecoderOnlyInputs, InputContext,
                         token_inputs)
=======
from vllm.inputs import INPUT_REGISTRY, InputContext, LLMInputs
>>>>>>> 0e36fd49
from vllm.model_executor.layers.quantization import QuantizationConfig
from vllm.model_executor.layers.sampler import Sampler, SamplerOutput
from vllm.model_executor.model_loader.weight_utils import default_weight_loader
from vllm.model_executor.models.intern_vit import InternVisionModel
from vllm.model_executor.sampling_metadata import SamplingMetadata
from vllm.multimodal import MULTIMODAL_REGISTRY
from vllm.multimodal.base import MultiModalInputs
from vllm.multimodal.utils import cached_get_tokenizer
from vllm.sequence import IntermediateTensors
from vllm.utils import is_list_of

from .clip import (dummy_image_for_clip, dummy_seq_data_for_clip,
                   get_clip_num_patches)
from .interfaces import SupportsMultiModal, SupportsPP
from .utils import (flatten_bn, group_weights_with_prefix,
                    init_vllm_registered_model, merge_multimodal_embeddings)

IMG_START = '<img>'
IMG_END = '</img>'
IMG_CONTEXT = '<IMG_CONTEXT>'

IMAGENET_MEAN = (0.485, 0.456, 0.406)
IMAGENET_STD = (0.229, 0.224, 0.225)


class InternVLImagePixelInputs(TypedDict):
    type: Literal["pixel_values"]
    data: torch.Tensor
    """
    Shape:
    `(batch_size * num_images * (1 + num_patches), num_channels, height, width)`
    """


class InternVLImageEmbeddingInputs(TypedDict):
    type: Literal["image_embeds"]
    data: torch.Tensor
    """Shape: `(batch_size * num_images, image_feature_size, hidden_size)`

    `hidden_size` must match the hidden size of language model backbone.
    """


InternVLImageInputs = Union[InternVLImagePixelInputs,
                            InternVLImageEmbeddingInputs]


# copied from https://huggingface.co/OpenGVLab/InternVL2-1B
def build_transform(input_size):
    MEAN, STD = IMAGENET_MEAN, IMAGENET_STD
    transform = T.Compose([
        T.Lambda(lambda img: img.convert('RGB') if img.mode != 'RGB' else img),
        T.Resize((input_size, input_size),
                 interpolation=T.InterpolationMode.BICUBIC),
        T.ToTensor(),
        T.Normalize(mean=MEAN, std=STD)
    ])
    return transform


# copied from https://huggingface.co/OpenGVLab/InternVL2-1B
def find_closest_aspect_ratio(aspect_ratio, target_ratios, width, height,
                              image_size):
    best_ratio_diff = float('inf')
    best_ratio = (1, 1)
    area = width * height
    for ratio in target_ratios:
        target_aspect_ratio = ratio[0] / ratio[1]
        ratio_diff = abs(aspect_ratio - target_aspect_ratio)
        if ratio_diff < best_ratio_diff:
            best_ratio_diff = ratio_diff
            best_ratio = ratio
        elif ratio_diff == best_ratio_diff:
            if area > 0.5 * image_size * image_size * ratio[0] * ratio[1]:
                best_ratio = ratio
    return best_ratio


def calculate_num_blocks(orig_width: int, orig_height: int, min_num: int,
                         max_num: int, image_size: int,
                         use_thumbnail: bool) -> Tuple[int, int, int]:
    aspect_ratio = orig_width / orig_height

    # calculate the existing image aspect ratio
    target_ratios = set((i, j) for n in range(min_num, max_num + 1)
                        for i in range(1, n + 1) for j in range(1, n + 1)
                        if i * j <= max_num and i * j >= min_num)
    target_ratios = sorted(target_ratios, key=lambda x: x[0] * x[1])

    # find the closest aspect ratio to the target
    target_aspect_ratio = find_closest_aspect_ratio(aspect_ratio,
                                                    target_ratios, orig_width,
                                                    orig_height, image_size)

    # calculate the target width and height
    target_width = image_size * target_aspect_ratio[0]
    target_height = image_size * target_aspect_ratio[1]
    blocks = target_aspect_ratio[0] * target_aspect_ratio[1]
    # add thumbnail image if num_blocks > 1
    if use_thumbnail and blocks > 1:
        blocks += 1
    return blocks, target_width, target_height


def calculate_num_blocks_wrapper(hf_config: PretrainedConfig,
                                 max_dynamic_patch: Optional[int] = None):
    if max_dynamic_patch is None:
        max_dynamic_patch = hf_config.max_dynamic_patch
    min_num = hf_config.min_dynamic_patch
    image_size = hf_config.vision_config.image_size
    use_thumbnail = hf_config.use_thumbnail
    return partial(calculate_num_blocks,
                   min_num=min_num,
                   max_num=max_dynamic_patch,
                   image_size=image_size,
                   use_thumbnail=use_thumbnail)


# adapted from https://huggingface.co/OpenGVLab/InternVL2-1B
def dynamic_preprocess(image: Image.Image, min_num: int, max_num: int,
                       image_size: int,
                       use_thumbnail: bool) -> List[Image.Image]:
    orig_width, orig_height = image.size

    # calculate the number of blocks without thumbnail
    blocks, target_width, target_height = calculate_num_blocks(
        orig_width,
        orig_height,
        min_num,
        max_num,
        image_size,
        use_thumbnail=False)
    # resize the image
    resized_img = image.resize((target_width, target_height))
    processed_images = []
    for i in range(blocks):
        box = ((i % (target_width // image_size)) * image_size,
               (i // (target_width // image_size)) * image_size,
               ((i % (target_width // image_size)) + 1) * image_size,
               ((i // (target_width // image_size)) + 1) * image_size)
        # split the image
        split_img = resized_img.crop(box)
        processed_images.append(split_img)
    assert len(processed_images) == blocks
    if use_thumbnail and len(processed_images) != 1:
        thumbnail_img = image.resize((image_size, image_size))
        processed_images.append(thumbnail_img)
    return processed_images


# adapted from https://huggingface.co/OpenGVLab/InternVL2-1B
def image_to_pixel_values(image: Image.Image, input_size: int, min_num: int,
                          max_num: int, use_thumbnail: bool) -> torch.Tensor:
    transform = build_transform(input_size=input_size)
    images = dynamic_preprocess(image,
                                min_num=min_num,
                                max_num=max_num,
                                image_size=input_size,
                                use_thumbnail=use_thumbnail)
    pixel_values = [transform(image) for image in images]
    pixel_values = torch.stack(pixel_values)
    return pixel_values


def image_to_pixel_values_wrapper(hf_config: PretrainedConfig,
                                  max_dynamic_patch: Optional[int] = None):
    image_size = hf_config.vision_config.image_size
    min_num = hf_config.min_dynamic_patch
    if max_dynamic_patch is None:
        max_dynamic_patch = hf_config.max_dynamic_patch
    use_thumbnail = hf_config.use_thumbnail
    return partial(image_to_pixel_values,
                   input_size=image_size,
                   min_num=min_num,
                   max_num=max_dynamic_patch,
                   use_thumbnail=use_thumbnail)


def get_internvl_num_patches(hf_config: PretrainedConfig):
    vision_config = hf_config.vision_config
    downsample_ratio = hf_config.downsample_ratio
    image_size = vision_config.image_size
    patch_size = vision_config.patch_size
    return int(
        get_clip_num_patches(image_size=image_size, patch_size=patch_size) *
        (downsample_ratio**2))


def get_max_internvl_image_tokens(ctx: InputContext,
                                  *,
                                  max_dynamic_patch: Optional[int] = None):
    hf_config = ctx.get_hf_config()

    if max_dynamic_patch is None:
        max_dynamic_patch = hf_config.max_dynamic_patch
    use_thumbnail = hf_config.use_thumbnail
    if use_thumbnail and max_dynamic_patch > 1:
        max_dynamic_patch += 1

    num_patches = get_internvl_num_patches(hf_config)
    return num_patches * max_dynamic_patch


def get_max_internvl_image_size(ctx: InputContext,
                                *,
                                max_dynamic_patch: Optional[int] = None):
    hf_config = ctx.get_hf_config()
    image_size = hf_config.vision_config.image_size

    if max_dynamic_patch is None:
        max_dynamic_patch = hf_config.max_dynamic_patch
    use_thumbnail = hf_config.use_thumbnail
    if use_thumbnail and max_dynamic_patch > 1:
        max_dynamic_patch += 1
    width = image_size * max_dynamic_patch
    height = image_size
    return width, height


def input_processor_for_internvl(ctx: InputContext,
                                 inputs: DecoderOnlyInputs,
                                 *,
                                 max_dynamic_patch: Optional[int] = None):
    multi_modal_data = inputs.get("multi_modal_data")
    if multi_modal_data is None or "image" not in multi_modal_data:
        return inputs

    model_config = ctx.model_config
    hf_config = ctx.get_hf_config()

    image_data = multi_modal_data["image"]
    num_patches = get_internvl_num_patches(hf_config)
    num_blocks_calculator = calculate_num_blocks_wrapper(
        hf_config, max_dynamic_patch)
    if isinstance(image_data, Image.Image):
        width, height = image_data.size
        num_blocks, _, _ = num_blocks_calculator(width, height)
        image_feature_size = [num_blocks * num_patches]
    elif is_list_of(image_data, Image.Image):
        image_feature_size = []
        for image in image_data:
            width, height = image.size
            num_blocks, _, _ = num_blocks_calculator(width, height)
            image_feature_size.append(num_blocks * num_patches)
    elif isinstance(image_data, torch.Tensor):
        num_images, image_feature_size, hidden_size = image_data.shape
    else:
        raise TypeError(f"Invalid image type: {type(image_data)}")

    tokenizer = cached_get_tokenizer(
        model_config.tokenizer,
        trust_remote_code=model_config.trust_remote_code)

    prompt = inputs.get("prompt")
    prompt_token_ids = inputs["prompt_token_ids"]
    if prompt is None:
        prompt = tokenizer.decode(prompt_token_ids)

    new_prompt = prompt
    image_idx = sorted(map(int, re.findall(r"Image-(\d+): <image>\n", prompt)))
    for idx, feature_size in enumerate(image_feature_size, start=1):
        image_prompt = IMG_START + IMG_CONTEXT * feature_size + IMG_END
        if not image_idx:
            image_prompt = f"Image-{idx}: {image_prompt}"
        new_prompt = new_prompt.replace('<image>', image_prompt, 1)
    new_prompt_token_ids = tokenizer.encode(new_prompt)

    return token_inputs(prompt=prompt,
                        prompt_token_ids=new_prompt_token_ids,
                        multi_modal_data=multi_modal_data)


def input_mapper_for_internvl(ctx: InputContext,
                              data: object,
                              *,
                              max_dynamic_patch: Optional[int] = None):
    hf_config = ctx.get_hf_config()

    image_pixel_values_mapper = image_to_pixel_values_wrapper(
        hf_config, max_dynamic_patch)
    if isinstance(data, Image.Image):
        data = image_pixel_values_mapper(data)
        # Add an N dimension for number of images per prompt (currently 1).
        data = data.unsqueeze(0)
    elif is_list_of(data, Image.Image):
        # we can't stack here because the images may have different num_patches
        data = [image_pixel_values_mapper(img) for img in data]
    model_config = ctx.model_config
    tokenizer = cached_get_tokenizer(
        model_config.tokenizer,
        trust_remote_code=model_config.trust_remote_code)
    image_token_id = tokenizer.encode(IMG_CONTEXT,
                                      add_special_tokens=False,
                                      return_tensors="pt")[0]

    return MultiModalInputs({
        "pixel_values": data,
        "image_token_id": image_token_id
    })


def dummy_data_for_internvl(ctx: InputContext,
                            seq_len: int,
                            mm_counts: Mapping[str, int],
                            *,
                            max_dynamic_patch: Optional[int] = None):
    num_images = mm_counts["image"]

    hf_config = ctx.get_hf_config()

    image_feature_size = get_max_internvl_image_tokens(
        ctx, max_dynamic_patch=max_dynamic_patch)
    model_config = ctx.model_config
    tokenizer = cached_get_tokenizer(
        model_config.tokenizer,
        trust_remote_code=model_config.trust_remote_code)

    seq_data = dummy_seq_data_for_clip(
        hf_config.vision_config,
        seq_len,
        num_images,
        image_token_id=tokenizer.encode(IMG_CONTEXT,
                                        add_special_tokens=False)[0],
        image_feature_size_override=image_feature_size,
    )

    max_image_width, max_image_height = get_max_internvl_image_size(
        ctx, max_dynamic_patch=max_dynamic_patch)

    mm_data = dummy_image_for_clip(
        hf_config.vision_config,
        num_images,
        image_width_override=max_image_width,
        image_height_override=max_image_height,
    )

    return seq_data, mm_data


@MULTIMODAL_REGISTRY.register_image_input_mapper(input_mapper_for_internvl)
@MULTIMODAL_REGISTRY.register_max_image_tokens(get_max_internvl_image_tokens)
@INPUT_REGISTRY.register_dummy_data(dummy_data_for_internvl)
@INPUT_REGISTRY.register_input_processor(input_processor_for_internvl)
class InternVLChatModel(nn.Module, SupportsMultiModal, SupportsPP):

    def __init__(self,
                 config: PretrainedConfig,
                 multimodal_config: MultiModalConfig,
                 cache_config: Optional[CacheConfig] = None,
                 quant_config: Optional[QuantizationConfig] = None) -> None:
        super().__init__()

        self.config = config
        self.multimodal_config = multimodal_config

        image_size = config.force_image_size or config.vision_config.image_size
        patch_size = config.vision_config.patch_size
        self.patch_size = patch_size
        self.select_layer = config.select_layer
        self.num_image_token = int(
            (image_size // patch_size)**2 * (config.downsample_ratio**2))
        self.downsample_ratio = config.downsample_ratio
        self.ps_version = config.ps_version

        vision_feature_layer = self.select_layer
        if vision_feature_layer < 0:
            num_hidden_layers = config.vision_config.num_hidden_layers \
                + vision_feature_layer + 1
        else:
            num_hidden_layers = vision_feature_layer + 1
        self.vision_model = InternVisionModel(
            config.vision_config, num_hidden_layers_override=num_hidden_layers)

        self.language_model = init_vllm_registered_model(
            config.text_config, cache_config, quant_config)

        vit_hidden_size = config.vision_config.hidden_size
        llm_hidden_size = config.text_config.hidden_size

        self.mlp1 = nn.Sequential(
            nn.LayerNorm(vit_hidden_size * int(1 / self.downsample_ratio)**2),
            nn.Linear(vit_hidden_size * int(1 / self.downsample_ratio)**2,
                      llm_hidden_size), nn.GELU(),
            nn.Linear(llm_hidden_size, llm_hidden_size))

        self.img_context_token_id = None
        self.make_empty_intermediate_tensors = (
            self.language_model.make_empty_intermediate_tensors)

    @cached_property
    def sampler(self):
        if hasattr(self.language_model, "sampler"):
            return self.language_model.sampler

        return Sampler()

    def pixel_shuffle(self, x, scale_factor=0.5):
        n, w, h, c = x.size()
        # N, W, H, C --> N, W, H * scale, C // scale
        x = x.view(n, w, int(h * scale_factor), int(c / scale_factor))
        # N, W, H * scale, C // scale --> N, H * scale, W, C // scale
        x = x.permute(0, 2, 1, 3).contiguous()
        x = x.view(n, int(h * scale_factor), int(w * scale_factor),
                   int(c / (scale_factor * scale_factor)))
        if self.ps_version == 'v1':
            pass
        else:
            x = x.permute(0, 2, 1, 3).contiguous()
        return x

    def extract_feature(self, pixel_values: torch.Tensor) -> torch.Tensor:
        vit_embeds = self.vision_model(pixel_values=pixel_values)
        vit_embeds = vit_embeds[:, 1:, :]

        h = w = int(vit_embeds.shape[1]**0.5)
        vit_embeds = vit_embeds.reshape(vit_embeds.shape[0], h, w, -1)
        vit_embeds = self.pixel_shuffle(vit_embeds,
                                        scale_factor=self.downsample_ratio)
        vit_embeds = vit_embeds.reshape(vit_embeds.shape[0], -1,
                                        vit_embeds.shape[-1])
        vit_embeds = self.mlp1(vit_embeds)
        return vit_embeds

    def _validate_pixel_values(self, data: torch.Tensor) -> torch.Tensor:

        h = w = self.config.vision_config.image_size
        expected_dims = (3, h, w)

        def _validate_shape(d: torch.Tensor):
            actual_dims = tuple(d.shape)

            if actual_dims != expected_dims:
                expected_expr = str(expected_dims)
                raise ValueError(
                    "The expected shape of pixel values per image per batch "
                    f" per patch is {expected_expr}. "
                    f"You supplied {tuple(d.shape)}.")

        for d in data:
            _validate_shape(d)

        return data

    def _parse_and_validate_image_input(
            self, **kwargs: object) -> Optional[InternVLImageInputs]:
        pixel_values = kwargs.pop("pixel_values", None)
        image_token_id = kwargs.pop("image_token_id", None)
        image_embeds = kwargs.pop("image_embeds", None)

        if pixel_values is None and image_embeds is None:
            return None

        if image_embeds is not None:
            if not isinstance(image_embeds, torch.Tensor):
                raise ValueError("Incorrect type of image embeddings. "
                                 f"Got type: {type(image_embeds)}")

            return InternVLImageEmbeddingInputs(
                type="image_embeds",
                data=flatten_bn(image_embeds),
            )

        self.img_context_token_id = image_token_id[0]

        if pixel_values is not None:
            if not isinstance(pixel_values, (torch.Tensor, list)):
                raise ValueError("Incorrect type of pixel values. "
                                 f"Got type: {type(pixel_values)}")
            # We need to flatten (B, N, P) to (B*N*P),
            # so we call flatten_bn twice.
            return InternVLImagePixelInputs(
                type="pixel_values",
                data=self._validate_pixel_values(
                    flatten_bn(flatten_bn(pixel_values), concat=True)),
            )

        raise AssertionError("This line should be unreachable.")

    def _process_image_input(
        self,
        image_input: InternVLImageInputs,
    ) -> torch.Tensor:
        if image_input["type"] == "image_embeds":
            return image_input["data"]

        assert self.vision_model is not None
        image_embeds = self.extract_feature(image_input["data"])

        return image_embeds

    def forward(
        self,
        input_ids: torch.Tensor,
        positions: torch.Tensor,
        kv_caches: List[torch.Tensor],
        attn_metadata: AttentionMetadata,
        intermediate_tensors: Optional[IntermediateTensors] = None,
        **kwargs: object,
    ) -> Union[SamplerOutput, IntermediateTensors]:
        if intermediate_tensors is not None:
            input_ids = None
            inputs_embeds = None
        else:
            image_input = self._parse_and_validate_image_input(**kwargs)
            if image_input is not None:
                inputs_embeds = self.language_model.model.get_input_embeddings(
                    input_ids)
                vision_embeddings = self._process_image_input(image_input)
                inputs_embeds = merge_multimodal_embeddings(
                    input_ids, inputs_embeds, vision_embeddings,
                    self.img_context_token_id)
                input_ids = None
            else:
                inputs_embeds = None

        hidden_states = self.language_model.model(input_ids,
                                                  positions,
                                                  kv_caches,
                                                  attn_metadata,
                                                  intermediate_tensors,
                                                  inputs_embeds=inputs_embeds)
        return hidden_states

    def compute_logits(
        self,
        hidden_states: torch.Tensor,
        sampling_metadata: SamplingMetadata,
    ) -> Optional[torch.Tensor]:
        return self.language_model.compute_logits(hidden_states,
                                                  sampling_metadata)

    def sample(
        self,
        logits: torch.Tensor,
        sampling_metadata: SamplingMetadata,
    ) -> Optional[SamplerOutput]:
        return self.language_model.sample(logits, sampling_metadata)

    def load_weights(self, weights: Iterable[Tuple[str, torch.Tensor]]):
        # prepare weight iterators for components
        weights_group = group_weights_with_prefix(weights)

        # load vision encoder
        self.vision_model.load_weights(weights_group["vision_model"])

        # load mlp projector
        mlp_params_dict = dict(self.mlp1.named_parameters())
        for name, loaded_weight in weights_group["mlp1"]:
            param = mlp_params_dict[name]
            weight_loader = getattr(param, "weight_loader",
                                    default_weight_loader)
            weight_loader(param, loaded_weight)

        # load llm backbone
        self.language_model.load_weights(weights_group["language_model"])<|MERGE_RESOLUTION|>--- conflicted
+++ resolved
@@ -5,11 +5,7 @@
 # Licensed under The MIT License [see LICENSE for details]
 # --------------------------------------------------------
 import re
-<<<<<<< HEAD
-from functools import partial
-=======
 from functools import cached_property, partial
->>>>>>> 0e36fd49
 from typing import (Iterable, List, Literal, Mapping, Optional, Tuple,
                     TypedDict, Union)
 
@@ -21,13 +17,8 @@
 
 from vllm.attention import AttentionMetadata
 from vllm.config import CacheConfig, MultiModalConfig
-<<<<<<< HEAD
-from vllm.distributed import get_pp_group
 from vllm.inputs import (INPUT_REGISTRY, DecoderOnlyInputs, InputContext,
                          token_inputs)
-=======
-from vllm.inputs import INPUT_REGISTRY, InputContext, LLMInputs
->>>>>>> 0e36fd49
 from vllm.model_executor.layers.quantization import QuantizationConfig
 from vllm.model_executor.layers.sampler import Sampler, SamplerOutput
 from vllm.model_executor.model_loader.weight_utils import default_weight_loader

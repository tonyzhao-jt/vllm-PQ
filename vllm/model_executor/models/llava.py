from typing import Iterable, List, Literal, Optional, Tuple, TypedDict

import torch
import torch.nn as nn
from transformers import CLIPVisionConfig, LlavaConfig

from vllm.attention import AttentionMetadata
from vllm.config import CacheConfig, VisionLanguageConfig
from vllm.inputs import INPUT_REGISTRY, InputContext, LLMInputs
from vllm.model_executor.layers.activation import get_act_fn
from vllm.model_executor.layers.logits_processor import LogitsProcessor
from vllm.model_executor.layers.quantization.base_config import (
    QuantizationConfig)
from vllm.model_executor.layers.sampler import Sampler
from vllm.model_executor.layers.vocab_parallel_embedding import ParallelLMHead
from vllm.model_executor.model_loader.weight_utils import default_weight_loader
from vllm.model_executor.models.clip import CLIPVisionModel
from vllm.model_executor.models.llama import LlamaModel
from vllm.model_executor.sampling_metadata import SamplingMetadata
<<<<<<< HEAD
from vllm.multimodal import MULTIMODAL_REGISTRY, MultiModalData
from vllm.multimodal.image import ImageFeatureData, ImagePixelData
from vllm.sequence import SamplerOutput

from .clip import (dummy_feature_data_for_clip, dummy_pixel_data_for_clip,
                   dummy_seq_data_for_clip, input_processor_for_clip)
=======
from vllm.multimodal import MULTIMODAL_REGISTRY
from vllm.sequence import IntermediateTensors, SamplerOutput

from .clip import (dummy_image_for_clip, dummy_seq_data_for_clip,
                   input_processor_for_clip)
>>>>>>> 7cd2ebb0
from .interfaces import SupportsVision
from .utils import merge_vision_embeddings

_KEYS_TO_MODIFY_MAPPING = {
    "language_model.lm_head": "lm_head",
    "language_model.model": "language_model",
}


# TODO(xwjiang): Run benchmark and decide if TP.
class LlavaMultiModalProjector(nn.Module):

    def __init__(self, vision_hidden_size: int, text_hidden_size: int,
                 projector_hidden_act: str):
        super().__init__()

        self.linear_1 = nn.Linear(vision_hidden_size,
                                  text_hidden_size,
                                  bias=True)
        self.act = get_act_fn(projector_hidden_act)
        self.linear_2 = nn.Linear(text_hidden_size,
                                  text_hidden_size,
                                  bias=True)

    def forward(self, image_features: torch.Tensor) -> torch.Tensor:
        hidden_states = self.linear_1(image_features)
        hidden_states = self.act(hidden_states)
        hidden_states = self.linear_2(hidden_states)
        return hidden_states


class LlavaImagePixelInputs(TypedDict):
    type: Literal["pixel_values"]
    data: torch.Tensor
    """Shape: `(batch_size, num_channels, height, width)`"""


<<<<<<< HEAD
class LlavaImageFeatureInputs(TypedDict):
    type: Literal["image_features"]
    data: torch.Tensor
    """Shape: `(batch_size, image_feature_size, hidden_size)`"""


LlavaImageInputs = Union[LlavaImagePixelInputs, LlavaImageFeatureInputs]
=======
LlavaImageInputs = LlavaImagePixelInputs
>>>>>>> 7cd2ebb0


def dummy_data_for_llava(ctx: InputContext, seq_len: int):
    hf_config = ctx.get_hf_config(LlavaConfig)
    vision_config = hf_config.vision_config

    if isinstance(vision_config, CLIPVisionConfig):
        seq_data = dummy_seq_data_for_clip(
            vision_config,
            seq_len,
            image_token_id=hf_config.image_token_index,
        )

        mm_data = dummy_image_for_clip(vision_config)
        return seq_data, mm_data

    msg = f"Unsupported vision config: {type(vision_config)}"
    raise NotImplementedError(msg)


def input_processor_for_llava(ctx: InputContext, llm_inputs: LLMInputs):
    multi_modal_data = llm_inputs.get("multi_modal_data")
<<<<<<< HEAD
    if multi_modal_data is None or not isinstance(
            multi_modal_data, (ImagePixelData, ImageFeatureData)):
        return llm_inputs

    model_config = ctx.model_config
    multimodal_config = ctx.get_multimodal_config()
=======
    if multi_modal_data is None or "image" not in multi_modal_data:
        return llm_inputs

    model_config = ctx.model_config
>>>>>>> 7cd2ebb0
    hf_config = ctx.get_hf_config(LlavaConfig)
    vision_config = hf_config.vision_config

    if isinstance(vision_config, CLIPVisionConfig):
        return input_processor_for_clip(
            model_config,
<<<<<<< HEAD
            multimodal_config,
=======
>>>>>>> 7cd2ebb0
            vision_config,
            llm_inputs,
            image_token_id=hf_config.image_token_index,
        )

    msg = f"Unsupported vision config: {type(vision_config)}"
    raise NotImplementedError(msg)


<<<<<<< HEAD
@MULTIMODAL_REGISTRY.register_image_feature_input_mapper()
@MULTIMODAL_REGISTRY.register_image_pixel_input_mapper()
=======
@MULTIMODAL_REGISTRY.register_image_input_mapper()
>>>>>>> 7cd2ebb0
@INPUT_REGISTRY.register_dummy_data(dummy_data_for_llava)
@INPUT_REGISTRY.register_input_processor(input_processor_for_llava)
class LlavaForConditionalGeneration(nn.Module, SupportsVision):

    def __init__(self,
                 config: LlavaConfig,
                 vlm_config: VisionLanguageConfig,
                 cache_config: Optional[CacheConfig] = None,
                 quant_config: Optional[QuantizationConfig] = None) -> None:
        super().__init__()

        self.config = config
        self.vlm_config = vlm_config

        # TODO: Optionally initializes this for supporting embeddings.
        self.vision_tower = CLIPVisionModel(config.vision_config)
        self.multi_modal_projector = LlavaMultiModalProjector(
            vision_hidden_size=config.vision_config.hidden_size,
            text_hidden_size=config.text_config.hidden_size,
            projector_hidden_act=config.projector_hidden_act)

        self.quant_config = quant_config
        self.language_model = LlamaModel(config.text_config, cache_config,
                                         quant_config)
        self.unpadded_vocab_size = config.text_config.vocab_size
        self.lm_head = ParallelLMHead(
            self.unpadded_vocab_size,
            config.text_config.hidden_size,
            org_num_embeddings=self.language_model.org_vocab_size,
            quant_config=quant_config)
        logit_scale = getattr(config, "logit_scale", 1.0)
        self.logits_processor = LogitsProcessor(self.unpadded_vocab_size,
                                                config.vocab_size, logit_scale)
        self.sampler = Sampler()

    def _validate_image_data(self, data: torch.Tensor) -> torch.Tensor:
        if list(data.shape[1:]) != list(self.vlm_config.image_input_shape[1:]):
            raise ValueError(
                f"The expected image tensor shape is batch dimension plus "
                f"{self.vlm_config.image_input_shape[1:]}. "
                f"You supplied {data.shape}. "
                f"If you are using vLLM's entrypoint, make sure your "
                f"supplied image input is consistent with "
                f"image_input_shape in engine args.")

        return data

    def _parse_and_validate_image_input(
            self, **kwargs: object) -> Optional[LlavaImageInputs]:
        pixel_values = kwargs.pop("pixel_values", None)

        if pixel_values is None:
            return None

        if not isinstance(pixel_values, torch.Tensor):
            raise ValueError("Incorrect type of pixel values. "
                             f"Got type: {type(pixel_values)}")

        return LlavaImagePixelInputs(
            type="pixel_values",
            data=self._validate_image_data(pixel_values),
        )

    def _select_image_features(self, image_features: torch.Tensor, *,
                               strategy: str) -> torch.Tensor:
        # Copied from https://github.com/huggingface/transformers/blob/39c3c0a72af6fbda5614dde02ff236069bb79827/src/transformers/models/llava/modeling_llava.py#L421  # noqa
        if strategy == "default":
            return image_features[:, 1:]
        elif strategy == "full":
            return image_features

        raise ValueError(f"Unexpected select feature strategy: {strategy}")

    def _image_pixels_to_features(self, vision_tower: CLIPVisionModel,
                                  pixel_values: torch.Tensor) -> torch.Tensor:

        # NOTE: we skip the step to select the vision feature layer since
        # this is already done inside the vision tower
        image_features = vision_tower(pixel_values,
                                      self.config.vision_feature_layer)

        return self._select_image_features(
            image_features,
            strategy=self.config.vision_feature_select_strategy,
        )

    def _process_image_pixels(self,
                              inputs: LlavaImagePixelInputs) -> torch.Tensor:
        assert self.vision_tower is not None

        pixel_values = inputs["data"]

        return self._image_pixels_to_features(self.vision_tower, pixel_values)

    def _process_image_input(self,
                             image_input: LlavaImageInputs) -> torch.Tensor:
        assert self.vision_tower is not None
        image_features = self._process_image_pixels(image_input)
        return self.multi_modal_projector(image_features)

    def forward(
        self,
        input_ids: torch.Tensor,
        positions: torch.Tensor,
        kv_caches: List[torch.Tensor],
        attn_metadata: AttentionMetadata,
        intermediate_tensors: Optional[IntermediateTensors] = None,
        **kwargs: object,
    ) -> SamplerOutput:
        """Run forward pass for LLaVA-1.5.

        One key thing to understand is the `input_ids` already accounts for the
        positions of the to-be-inserted image embeddings.
        Concretely, consider a text prompt:
        "<image>\nUSER: What's the content of the image?\nASSISTANT:".
        Tokenizer outputs:
        [1, 32000, 29871, 13, 11889, 29901, 1724, 29915, 29879, 278,
        2793, 310, 278, 1967, 29973, 13, 22933, 9047, 13566, 29901].
        The to-be-inserted image has a size of 576 (24 * 24) along the context
        length dimension.
        `input_ids` is thus [1, 32000, ..., 32000, 29871, 13, 11889, 29901,
        1724, 29915, 29879, 278, 2793, 310, 278, 1967, 29973, 13, 22933,
        9047, 13566, 29901].
        There will be 576 `32000` in the `input_ids`.
        (32000 is the token id for `<image>`.)

        This way, the `positions` and `attn_metadata` are consistent
        with the `input_ids`.

        Args:
            input_ids: Flattened (concatenated) input_ids corresponding to a
                batch.
            pixel_values: The pixels in each input image.
        """
        image_input = self._parse_and_validate_image_input(**kwargs)

        if image_input is not None:
            vision_embeddings = self._process_image_input(image_input)
            inputs_embeds = self.language_model.get_input_embeddings(input_ids)

            inputs_embeds = merge_vision_embeddings(
                input_ids, inputs_embeds, vision_embeddings,
                self.vlm_config.image_token_id)

            input_ids = None
        else:
            inputs_embeds = None

        hidden_states = self.language_model(input_ids,
                                            positions,
                                            kv_caches,
                                            attn_metadata,
                                            None,
                                            inputs_embeds=inputs_embeds)

        return hidden_states

    def compute_logits(self, hidden_states: torch.Tensor,
                       sampling_metadata: SamplingMetadata) -> torch.Tensor:
        logits = self.logits_processor(self.lm_head, hidden_states,
                                       sampling_metadata)
        return logits

    def sample(
        self,
        logits: torch.Tensor,
        sampling_metadata: SamplingMetadata,
    ) -> Optional[SamplerOutput]:
        next_tokens = self.sampler(logits, sampling_metadata)
        return next_tokens

    def load_weights(self, weights: Iterable[Tuple[str, torch.Tensor]]):
        # only doing this for language model part for now.
        stacked_params_mapping = [
            # (param_name, shard_name, shard_id)
            ("qkv_proj", "q_proj", "q"),
            ("qkv_proj", "k_proj", "k"),
            ("qkv_proj", "v_proj", "v"),
            ("gate_up_proj", "gate_proj", 0),
            ("gate_up_proj", "up_proj", 1),
        ]
        params_dict = dict(self.named_parameters())
        for name, loaded_weight in weights:
            if "rotary_emb.inv_freq" in name:
                continue
            # post_layernorm is not needed in CLIPVisionModel
            if "vision_model.post_layernorm" in name:
                continue
            for key_to_modify, new_key in _KEYS_TO_MODIFY_MAPPING.items():
                if key_to_modify in name:
                    name = name.replace(key_to_modify, new_key)
            use_default_weight_loading = False
            if "vision" in name:
                if self.vision_tower is not None:
                    # We only do sharding for language model and
                    # not vision model for now.
                    use_default_weight_loading = True
            else:
                for (param_name, weight_name,
                     shard_id) in stacked_params_mapping:
                    if weight_name not in name:
                        continue
                    param = params_dict[name.replace(weight_name, param_name)]
                    weight_loader = param.weight_loader
                    weight_loader(param, loaded_weight, shard_id)
                    break
                else:
                    use_default_weight_loading = True
            if use_default_weight_loading:
                param = params_dict[name]
                weight_loader = getattr(param, "weight_loader",
                                        default_weight_loader)
                weight_loader(param, loaded_weight)<|MERGE_RESOLUTION|>--- conflicted
+++ resolved
@@ -17,20 +17,11 @@
 from vllm.model_executor.models.clip import CLIPVisionModel
 from vllm.model_executor.models.llama import LlamaModel
 from vllm.model_executor.sampling_metadata import SamplingMetadata
-<<<<<<< HEAD
-from vllm.multimodal import MULTIMODAL_REGISTRY, MultiModalData
-from vllm.multimodal.image import ImageFeatureData, ImagePixelData
-from vllm.sequence import SamplerOutput
-
-from .clip import (dummy_feature_data_for_clip, dummy_pixel_data_for_clip,
-                   dummy_seq_data_for_clip, input_processor_for_clip)
-=======
 from vllm.multimodal import MULTIMODAL_REGISTRY
 from vllm.sequence import IntermediateTensors, SamplerOutput
 
 from .clip import (dummy_image_for_clip, dummy_seq_data_for_clip,
                    input_processor_for_clip)
->>>>>>> 7cd2ebb0
 from .interfaces import SupportsVision
 from .utils import merge_vision_embeddings
 
@@ -68,17 +59,7 @@
     """Shape: `(batch_size, num_channels, height, width)`"""
 
 
-<<<<<<< HEAD
-class LlavaImageFeatureInputs(TypedDict):
-    type: Literal["image_features"]
-    data: torch.Tensor
-    """Shape: `(batch_size, image_feature_size, hidden_size)`"""
-
-
-LlavaImageInputs = Union[LlavaImagePixelInputs, LlavaImageFeatureInputs]
-=======
 LlavaImageInputs = LlavaImagePixelInputs
->>>>>>> 7cd2ebb0
 
 
 def dummy_data_for_llava(ctx: InputContext, seq_len: int):
@@ -101,29 +82,16 @@
 
 def input_processor_for_llava(ctx: InputContext, llm_inputs: LLMInputs):
     multi_modal_data = llm_inputs.get("multi_modal_data")
-<<<<<<< HEAD
-    if multi_modal_data is None or not isinstance(
-            multi_modal_data, (ImagePixelData, ImageFeatureData)):
-        return llm_inputs
-
-    model_config = ctx.model_config
-    multimodal_config = ctx.get_multimodal_config()
-=======
     if multi_modal_data is None or "image" not in multi_modal_data:
         return llm_inputs
 
     model_config = ctx.model_config
->>>>>>> 7cd2ebb0
     hf_config = ctx.get_hf_config(LlavaConfig)
     vision_config = hf_config.vision_config
 
     if isinstance(vision_config, CLIPVisionConfig):
         return input_processor_for_clip(
             model_config,
-<<<<<<< HEAD
-            multimodal_config,
-=======
->>>>>>> 7cd2ebb0
             vision_config,
             llm_inputs,
             image_token_id=hf_config.image_token_index,
@@ -133,12 +101,7 @@
     raise NotImplementedError(msg)
 
 
-<<<<<<< HEAD
-@MULTIMODAL_REGISTRY.register_image_feature_input_mapper()
-@MULTIMODAL_REGISTRY.register_image_pixel_input_mapper()
-=======
 @MULTIMODAL_REGISTRY.register_image_input_mapper()
->>>>>>> 7cd2ebb0
 @INPUT_REGISTRY.register_dummy_data(dummy_data_for_llava)
 @INPUT_REGISTRY.register_input_processor(input_processor_for_llava)
 class LlavaForConditionalGeneration(nn.Module, SupportsVision):

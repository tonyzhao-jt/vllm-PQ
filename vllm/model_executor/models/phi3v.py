# coding=utf-8
# Copyright 2024 The vLLM team.
# Copyright 2024 Microsoft and the HuggingFace Inc. team. All rights reserved.
#
# Licensed under the Apache License, Version 2.0 (the "License");
# you may not use this file except in compliance with the License.
# You may obtain a copy of the License at
#
#     http://www.apache.org/licenses/LICENSE-2.0
#
# Unless required by applicable law or agreed to in writing, software
# distributed under the License is distributed on an "AS IS" BASIS,
# WITHOUT WARRANTIES OR CONDITIONS OF ANY KIND, either express or implied.
# See the License for the specific language governing permissions and
# limitations under the License.
import re
from functools import lru_cache
from typing import Iterable, List, Literal, Optional, Tuple, TypedDict

import numpy as np
import torch
import torch.nn as nn
from transformers import CLIPVisionConfig, PretrainedConfig

from vllm.attention import AttentionMetadata
from vllm.config import CacheConfig, ModelConfig, VisionLanguageConfig
from vllm.inputs import INPUT_REGISTRY, InputContext, LLMInputs
from vllm.logger import init_logger
from vllm.model_executor.layers.logits_processor import LogitsProcessor
from vllm.model_executor.layers.quantization.base_config import (
    QuantizationConfig)
from vllm.model_executor.layers.sampler import Sampler
from vllm.model_executor.layers.vocab_parallel_embedding import ParallelLMHead
from vllm.model_executor.model_loader.weight_utils import default_weight_loader
from vllm.model_executor.models.clip import CLIPVisionModel
from vllm.model_executor.models.llama import LlamaModel
from vllm.model_executor.sampling_metadata import SamplingMetadata
<<<<<<< HEAD
from vllm.multimodal import MULTIMODAL_REGISTRY, BatchedTensors
from vllm.multimodal.image import (ImageFeatureData, ImagePixelData,
                                   cached_get_tokenizer)
from vllm.sequence import SamplerOutput

from .clip import (dummy_pixel_data_for_clip, dummy_seq_data_for_clip,
                   input_processor_for_clip)
=======
from vllm.multimodal import MULTIMODAL_REGISTRY
from vllm.sequence import SamplerOutput

from .clip import dummy_image_for_clip, dummy_seq_data_for_clip
>>>>>>> 2c1d2912
from .interfaces import SupportsVision

logger = init_logger(__name__)

_KEYS_TO_MODIFY_MAPPING = {
    "model.vision_embed_tokens": "vision_embed_tokens",
}

CLIP_VIT_LARGE_PATCH14_336_CONFIG = CLIPVisionConfig(dropout=0.0,
                                                     hidden_act="quick_gelu",
                                                     hidden_size=1024,
                                                     image_size=336,
                                                     intermediate_size=4096,
                                                     num_attention_heads=16,
                                                     num_channels=3,
                                                     num_hidden_layers=24,
                                                     patch_size=14,
                                                     projection_dim=768)


class Phi3ImageEmbeddingBase(nn.Module):

    def __init__(self, wte=None) -> None:
        super().__init__()
        self.wte = wte
        self.layer_idx: int
        self.type_feature: str
        self.img_processor: CLIPVisionModel

    def get_img_features(self,
                         img_embeds: torch.FloatTensor) -> torch.FloatTensor:
        LAYER_IDX = self.layer_idx
        TYPE_FEATURE = self.type_feature

        # NOTE: we skip the step to select the vision feature layer since
        # this is already done inside the img_processor
        img_feature = self.img_processor(img_embeds,
                                         vision_feature_layer=LAYER_IDX)

        if TYPE_FEATURE == "patch":
            patch_feature = img_feature[:, 1:]
            return patch_feature

        if TYPE_FEATURE == "cls_patch":
            return img_feature

        raise NotImplementedError


# adapted from https://huggingface.co/microsoft/Phi-3-vision-128k-instruct/blob/main/image_embedding_phi3_v.py
class Phi3HDImageEmbedding(Phi3ImageEmbeddingBase):
    """Phi3 Image embedding with HD transform."""

    def __init__(self,
                 vision_language_config: VisionLanguageConfig,
                 config: PretrainedConfig,
                 wte=None) -> None:
        super().__init__(wte)

        self.image_token_id = vision_language_config.image_token_id
        # n_embed or hidden_size
        hidden_size = config.n_embd if hasattr(
            config, 'n_embd') else config.hidden_size

        clip_config = CLIP_VIT_LARGE_PATCH14_336_CONFIG
        self.img_processor = CLIPVisionModel(clip_config)
        image_dim_out = config.img_processor['image_dim_out']
        self.num_img_tokens = config.img_processor['num_img_tokens']

        self.image_dim_out = image_dim_out

        # global_gn and sub_gn for hd transform, serves as line separator
        self.use_hd_transform = config.embd_layer.get('use_hd_transform',
                                                      False)
        self.with_learnable_separator = config.embd_layer.get(
            'with_learnable_separator', False)
        self.hd_transform_order = config.embd_layer.get(
            'hd_transform_order', 'glb_sub')
        # with_hd_transform and with_learnable_separator should have same value
        assert self.use_hd_transform and self.with_learnable_separator

        # 1024 * 4, merge spatial to channel dimension
        self.glb_GN = nn.Parameter(torch.empty([1, 1, self.image_dim_out * 4]))
        self.sub_GN = nn.Parameter(
            torch.empty([1, 1, 1, self.image_dim_out * 4]))

        dim_projection = hidden_size
        depth = 2
        layers = [nn.Linear(image_dim_out * 4, dim_projection)]
        for _ in range(1, depth):
            layers.extend(
                [nn.GELU(),
                 nn.Linear(dim_projection, dim_projection)])
        self.img_projection = nn.Sequential(*layers)

        self.vocab_size = config.vocab_size

        self.layer_idx = config.img_processor.get('layer_idx', -2)
        self.type_feature = config.img_processor.get('type_feature', 'patch')

    def forward(self, input_ids: torch.LongTensor,
                pixel_values: torch.FloatTensor,
                image_sizes: torch.Tensor) -> torch.FloatTensor:
        """process and merge text embeddings with image embeddings."""

        # (batch_size, max_num_crops, 3, height, width)
        img_embeds = pixel_values

        # (batch_size, 2)
        img_sizes = image_sizes

        input_shape = input_ids.size()
        input_ids = input_ids.view(-1, input_shape[-1])

        positions = torch.nonzero(input_ids == self.image_token_id)

        select = False

        target_dtype = self.img_projection[0].bias.dtype

        if len(positions.tolist()) > 0:
            # if self.use_hd_transform and img_sizes:
            # img_embeds: (num_images, max_num_crops, 3, H, W)
            # img_sizes: (num_images, 2).view(1, -1)

            bs = img_embeds.shape[0]
            # Nx(HW)xC
            img_features = self.get_img_features(img_embeds.flatten(0, 1))
            base_feat_height = base_feat_width = int(
                img_features.shape[1]**0.5)

            # bs x max_num_crops x (24x24) x C
            img_features = img_features.view(
                bs, -1, base_feat_height * base_feat_width, self.image_dim_out)
            C = self.image_dim_out
            H = base_feat_height

            output_imgs = []
            output_len = []

            for _bs in range(bs):
                h, w = img_sizes[_bs]
                h = h // 336
                w = w // 336
                B_ = h * w

                # 1 x (24x24) x 1024
                global_img_feature = img_features[_bs, :1]

                # 1 x 12 x 12 x 4096
                glb_img = global_img_feature \
                    .reshape(1, H // 2, 2, H // 2, 2,C) \
                    .permute(0, 1, 3, 2, 4, 5) \
                    .reshape(1, H // 2, H // 2, 4 * C)
                temp_glb_GN = self.sub_GN.repeat(1, H // 2, 1, 1)

                # 1 x 156 x 4096
                glb_img = torch.cat([glb_img, temp_glb_GN],
                                    dim=2).reshape(1, -1, 4 * C)

                # (max_num_crops-1) x (12x12) x C
                sub_img = img_features[_bs, 1:]
                # 16x574x1024
                # get rid of padding sub_img
                sub_img = sub_img[:B_]

                sub_img = sub_img.reshape(B_, H // 2, 2, H // 2, 2, C) \
                    .permute(0, 1, 3, 2, 4, 5).reshape(B_, -1, 4 * C)
                sub_img = sub_img.reshape(1, h, w, 12, 12, -1) \
                    .permute(0, 1, 3, 2, 4, 5) \
                    .reshape(1, h * 12, w * 12, 4 * C)
                temp_sub_GN = self.sub_GN.repeat(1, h * 12, 1, 1)
                sub_img = torch.cat([sub_img, temp_sub_GN],
                                    dim=2).reshape(1, -1, 4 * C)
                # (1, num_img_tokens, 1024*4)

                # glb + sub
                if self.hd_transform_order == 'glb_sub':
                    output_imgs.append(
                        torch.cat([glb_img, self.glb_GN, sub_img], dim=1))
                elif self.hd_transform_order == 'sub_glb':
                    output_imgs.append(
                        torch.cat([sub_img, self.glb_GN, glb_img], dim=1))

                temp_len = int((h * w + 1) * 144 + 1 + (h + 1) * 12)
                output_len.append(temp_len)

            num_img_tokens = output_len
            img_set_tensor = []
            for _output_img in output_imgs:
                img_feature_proj = self.img_projection(
                    _output_img.to(target_dtype))
                img_set_tensor.append(img_feature_proj)
            select = True

        input_ids.clamp_min_(0).clamp_max_(self.vocab_size)

        hidden_states = self.wte(input_ids)

        if select:
            idx = 0
            for i, cnt in enumerate(num_img_tokens):
                hidden_states[positions[idx, 0],
                              positions[idx, 1]:positions[idx, 1] +
                              cnt] = (img_set_tensor[i].to(
                                  hidden_states.dtype))
                idx += cnt

        return hidden_states.squeeze(0)


class Phi3VImagePixelInputs(TypedDict):
    type: Literal["pixel_values"]
    data: BatchedTensors
    """
    Shape: `(batch_size, 1 + num_patches, num_channels, height, width)`

    Note that `num_patches` may be different for each batch.
    """

    image_sizes: torch.Tensor
    """
    Shape: `(batch_size, 2)`

<<<<<<< HEAD
    This should be in `(height, width)` format.
    """
=======
def dummy_data_for_phi3v(ctx: InputContext, seq_len: int):
    multimodal_config = ctx.get_multimodal_config()

    #TODO: change the logic for dummy data to support dynamic shape
    _, _, dummy_height, dummy_width = multimodal_config.image_input_shape
    image_feature_size = _get_phi3v_image_feature_size(
        input_height=dummy_height,
        input_width=dummy_width,
    )

    seq_data = dummy_seq_data_for_clip(
        CLIP_VIT_LARGE_PATCH14_336_CONFIG,
        seq_len,
        image_token_id=32044,
        image_feature_size_override=image_feature_size,
    )
    mm_data = dummy_image_for_clip(
        CLIP_VIT_LARGE_PATCH14_336_CONFIG,
        image_width_override=dummy_width,
        image_height_override=dummy_height,
    )

    return seq_data, mm_data
>>>>>>> 2c1d2912


# Based on https://huggingface.co/microsoft/Phi-3-vision-128k-instruct/blob/main/image_processing_phi3_v.py#L57
def _calc_padded_size(*, width: int, height: int, padding_unit: int = 336):
    target_height = int(np.ceil(height / padding_unit) * padding_unit)
    top_padding = int((target_height - height) / 2)
    bottom_padding = target_height - height - top_padding
    padded_width = width
    padded_height = height + top_padding + bottom_padding
    return padded_width, padded_height


# Based on https://huggingface.co/microsoft/Phi-3-vision-128k-instruct/blob/main/image_processing_phi3_v.py#L90
def _calc_hd_transform_size(*, width: int, height: int, hd_num: int = 16):
    transposed = False
    if width < height:
        width, height = height, width
        transposed = True

    ratio = width / height
    scale = 1
    while scale * np.ceil(scale / ratio) <= hd_num:
        scale += 1
    scale -= 1

    new_width = int(scale * 336)
    new_height = int(new_width / ratio)

    padded_width, padded_height = _calc_padded_size(width=new_width,
                                                    height=new_height)

    if transposed:
        padded_width, padded_height = padded_height, padded_width

    return padded_width, padded_height


<<<<<<< HEAD
# Based on https://huggingface.co/microsoft/Phi-3-vision-128k-instruct/blob/main/image_processing_phi3_v.py#L181
def get_phi3v_image_feature_size(
    hf_config: PretrainedConfig,
    *,
    input_height: int,
    input_width: int,
) -> int:
    num_crops = getattr(hf_config, "num_crops", 16)
    new_width, new_height = _calc_hd_transform_size(width=input_width,
                                                    height=input_height,
                                                    hd_num=num_crops)

    return (new_height // 336 * new_width // 336 + 1) * 144 + 1 \
        + (new_height // 336 + 1) * 12


def dummy_data_for_phi3v(ctx: InputContext, seq_len: int):
    # Result in the max possible feature size (h:w = 16:1)
    dummy_height, dummy_width = 8000, 50
    image_feature_size = get_phi3v_image_feature_size(
        ctx.get_hf_config(PretrainedConfig),
        input_height=dummy_height,
        input_width=dummy_width,
    )

    seq_data = dummy_seq_data_for_clip(
        CLIP_VIT_LARGE_PATCH14_336_CONFIG,
        seq_len,
        image_token_id=32044,
        image_feature_size_override=image_feature_size,
    )
    mm_data = dummy_pixel_data_for_clip(
        CLIP_VIT_LARGE_PATCH14_336_CONFIG,
        image_width_override=dummy_width,
        image_height_override=dummy_height,
    )

    return seq_data, mm_data


# Reserve this function to also handle placeholders for additional images
# [ref: PR #5820]
@lru_cache
def _get_image_placeholder_token_ids(model_config: ModelConfig,
                                     idx: int) -> List[int]:
    assert idx > 0
=======
def _image_processor(ctx: InputContext,
                     image: object) -> Dict[str, torch.Tensor]:
>>>>>>> 2c1d2912

    tokenizer = cached_get_tokenizer(model_config.tokenizer)

<<<<<<< HEAD
    # We need to get the token for "<", not "▁<"
    # https://huggingface.co/microsoft/Phi-3-vision-128k-instruct/raw/main/tokenizer.json
    a_token_id, = tokenizer.encode("a", add_special_tokens=False)
    a_token_id_, *image_placeholder_token_ids = tokenizer.encode(
        f"a<|image_{idx}|>", add_special_tokens=False)
    assert a_token_id == a_token_id_

    return image_placeholder_token_ids


def input_processor_for_phi3v(ctx: InputContext, llm_inputs: LLMInputs):
    multi_modal_data = llm_inputs.get("multi_modal_data")
    if multi_modal_data is None or not isinstance(
            multi_modal_data, (ImagePixelData, ImageFeatureData)):
        return llm_inputs

    model_config = ctx.model_config
    multimodal_config = ctx.get_multimodal_config()
    hf_config = ctx.get_hf_config(PretrainedConfig)

    if isinstance(multi_modal_data, ImagePixelData):
        image = multi_modal_data.image
        if isinstance(image, torch.Tensor):
            _, _, _, h, w = image.shape
        else:
            w, h = image.size

        w, h = _calc_hd_transform_size(width=w, height=h)

        image_feature_size = get_phi3v_image_feature_size(hf_config,
                                                          input_width=w,
                                                          input_height=h)
    else:
        image_features = multi_modal_data.image_features
        image_feature_size = image_features.shape[-2]

    prompt = llm_inputs.get("prompt")
    if prompt is None:
        new_prompt = None
    else:
        if prompt.count("<|image|>") > 0:
            logger.warning("Please follow the prompt format that is "
                           "documented on HuggingFace which does not involve "
                           "repeating <|image|> tokens.")
        elif len(re.findall(r"(<\|image_\d+\|>)+", prompt)) > 1:
            logger.warning("Multiple image input is not supported yet, "
                           "so any extra image tokens will be treated "
                           "as plain text.")

        new_prompt = prompt

    prompt_token_ids = llm_inputs["prompt_token_ids"]
    image_1_token_ids = _get_image_placeholder_token_ids(model_config, idx=1)

    new_token_ids: List[int] = []
    for i in range(len(prompt_token_ids) - len(image_1_token_ids) + 1):
        if prompt_token_ids[i:i + len(image_1_token_ids)] == image_1_token_ids:
            new_token_ids.append(multimodal_config.image_token_id)

            # No need to further scan the list since we only replace once
            new_token_ids.extend(prompt_token_ids[i + len(image_1_token_ids):])
            break
        else:
            new_token_ids.append(prompt_token_ids[i])

    # NOTE: Create a defensive copy of the original inputs
    llm_inputs = LLMInputs(prompt_token_ids=new_token_ids,
                           prompt=new_prompt,
                           multi_modal_data=multi_modal_data)

    return input_processor_for_clip(
        model_config,
        CLIP_VIT_LARGE_PATCH14_336_CONFIG,
        llm_inputs,
        image_token_id=multimodal_config.image_token_id,
        image_feature_size_override=image_feature_size,
    )


@MULTIMODAL_REGISTRY.register_image_pixel_input_mapper()
=======
            image = image.resize((w, h))

        return MULTIMODAL_REGISTRY._get_plugin("image") \
                ._default_input_mapper(ctx, image)
    raise TypeError(f"Invalid type for 'image': {type(image)}")


@MULTIMODAL_REGISTRY.register_image_input_mapper(_image_processor)
>>>>>>> 2c1d2912
@INPUT_REGISTRY.register_dummy_data(dummy_data_for_phi3v)
@INPUT_REGISTRY.register_input_processor(input_processor_for_phi3v)
class Phi3VForCausalLM(nn.Module, SupportsVision):

    def __init__(self,
                 config: PretrainedConfig,
                 vlm_config: VisionLanguageConfig,
                 cache_config: Optional[CacheConfig] = None,
                 quant_config: Optional[QuantizationConfig] = None) -> None:
        super().__init__()

        self.config = config
        self.vlm_config = vlm_config

        self.model = LlamaModel(config, cache_config, quant_config)

        if self.vlm_config.image_input_type == (
                VisionLanguageConfig.ImageInputType.PIXEL_VALUES):
            self.vision_embed_tokens = Phi3HDImageEmbedding(
                vlm_config, config, self.model.embed_tokens)
        else:
            raise TypeError("Image features are not supported by LLaVA-NeXT")

        self.lm_head = ParallelLMHead(config.vocab_size, config.hidden_size)
        self.logits_processor = LogitsProcessor(config.vocab_size)
        self.sampler = Sampler()

    def _parse_and_validate_image_input(
            self, **kwargs: object) -> Optional[Phi3VImagePixelInputs]:
        pixel_values = kwargs.pop("pixel_values", None)
        image_sizes = kwargs.pop("image_sizes", None)

<<<<<<< HEAD
        expected_input_type = self.vlm_config.image_input_type
        ImageInputType = VisionLanguageConfig.ImageInputType

        if expected_input_type == ImageInputType.PIXEL_VALUES:
            if pixel_values is None:
                return None

            if not isinstance(pixel_values, (torch.Tensor, list)):
                raise ValueError("Incorrect type of pixel values. "
                                 f"Got type: {type(pixel_values)}")

            if not isinstance(image_sizes, torch.Tensor):
                raise ValueError("Incorrect type of image sizes. "
                                 f"Got type: {type(image_sizes)}")

=======
        if pixel_values is not None and image_sizes is not None:
>>>>>>> 2c1d2912
            return Phi3VImagePixelInputs(type="pixel_values",
                                         data=pixel_values,
                                         image_sizes=image_sizes)

        assert expected_input_type != ImageInputType.IMAGE_FEATURES, (
            "Failed to validate this at initialization time")

        return None

    def forward(self, input_ids: torch.Tensor, positions: torch.Tensor,
                kv_caches: List[torch.Tensor],
                attn_metadata: AttentionMetadata, **kwargs: object):
        image_input = self._parse_and_validate_image_input(**kwargs)

        if image_input is not None:
            inputs_embeds = self.vision_embed_tokens(
                input_ids, image_input["data"], image_input["image_sizes"])

            input_ids = None
        else:
            inputs_embeds = None

        hidden_states = self.model(input_ids,
                                   positions,
                                   kv_caches,
                                   attn_metadata,
                                   inputs_embeds=inputs_embeds)

        return hidden_states

    def compute_logits(self, hidden_states: torch.Tensor,
                       sampling_metadata: SamplingMetadata) -> torch.Tensor:
        logits = self.logits_processor(self.lm_head.weight, hidden_states,
                                       sampling_metadata)
        return logits

    def sample(
        self,
        logits: torch.Tensor,
        sampling_metadata: SamplingMetadata,
    ) -> Optional[SamplerOutput]:
        next_tokens = self.sampler(logits, sampling_metadata)
        return next_tokens

    def load_weights(self, weights: Iterable[Tuple[str, torch.Tensor]]):
        stacked_params_mapping = [
            # (param_name, shard_name, shard_id)
            (".qkv_proj", ".q_proj", "q"),
            (".qkv_proj", ".k_proj", "k"),
            (".qkv_proj", ".v_proj", "v"),
            (".gate_up_proj", ".gate_proj", 0),
            (".gate_up_proj", ".up_proj", 1),
        ]
        params_dict = dict(self.named_parameters())
        for name, loaded_weight in weights:
            if "rotary_emb.inv_freq" in name:
                continue
            # post_layernorm is not needed in CLIPVisionModel
            if "vision_model.post_layernorm" in name:
                continue
            for key_to_modify, new_key in _KEYS_TO_MODIFY_MAPPING.items():
                if key_to_modify in name:
                    name = name.replace(key_to_modify, new_key)
            for (param_name, weight_name, shard_id) in stacked_params_mapping:
                # We only do sharding for language model
                # and not vision model for now.
                if "vision_embed_tokens" in name and self.vision_embed_tokens:
                    continue
                if weight_name not in name:
                    continue
                param = params_dict[name.replace(weight_name, param_name)]
                weight_loader = param.weight_loader
                weight_loader(param, loaded_weight, shard_id)
                break
            else:
                # Skip loading extra bias for GPTQ models.
                if name.endswith(".bias") and name not in params_dict:
                    continue
                param = params_dict[name]
                weight_loader = getattr(param, "weight_loader",
                                        default_weight_loader)
                weight_loader(param, loaded_weight)<|MERGE_RESOLUTION|>--- conflicted
+++ resolved
@@ -20,6 +20,7 @@
 import numpy as np
 import torch
 import torch.nn as nn
+from PIL import Image
 from transformers import CLIPVisionConfig, PretrainedConfig
 
 from vllm.attention import AttentionMetadata
@@ -35,20 +36,12 @@
 from vllm.model_executor.models.clip import CLIPVisionModel
 from vllm.model_executor.models.llama import LlamaModel
 from vllm.model_executor.sampling_metadata import SamplingMetadata
-<<<<<<< HEAD
 from vllm.multimodal import MULTIMODAL_REGISTRY, BatchedTensors
-from vllm.multimodal.image import (ImageFeatureData, ImagePixelData,
-                                   cached_get_tokenizer)
+from vllm.multimodal.image import cached_get_tokenizer
 from vllm.sequence import SamplerOutput
 
-from .clip import (dummy_pixel_data_for_clip, dummy_seq_data_for_clip,
+from .clip import (dummy_image_for_clip, dummy_seq_data_for_clip,
                    input_processor_for_clip)
-=======
-from vllm.multimodal import MULTIMODAL_REGISTRY
-from vllm.sequence import SamplerOutput
-
-from .clip import dummy_image_for_clip, dummy_seq_data_for_clip
->>>>>>> 2c1d2912
 from .interfaces import SupportsVision
 
 logger = init_logger(__name__)
@@ -273,16 +266,66 @@
     """
     Shape: `(batch_size, 2)`
 
-<<<<<<< HEAD
     This should be in `(height, width)` format.
     """
-=======
+
+
+# Based on https://huggingface.co/microsoft/Phi-3-vision-128k-instruct/blob/main/image_processing_phi3_v.py#L57
+def _calc_padded_size(*, width: int, height: int, padding_unit: int = 336):
+    target_height = int(np.ceil(height / padding_unit) * padding_unit)
+    top_padding = int((target_height - height) / 2)
+    bottom_padding = target_height - height - top_padding
+    padded_width = width
+    padded_height = height + top_padding + bottom_padding
+    return padded_width, padded_height
+
+
+# Based on https://huggingface.co/microsoft/Phi-3-vision-128k-instruct/blob/main/image_processing_phi3_v.py#L90
+def _calc_hd_transform_size(*, width: int, height: int, hd_num: int = 16):
+    transposed = False
+    if width < height:
+        width, height = height, width
+        transposed = True
+
+    ratio = width / height
+    scale = 1
+    while scale * np.ceil(scale / ratio) <= hd_num:
+        scale += 1
+    scale -= 1
+
+    new_width = int(scale * 336)
+    new_height = int(new_width / ratio)
+
+    padded_width, padded_height = _calc_padded_size(width=new_width,
+                                                    height=new_height)
+
+    if transposed:
+        padded_width, padded_height = padded_height, padded_width
+
+    return padded_width, padded_height
+
+
+# Based on https://huggingface.co/microsoft/Phi-3-vision-128k-instruct/blob/main/image_processing_phi3_v.py#L181
+def get_phi3v_image_feature_size(
+    hf_config: PretrainedConfig,
+    *,
+    input_height: int,
+    input_width: int,
+) -> int:
+    num_crops = getattr(hf_config, "num_crops", 16)
+    new_width, new_height = _calc_hd_transform_size(width=input_width,
+                                                    height=input_height,
+                                                    hd_num=num_crops)
+
+    return (new_height // 336 * new_width // 336 + 1) * 144 + 1 \
+        + (new_height // 336 + 1) * 12
+
+
 def dummy_data_for_phi3v(ctx: InputContext, seq_len: int):
-    multimodal_config = ctx.get_multimodal_config()
-
-    #TODO: change the logic for dummy data to support dynamic shape
-    _, _, dummy_height, dummy_width = multimodal_config.image_input_shape
-    image_feature_size = _get_phi3v_image_feature_size(
+    # Result in the max possible feature size (h:w = 16:1)
+    dummy_height, dummy_width = 8000, 50
+    image_feature_size = get_phi3v_image_feature_size(
+        ctx.get_hf_config(PretrainedConfig),
         input_height=dummy_height,
         input_width=dummy_width,
     )
@@ -300,83 +343,6 @@
     )
 
     return seq_data, mm_data
->>>>>>> 2c1d2912
-
-
-# Based on https://huggingface.co/microsoft/Phi-3-vision-128k-instruct/blob/main/image_processing_phi3_v.py#L57
-def _calc_padded_size(*, width: int, height: int, padding_unit: int = 336):
-    target_height = int(np.ceil(height / padding_unit) * padding_unit)
-    top_padding = int((target_height - height) / 2)
-    bottom_padding = target_height - height - top_padding
-    padded_width = width
-    padded_height = height + top_padding + bottom_padding
-    return padded_width, padded_height
-
-
-# Based on https://huggingface.co/microsoft/Phi-3-vision-128k-instruct/blob/main/image_processing_phi3_v.py#L90
-def _calc_hd_transform_size(*, width: int, height: int, hd_num: int = 16):
-    transposed = False
-    if width < height:
-        width, height = height, width
-        transposed = True
-
-    ratio = width / height
-    scale = 1
-    while scale * np.ceil(scale / ratio) <= hd_num:
-        scale += 1
-    scale -= 1
-
-    new_width = int(scale * 336)
-    new_height = int(new_width / ratio)
-
-    padded_width, padded_height = _calc_padded_size(width=new_width,
-                                                    height=new_height)
-
-    if transposed:
-        padded_width, padded_height = padded_height, padded_width
-
-    return padded_width, padded_height
-
-
-<<<<<<< HEAD
-# Based on https://huggingface.co/microsoft/Phi-3-vision-128k-instruct/blob/main/image_processing_phi3_v.py#L181
-def get_phi3v_image_feature_size(
-    hf_config: PretrainedConfig,
-    *,
-    input_height: int,
-    input_width: int,
-) -> int:
-    num_crops = getattr(hf_config, "num_crops", 16)
-    new_width, new_height = _calc_hd_transform_size(width=input_width,
-                                                    height=input_height,
-                                                    hd_num=num_crops)
-
-    return (new_height // 336 * new_width // 336 + 1) * 144 + 1 \
-        + (new_height // 336 + 1) * 12
-
-
-def dummy_data_for_phi3v(ctx: InputContext, seq_len: int):
-    # Result in the max possible feature size (h:w = 16:1)
-    dummy_height, dummy_width = 8000, 50
-    image_feature_size = get_phi3v_image_feature_size(
-        ctx.get_hf_config(PretrainedConfig),
-        input_height=dummy_height,
-        input_width=dummy_width,
-    )
-
-    seq_data = dummy_seq_data_for_clip(
-        CLIP_VIT_LARGE_PATCH14_336_CONFIG,
-        seq_len,
-        image_token_id=32044,
-        image_feature_size_override=image_feature_size,
-    )
-    mm_data = dummy_pixel_data_for_clip(
-        CLIP_VIT_LARGE_PATCH14_336_CONFIG,
-        image_width_override=dummy_width,
-        image_height_override=dummy_height,
-    )
-
-    return seq_data, mm_data
 
 
 # Reserve this function to also handle placeholders for additional images
@@ -385,14 +351,9 @@
 def _get_image_placeholder_token_ids(model_config: ModelConfig,
                                      idx: int) -> List[int]:
     assert idx > 0
-=======
-def _image_processor(ctx: InputContext,
-                     image: object) -> Dict[str, torch.Tensor]:
->>>>>>> 2c1d2912
 
     tokenizer = cached_get_tokenizer(model_config.tokenizer)
 
-<<<<<<< HEAD
     # We need to get the token for "<", not "▁<"
     # https://huggingface.co/microsoft/Phi-3-vision-128k-instruct/raw/main/tokenizer.json
     a_token_id, = tokenizer.encode("a", add_special_tokens=False)
@@ -405,29 +366,25 @@
 
 def input_processor_for_phi3v(ctx: InputContext, llm_inputs: LLMInputs):
     multi_modal_data = llm_inputs.get("multi_modal_data")
-    if multi_modal_data is None or not isinstance(
-            multi_modal_data, (ImagePixelData, ImageFeatureData)):
+    if multi_modal_data is None or "image" not in multi_modal_data:
         return llm_inputs
 
     model_config = ctx.model_config
     multimodal_config = ctx.get_multimodal_config()
     hf_config = ctx.get_hf_config(PretrainedConfig)
 
-    if isinstance(multi_modal_data, ImagePixelData):
-        image = multi_modal_data.image
-        if isinstance(image, torch.Tensor):
-            _, _, _, h, w = image.shape
-        else:
-            w, h = image.size
-
+    image_data = multi_modal_data["image"]
+    if isinstance(image_data, Image.Image):
+        w, h = image_data.size
         w, h = _calc_hd_transform_size(width=w, height=h)
 
         image_feature_size = get_phi3v_image_feature_size(hf_config,
                                                           input_width=w,
                                                           input_height=h)
+    elif isinstance(image_data, torch.Tensor):
+        raise NotImplementedError("Embeddings input is not supported yet")
     else:
-        image_features = multi_modal_data.image_features
-        image_feature_size = image_features.shape[-2]
+        raise TypeError(f"Invalid image type: {type(image_data)}")
 
     prompt = llm_inputs.get("prompt")
     if prompt is None:
@@ -472,17 +429,7 @@
     )
 
 
-@MULTIMODAL_REGISTRY.register_image_pixel_input_mapper()
-=======
-            image = image.resize((w, h))
-
-        return MULTIMODAL_REGISTRY._get_plugin("image") \
-                ._default_input_mapper(ctx, image)
-    raise TypeError(f"Invalid type for 'image': {type(image)}")
-
-
-@MULTIMODAL_REGISTRY.register_image_input_mapper(_image_processor)
->>>>>>> 2c1d2912
+@MULTIMODAL_REGISTRY.register_image_input_mapper()
 @INPUT_REGISTRY.register_dummy_data(dummy_data_for_phi3v)
 @INPUT_REGISTRY.register_input_processor(input_processor_for_phi3v)
 class Phi3VForCausalLM(nn.Module, SupportsVision):
@@ -497,14 +444,11 @@
         self.config = config
         self.vlm_config = vlm_config
 
+        # TODO: Optionally initializes this for supporting embeddings.
+        self.vision_embed_tokens = Phi3HDImageEmbedding(
+            vlm_config, config, self.model.embed_tokens)
+
         self.model = LlamaModel(config, cache_config, quant_config)
-
-        if self.vlm_config.image_input_type == (
-                VisionLanguageConfig.ImageInputType.PIXEL_VALUES):
-            self.vision_embed_tokens = Phi3HDImageEmbedding(
-                vlm_config, config, self.model.embed_tokens)
-        else:
-            raise TypeError("Image features are not supported by LLaVA-NeXT")
 
         self.lm_head = ParallelLMHead(config.vocab_size, config.hidden_size)
         self.logits_processor = LogitsProcessor(config.vocab_size)
@@ -515,33 +459,20 @@
         pixel_values = kwargs.pop("pixel_values", None)
         image_sizes = kwargs.pop("image_sizes", None)
 
-<<<<<<< HEAD
-        expected_input_type = self.vlm_config.image_input_type
-        ImageInputType = VisionLanguageConfig.ImageInputType
-
-        if expected_input_type == ImageInputType.PIXEL_VALUES:
-            if pixel_values is None:
-                return None
-
-            if not isinstance(pixel_values, (torch.Tensor, list)):
-                raise ValueError("Incorrect type of pixel values. "
-                                 f"Got type: {type(pixel_values)}")
-
-            if not isinstance(image_sizes, torch.Tensor):
-                raise ValueError("Incorrect type of image sizes. "
-                                 f"Got type: {type(image_sizes)}")
-
-=======
-        if pixel_values is not None and image_sizes is not None:
->>>>>>> 2c1d2912
-            return Phi3VImagePixelInputs(type="pixel_values",
-                                         data=pixel_values,
-                                         image_sizes=image_sizes)
-
-        assert expected_input_type != ImageInputType.IMAGE_FEATURES, (
-            "Failed to validate this at initialization time")
-
-        return None
+        if pixel_values is None:
+            return None
+
+        if not isinstance(pixel_values, (torch.Tensor, list)):
+            raise ValueError("Incorrect type of pixel values. "
+                             f"Got type: {type(pixel_values)}")
+
+        if not isinstance(image_sizes, torch.Tensor):
+            raise ValueError("Incorrect type of image sizes. "
+                             f"Got type: {type(image_sizes)}")
+
+        return Phi3VImagePixelInputs(type="pixel_values",
+                                     data=pixel_values,
+                                     image_sizes=image_sizes)
 
     def forward(self, input_ids: torch.Tensor, positions: torch.Tensor,
                 kv_caches: List[torch.Tensor],

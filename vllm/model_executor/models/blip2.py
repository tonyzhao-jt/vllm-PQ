--- conflicted
+++ resolved
@@ -22,11 +22,7 @@
 from .blip import (BlipVisionModel, dummy_image_for_blip,
                    get_max_blip_image_tokens)
 from .interfaces import SupportsMultiModal
-<<<<<<< HEAD
-from .utils import merge_vision_embeddings
-=======
 from .utils import merge_multimodal_embeddings
->>>>>>> 97992802
 
 _KEYS_TO_MODIFY_MAPPING = {
     "language_model.lm_head": "lm_head",

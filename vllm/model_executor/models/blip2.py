<<<<<<< HEAD
from typing import Iterable, List, Literal, Mapping, Optional, Tuple, TypedDict
=======
from typing import Iterable, List, Literal, Optional, Tuple, TypedDict, Union
>>>>>>> e6e42e4b

import torch
import torch.nn as nn
from transformers import (Blip2Config, Blip2QFormerConfig, Blip2VisionConfig,
                          apply_chunking_to_forward)

from vllm.attention import AttentionMetadata
from vllm.config import CacheConfig, MultiModalConfig
from vllm.inputs import INPUT_REGISTRY, InputContext, LLMInputs
from vllm.model_executor.layers.activation import get_act_fn
from vllm.model_executor.layers.logits_processor import LogitsProcessor
from vllm.model_executor.layers.quantization import QuantizationConfig
from vllm.model_executor.layers.sampler import Sampler
from vllm.model_executor.model_loader.weight_utils import default_weight_loader
from vllm.model_executor.models.opt import OPTModel
from vllm.model_executor.sampling_metadata import SamplingMetadata
from vllm.multimodal import MULTIMODAL_REGISTRY
from vllm.sequence import IntermediateTensors, SamplerOutput, SequenceData

from .blip import (BlipVisionModel, dummy_image_for_blip,
                   get_max_blip_image_tokens)
from .interfaces import SupportsMultiModal
from .utils import merge_vision_embeddings

_KEYS_TO_MODIFY_MAPPING = {
    "language_model.lm_head": "lm_head",
    "language_model.model": "language_model",
}

# We use this internally as placeholders since there is no image token
# defined on the HuggingFace repo
BLIP2_IMAGE_TOKEN = "<image>"
BLIP2_IMAGE_TOKEN_ID = 50265


class Blip2ImagePixelInputs(TypedDict):
    type: Literal["pixel_values"]
    data: torch.Tensor
    """Shape: (batch_size, num_channels, height, width)"""


class Blip2ImageEmbeddingInputs(TypedDict):
    type: Literal["image_embeds"]
    data: torch.Tensor
    """Shape: `(batch_size, image_feature_size, hidden_size)`

    `hidden_size` must match the hidden size of language model backbone.
    """


Blip2ImageInputs = Union[Blip2ImagePixelInputs, Blip2ImageEmbeddingInputs]


class Blip2QFormerMultiHeadAttention(nn.Module):

    def __init__(
        self,
        config: Blip2QFormerConfig,
        *,
        quant_config: Optional[QuantizationConfig],
        cache_config: Optional[CacheConfig],
        is_cross_attention: bool = False,
    ) -> None:
        super().__init__()

        self.config = config

        if config.hidden_size % config.num_attention_heads != 0:
            raise ValueError(
                f"The hidden size ({config.hidden_size}) is not a multiple of "
                f"the number of attention heads ({config.num_attention_heads})"
            )

        self.num_attention_heads = config.num_attention_heads
        self.attention_head_size = (config.hidden_size //
                                    config.num_attention_heads)
        self.all_head_size = self.num_attention_heads * self.attention_head_size
        self.scaling = self.attention_head_size**-0.5

        self.query = nn.Linear(config.hidden_size, self.all_head_size)
        if is_cross_attention:
            kv_hidden_size = config.encoder_hidden_size
        else:
            kv_hidden_size = config.hidden_size
        self.key = nn.Linear(kv_hidden_size, self.all_head_size)
        self.value = nn.Linear(kv_hidden_size, self.all_head_size)

        self.position_embedding_type = getattr(config,
                                               "position_embedding_type",
                                               "absolute")
        if self.position_embedding_type != "absolute":
            raise NotImplementedError("Unsupported position_embedding_type: "
                                      f"{self.position_embedding_type}")

        self.dropout = nn.Dropout(config.attention_probs_dropout_prob)

    def transpose_for_scores(self, x):
        x = x.view(*x.size()[:-1], self.num_attention_heads,
                   self.attention_head_size)
        return x.permute(0, 2, 1, 3)

    def forward(
        self,
        hidden_states: torch.Tensor,
        encoder_hidden_states: Optional[torch.FloatTensor] = None,
    ):
        is_cross_attention = encoder_hidden_states is not None

        if is_cross_attention:
            key_layer = self.transpose_for_scores(
                self.key(encoder_hidden_states))
            value_layer = self.transpose_for_scores(
                self.value(encoder_hidden_states))
        else:
            key_layer = self.transpose_for_scores(self.key(hidden_states))
            value_layer = self.transpose_for_scores(self.value(hidden_states))

        mixed_query_layer = self.query(hidden_states)

        query_layer = self.transpose_for_scores(mixed_query_layer)

        attention_scores = torch.matmul(query_layer,
                                        key_layer.transpose(-1, -2))
        attention_probs = torch.softmax(attention_scores * self.scaling,
                                        dim=-1)

        # This is actually dropping out entire tokens to attend to, which might
        # seem a bit unusual, but is taken from the original Transformer paper.
        attention_probs_dropped = self.dropout(attention_probs)

        context_layer = torch.matmul(attention_probs_dropped, value_layer)

        context_layer = context_layer.permute(0, 2, 1, 3).contiguous()
        context_layer = context_layer.view(*context_layer.size()[:-2],
                                           self.all_head_size)

        return context_layer


class Blip2QFormerSelfOutput(nn.Module):

    def __init__(self, config: Blip2QFormerConfig) -> None:
        super().__init__()

        self.dense = nn.Linear(config.hidden_size, config.hidden_size)
        self.LayerNorm = nn.LayerNorm(config.hidden_size,
                                      eps=config.layer_norm_eps)
        self.dropout = nn.Dropout(config.hidden_dropout_prob)

    def forward(
        self,
        hidden_states: torch.Tensor,
        input_tensor: torch.Tensor,
    ) -> torch.Tensor:
        hidden_states = self.dense(hidden_states)
        hidden_states = self.dropout(hidden_states)
        hidden_states = self.LayerNorm(hidden_states + input_tensor)
        return hidden_states


class Blip2QFormerAttention(nn.Module):

    def __init__(
        self,
        config: Blip2QFormerConfig,
        *,
        quant_config: Optional[QuantizationConfig],
        cache_config: Optional[CacheConfig],
        is_cross_attention: bool = False,
    ) -> None:
        super().__init__()

        self.attention = Blip2QFormerMultiHeadAttention(
            config,
            quant_config=quant_config,
            cache_config=cache_config,
            is_cross_attention=is_cross_attention,
        )

        self.output = Blip2QFormerSelfOutput(config)

    def forward(
        self,
        hidden_states: torch.Tensor,
        encoder_hidden_states: Optional[torch.FloatTensor] = None,
    ) -> Tuple[torch.Tensor]:
        self_output = self.attention(
            hidden_states,
            encoder_hidden_states=encoder_hidden_states,
        )
        attention_output = self.output(self_output, hidden_states)

        return attention_output


class Blip2QFormerIntermediate(nn.Module):

    def __init__(self, config: Blip2QFormerConfig) -> None:
        super().__init__()

        self.dense = nn.Linear(config.hidden_size, config.intermediate_size)
        self.intermediate_act_fn = get_act_fn(config.hidden_act)

    def forward(self, hidden_states: torch.Tensor) -> torch.Tensor:
        hidden_states = self.dense(hidden_states)
        hidden_states = self.intermediate_act_fn(hidden_states)
        return hidden_states


class Blip2QFormerOutput(nn.Module):

    def __init__(self, config: Blip2QFormerConfig) -> None:
        super().__init__()

        self.dense = nn.Linear(config.intermediate_size, config.hidden_size)
        self.LayerNorm = nn.LayerNorm(config.hidden_size,
                                      eps=config.layer_norm_eps)
        self.dropout = nn.Dropout(config.hidden_dropout_prob)

    def forward(
        self,
        hidden_states: torch.Tensor,
        input_tensor: torch.Tensor,
    ) -> torch.Tensor:
        hidden_states = self.dense(hidden_states)
        hidden_states = self.dropout(hidden_states)
        hidden_states = self.LayerNorm(hidden_states + input_tensor)
        return hidden_states


class Blip2QFormerLayer(nn.Module):

    def __init__(
        self,
        config: Blip2QFormerConfig,
        *,
        quant_config: Optional[QuantizationConfig],
        cache_config: Optional[CacheConfig],
        layer_idx: int,
    ) -> None:
        super().__init__()

        self.chunk_size_feed_forward = config.chunk_size_feed_forward
        self.seq_len_dim = 1
        self.attention = Blip2QFormerAttention(config,
                                               quant_config=quant_config,
                                               cache_config=cache_config)

        self.layer_idx = layer_idx

        if layer_idx % config.cross_attention_frequency == 0:
            self.crossattention = Blip2QFormerAttention(
                config,
                quant_config=quant_config,
                cache_config=cache_config,
                is_cross_attention=True)
            self.has_cross_attention = True
        else:
            self.has_cross_attention = False

        self.intermediate_query = Blip2QFormerIntermediate(config)
        self.output_query = Blip2QFormerOutput(config)

    def forward(
        self,
        hidden_states: torch.FloatTensor,
        encoder_hidden_states: torch.FloatTensor,
        query_length: int,
    ):
        attention_output = self.attention(hidden_states)

        if query_length > 0:
            query_attention_output = attention_output[:, :query_length, :]

            if self.has_cross_attention:
                query_attention_output = self.crossattention(
                    query_attention_output,
                    encoder_hidden_states=encoder_hidden_states,
                )

            layer_output = apply_chunking_to_forward(
                self.feed_forward_chunk_query,
                self.chunk_size_feed_forward,
                self.seq_len_dim,
                query_attention_output,
            )

            if attention_output.shape[1] > query_length:
                layer_output_text = apply_chunking_to_forward(
                    self.feed_forward_chunk,
                    self.chunk_size_feed_forward,
                    self.seq_len_dim,
                    attention_output[:, query_length:, :],
                )
                layer_output = torch.cat([layer_output, layer_output_text],
                                         dim=1)
        else:
            layer_output = apply_chunking_to_forward(
                self.feed_forward_chunk,
                self.chunk_size_feed_forward,
                self.seq_len_dim,
                attention_output,
            )

        return layer_output

    def feed_forward_chunk(self,
                           attention_output: torch.Tensor) -> torch.Tensor:
        intermediate_output = self.intermediate(attention_output)
        layer_output = self.output(intermediate_output, attention_output)
        return layer_output

    def feed_forward_chunk_query(
            self, attention_output: torch.Tensor) -> torch.Tensor:
        intermediate_output = self.intermediate_query(attention_output)
        layer_output = self.output_query(intermediate_output, attention_output)
        return layer_output


class Blip2QFormerEncoder(nn.Module):

    def __init__(
        self,
        config: Blip2QFormerConfig,
        *,
        quant_config: Optional[QuantizationConfig],
        cache_config: Optional[CacheConfig],
    ) -> None:
        super().__init__()

        self.config = config

        self.layer = nn.ModuleList([
            Blip2QFormerLayer(config,
                              quant_config=quant_config,
                              cache_config=cache_config,
                              layer_idx=layer_idx)
            for layer_idx in range(config.num_hidden_layers)
        ])

    def forward(
        self,
        hidden_states: torch.FloatTensor,
        encoder_hidden_states: torch.FloatTensor,
        query_length: int,
    ) -> torch.Tensor:
        for i in range(self.config.num_hidden_layers):
            layer_module = self.layer[i]

            hidden_states = layer_module(
                hidden_states,
                encoder_hidden_states=encoder_hidden_states,
                query_length=query_length,
            )

        return hidden_states


# Adapted from https://github.com/huggingface/transformers/blob/v4.41.2/src/transformers/models/blip_2/modeling_blip_2.py#L1025
class Blip2QFormerModel(nn.Module):

    def __init__(
        self,
        config: Blip2QFormerConfig,
        *,
        quant_config: Optional[QuantizationConfig],
        cache_config: Optional[CacheConfig],
    ) -> None:
        super().__init__()

        self.config = config

        self.layernorm = nn.LayerNorm(config.hidden_size,
                                      eps=config.layer_norm_eps)
        self.dropout = nn.Dropout(config.hidden_dropout_prob)

        self.encoder = Blip2QFormerEncoder(config,
                                           quant_config=quant_config,
                                           cache_config=cache_config)

    def forward(
        self,
        query_embeds: torch.FloatTensor,
        encoder_hidden_states: torch.FloatTensor,
    ) -> torch.Tensor:
        query_length = query_embeds.shape[1]

        embedding_output = self.layernorm(query_embeds)
        embedding_output = self.dropout(embedding_output)

        sequence_output = self.encoder(
            embedding_output,
            encoder_hidden_states=encoder_hidden_states,
            query_length=query_length,
        )

        return sequence_output


def get_blip2_image_feature_size(hf_config: Blip2Config) -> int:
    return hf_config.num_query_tokens


def get_max_blip2_image_tokens(ctx: InputContext):
    hf_config = ctx.get_hf_config(Blip2Config)
    vision_config = hf_config.vision_config

    if isinstance(vision_config, Blip2VisionConfig):
        return get_max_blip_image_tokens(vision_config)

    msg = f"Unsupported vision config: {type(vision_config)}"
    raise NotImplementedError(msg)


def dummy_seq_data_for_blip2(
    hf_config: Blip2Config,
    seq_len: int,
    num_images: int,
    *,
    image_token_id: int,
    image_feature_size_override: Optional[int] = None,
):
    if image_feature_size_override is None:
        image_feature_size = get_blip2_image_feature_size(hf_config)
    else:
        image_feature_size = image_feature_size_override

    token_ids = [image_token_id] * image_feature_size * num_images
    token_ids += [0] * (seq_len - image_feature_size * num_images)
    return SequenceData(token_ids)


def dummy_data_for_blip2(ctx: InputContext, seq_len: int,
                         mm_counts: Mapping[str, int]):
    hf_config = ctx.get_hf_config(Blip2Config)
    vision_config = hf_config.vision_config
    num_images = mm_counts["image"]

    seq_data = dummy_seq_data_for_blip2(
        hf_config,
        seq_len,
        num_images,
        image_token_id=BLIP2_IMAGE_TOKEN_ID,
    )

    if isinstance(vision_config, Blip2VisionConfig):
        mm_data = dummy_image_for_blip(vision_config, num_images)

        return seq_data, mm_data

    msg = f"Unsupported vision config: {type(vision_config)}"
    raise NotImplementedError(msg)


def input_processor_for_blip2(ctx: InputContext, llm_inputs: LLMInputs):
    multi_modal_data = llm_inputs.get("multi_modal_data")
    if multi_modal_data is None or "image" not in multi_modal_data:
        return llm_inputs

    hf_config = ctx.get_hf_config(Blip2Config)
    image_feature_size = get_blip2_image_feature_size(hf_config)

    # The original model places image tokens at the front
    # https://github.com/huggingface/transformers/blob/v4.41.2/src/transformers/models/blip_2/modeling_blip_2.py#L1514
    new_token_ids = [BLIP2_IMAGE_TOKEN_ID] * image_feature_size
    new_token_ids += llm_inputs["prompt_token_ids"]

    new_prompt = llm_inputs.get("prompt")
    if new_prompt is not None:
        new_prompt = BLIP2_IMAGE_TOKEN * image_feature_size + new_prompt

    return LLMInputs(prompt_token_ids=new_token_ids,
                     prompt=new_prompt,
                     multi_modal_data=multi_modal_data)


@MULTIMODAL_REGISTRY.register_image_input_mapper()
@MULTIMODAL_REGISTRY.register_max_image_tokens(get_max_blip2_image_tokens)
@INPUT_REGISTRY.register_dummy_data(dummy_data_for_blip2)
@INPUT_REGISTRY.register_input_processor(input_processor_for_blip2)
class Blip2ForConditionalGeneration(nn.Module, SupportsMultiModal):

    def __init__(self,
                 config: Blip2Config,
                 multimodal_config: MultiModalConfig,
                 cache_config: Optional[CacheConfig] = None,
                 quant_config: Optional[QuantizationConfig] = None) -> None:

        super().__init__()

        self.config = config
        self.multimodal_config = multimodal_config

        # TODO: Optionally initializes this for supporting embeddings.
        self.vision_model = BlipVisionModel(config.vision_config)

        self.query_tokens = nn.Parameter(
            torch.zeros(1, config.num_query_tokens,
                        config.qformer_config.hidden_size))

        self.qformer = Blip2QFormerModel(config.qformer_config,
                                         cache_config=cache_config,
                                         quant_config=quant_config)

        self.language_projection = nn.Linear(
            config.qformer_config.hidden_size,
            config.text_config.hidden_size,
            bias=True,
        )

        self.quant_config = quant_config

        self.language_model = OPTModel(config.text_config, cache_config,
                                       quant_config)

        self.unpadded_vocab_size = config.text_config.vocab_size
        self.logits_processor = LogitsProcessor(self.unpadded_vocab_size)
        self.sampler = Sampler()

    def get_lm_head(self):
        return self.language_model.decoder.embed_tokens

    def _validate_pixel_values(self, data: torch.Tensor) -> torch.Tensor:
        h = w = self.config.vision_config.image_size
        expected_dims = (3, h, w)
        actual_dims = tuple(data.shape[1:])

        if actual_dims != expected_dims:
            expected_expr = ("batch_size", *map(str, expected_dims))
            raise ValueError(
                f"The expected shape of pixel values is {expected_expr}. "
                f"You supplied {tuple(data.shape)}.")

        return data

    def _parse_and_validate_image_input(
            self, **kwargs: object) -> Optional[Blip2ImageInputs]:
        pixel_values = kwargs.pop("pixel_values", None)
        image_embeds = kwargs.pop("image_embeds", None)

        if pixel_values is None and image_embeds is None:
            return None

        if pixel_values is not None:
            if not isinstance(pixel_values, torch.Tensor):
                raise ValueError("Incorrect type of pixel values. "
                                 f"Got type: {type(pixel_values)}")

            return Blip2ImagePixelInputs(
                type="pixel_values",
                data=self._validate_pixel_values(pixel_values),
            )

        if image_embeds is not None:
            if not isinstance(image_embeds, torch.Tensor):
                raise ValueError("Incorrect type of image embeddings. "
                                 f"Got type: {type(image_embeds)}")
            return Blip2ImageEmbeddingInputs(
                type="image_embeds",
                data=image_embeds,
            )

        raise AssertionError("This line should be unreachable.")

    def _image_pixels_to_features(self, vision_model: BlipVisionModel,
                                  pixel_values: torch.Tensor) -> torch.Tensor:

        # NOTE: we skip the step to select the vision feature layer since
        # this is already done inside the vision tower
        image_features = vision_model(pixel_values)

        return image_features

    def _process_image_pixels(self,
                              inputs: Blip2ImagePixelInputs) -> torch.Tensor:
        assert self.vision_model is not None

        pixel_values = inputs["data"]

        return self._image_pixels_to_features(self.vision_model, pixel_values)

    def _process_image_input(self,
                             image_input: Blip2ImageInputs) -> torch.Tensor:

        if image_input["type"] == "image_embeds":
            return image_input["data"]

        assert self.vision_model is not None
        image_features = self._process_image_pixels(image_input)

        query_tokens = self.query_tokens.expand(image_features.shape[0], -1,
                                                -1)
        query_output = self.qformer(
            query_embeds=query_tokens,
            encoder_hidden_states=image_features,
        )

        return self.language_projection(query_output)

    def forward(
        self,
        input_ids: torch.Tensor,
        positions: torch.Tensor,
        kv_caches: List[torch.Tensor],
        attn_metadata: AttentionMetadata,
        intermediate_tensors: Optional[IntermediateTensors] = None,
        **kwargs: object,
    ) -> SamplerOutput:
        """Run forward pass for BLIP-2.

        One key thing to understand is the `input_ids` already accounts for the
        positions of the to-be-inserted image embeddings.

        Concretely, consider a text prompt:
        `"Question: What's the content of the image? Answer:"`.

        Tokenizer outputs:
        `[2, 45641, 35, 653, 18, 5, 1383, 9, 5, 2274, 116, 31652, 35]`.

        To reserve space in KV cache, we have to insert placeholder tokens
        before they are inputted to the model, so the input processor prepends 
        dummy tokens (denoted as `50265`), resulting in:
        `[50265, ..., 50265, 2, 45641, 35, ..., 31652, 35]`.

        We insert 32 tokens since it corresponds to the number of query
        embeddings outputted by the Q-Former and inputted to the language model.

        This way, the `positions` and `attn_metadata` are consistent
        with the `input_ids`.

        Args:
            input_ids: Flattened (concatenated) input_ids corresponding to a
                batch.
            pixel_values: The pixels in each input image.
        
        See also:
            :class:`Blip2ImageInputs`
        """
        image_input = self._parse_and_validate_image_input(**kwargs)

        if image_input is not None:
            vision_embeddings = self._process_image_input(image_input)
            inputs_embeds = self.language_model.get_input_embeddings(input_ids)

            inputs_embeds = merge_vision_embeddings(input_ids, inputs_embeds,
                                                    vision_embeddings,
                                                    BLIP2_IMAGE_TOKEN_ID)

            input_ids = None
        else:
            inputs_embeds = None

        hidden_states = self.language_model(input_ids,
                                            positions,
                                            kv_caches,
                                            attn_metadata,
                                            inputs_embeds=inputs_embeds)

        return hidden_states

    def compute_logits(self, hidden_states: torch.Tensor,
                       sampling_metadata: SamplingMetadata) -> torch.Tensor:
        logits = self.logits_processor(self.get_lm_head(), hidden_states,
                                       sampling_metadata)
        return logits

    def sample(
        self,
        logits: torch.Tensor,
        sampling_metadata: SamplingMetadata,
    ) -> Optional[SamplerOutput]:
        next_tokens = self.sampler(logits, sampling_metadata)
        return next_tokens

    def load_weights(self, weights: Iterable[Tuple[str, torch.Tensor]]):
        # only doing this for language model part for now.
        stacked_params_mapping = [
            # (param_name, shard_name, shard_id)
            ("qkv_proj", "q_proj", "q"),
            ("qkv_proj", "k_proj", "k"),
            ("qkv_proj", "v_proj", "v"),
            ("gate_up_proj", "gate_proj", 0),
            ("gate_up_proj", "up_proj", 1),
        ]
        params_dict = dict(self.named_parameters())

        for name, loaded_weight in weights:
            if "lm_head.weight" in name:
                continue
            if "rotary_emb.inv_freq" in name:
                continue
            for key_to_modify, new_key in _KEYS_TO_MODIFY_MAPPING.items():
                if key_to_modify in name:
                    name = name.replace(key_to_modify, new_key)
            use_default_weight_loading = False
            if "vision" in name:
                if self.vision_model is not None:
                    # We only do sharding for language model and
                    # not vision model for now.
                    use_default_weight_loading = True
            else:
                for (param_name, weight_name,
                     shard_id) in stacked_params_mapping:
                    if weight_name not in name:
                        continue
                    param = params_dict[name.replace(weight_name, param_name)]
                    weight_loader = param.weight_loader
                    weight_loader(param, loaded_weight, shard_id)
                    break
                else:
                    use_default_weight_loading = True
            if use_default_weight_loading:
                param = params_dict[name]
                weight_loader = getattr(param, "weight_loader",
                                        default_weight_loader)
                weight_loader(param, loaded_weight)<|MERGE_RESOLUTION|>--- conflicted
+++ resolved
@@ -1,8 +1,5 @@
-<<<<<<< HEAD
-from typing import Iterable, List, Literal, Mapping, Optional, Tuple, TypedDict
-=======
-from typing import Iterable, List, Literal, Optional, Tuple, TypedDict, Union
->>>>>>> e6e42e4b
+from typing import (Iterable, List, Literal, Mapping, Optional, Tuple,
+                    TypedDict, Union)
 
 import torch
 import torch.nn as nn

import math
from functools import cached_property
from typing import (Iterable, List, Literal, Mapping, Optional, Tuple,
                    TypedDict, Union)

import numpy as np
import torch
import torch.nn as nn
from transformers import (CLIPVisionConfig, LlavaNextVideoConfig,
                          SiglipVisionConfig)

from vllm.attention import AttentionMetadata
from vllm.config import CacheConfig, MultiModalConfig
from vllm.inputs import (INPUT_REGISTRY, DecoderOnlyInputs, InputContext,
                         token_inputs)
from vllm.model_executor.layers.activation import get_act_fn
from vllm.model_executor.layers.quantization import QuantizationConfig
from vllm.model_executor.layers.sampler import Sampler, SamplerOutput
from vllm.model_executor.models.clip import CLIPVisionModel
from vllm.model_executor.sampling_metadata import SamplingMetadata
from vllm.multimodal import MULTIMODAL_REGISTRY
from vllm.multimodal.utils import (cached_get_tokenizer,
                                   repeat_and_pad_placeholder_tokens)
from vllm.sequence import IntermediateTensors
from vllm.utils import is_list_of

from .clip import dummy_image_for_clip, dummy_seq_data_for_clip
from .interfaces import SupportsMultiModal, SupportsPP
from .siglip import (SiglipVisionModel, dummy_image_for_siglip,
                     dummy_seq_data_for_siglip)
from .utils import (AutoWeightsLoader, init_vllm_registered_model,
                    merge_multimodal_embeddings)

# For profile run
_MAX_FRAMES_PER_VIDEO = 32
_MAX_NUM_VIDEOS = 1


class LlavaNextVideoPixelInputs(TypedDict):
    type: Literal["pixel_values_videos"]
    data: Union[torch.Tensor, List[torch.Tensor]]
    """
    Shape: `(batch_size, num_frames, num_channels, height, width)`

    Note that `num_frames` may be different for each batch, in which case
    the data is passed as a list instead of a batched tensor.

    Note that it only supports one video input for one batch.
    """


def get_llava_next_video_frame_feature_size(
        hf_config: LlavaNextVideoConfig) -> int:
    # Support both CLIPVisionConfig and SiglipVisionConfig
    image_size = hf_config.vision_config.image_size
    patch_size = hf_config.vision_config.patch_size
    spatial_pool_stride = hf_config.spatial_pool_stride

    return int((image_size / patch_size / spatial_pool_stride)**2)


def _get_max_llm_tokens(ctx: InputContext) -> int:
    """
    Calculated from the maximum video frames under the context length
    constraints of the language model.
    """
    hf_text_config = ctx.model_config.hf_text_config
    model_config = ctx.model_config
    max_tokens = model_config.max_model_len
    rope_scaling = model_config.rope_scaling

    if rope_scaling:
        rope_scaling_factor = hf_text_config.rope_scaling["factor"]
    else:
        rope_scaling_factor = 1

    max_tokens *= rope_scaling_factor

    return max_tokens


def get_max_llava_next_video_tokens(ctx: InputContext) -> int:
    # Currently set to 32 frames
    # TODO: max_tokens = _get_max_llm_tokens(ctx)
    hf_config = ctx.get_hf_config(LlavaNextVideoConfig)
    tokens_per_frame = get_llava_next_video_frame_feature_size(hf_config)
    return _MAX_FRAMES_PER_VIDEO * tokens_per_frame


def dummy_data_for_llava_next_video(ctx: InputContext, seq_len: int,
                                    mm_counts: Mapping[str, int]):
    hf_config = ctx.get_hf_config(LlavaNextVideoConfig)
    vision_config = hf_config.vision_config

    # TODO: support multiple videos
    num_videos = mm_counts["video"]
    if num_videos != _MAX_NUM_VIDEOS:
        raise NotImplementedError(
            f"Only {_MAX_NUM_VIDEOS} videos are supported")

    # TODO: support configuring the number of frames
    frames_per_video = _MAX_FRAMES_PER_VIDEO
    # num_images = num_videos * frames_per_video

    # fills the sequence with as longer video data as possible
    tokens_per_frame = get_llava_next_video_frame_feature_size(hf_config)
    video_feature_size = frames_per_video * tokens_per_frame

    if isinstance(vision_config, CLIPVisionConfig):
        seq_data = dummy_seq_data_for_clip(
            vision_config,
            seq_len,
            num_videos,
            image_token_id=hf_config.video_token_index,
            image_feature_size_override=video_feature_size,
        )

        pil_frame = dummy_image_for_clip(vision_config, num_images=1)
        np_frame = np.array(pil_frame["image"])
        mm_data_per_video = np.repeat([np_frame], frames_per_video, axis=0)
        mm_data = {"video": mm_data_per_video}
        return seq_data, mm_data
    elif isinstance(vision_config, SiglipVisionConfig):
        seq_data = dummy_seq_data_for_siglip(
            vision_config,
            seq_len,
            num_videos,
            image_token_id=hf_config.video_token_index,
            image_feature_size_override=video_feature_size,
        )

        pil_frame = dummy_image_for_siglip(vision_config, num_images=1)
        np_frame = np.array(pil_frame["image"])
        mm_data_per_video = np.repeat([np_frame], frames_per_video, axis=0)
        mm_data = {"video": mm_data_per_video}
        return seq_data, mm_data

    msg = f"Unsupported vision config: {type(vision_config)}"
    raise NotImplementedError(msg)


def input_processor_for_llava_next_video(ctx: InputContext,
<<<<<<< HEAD
                                         llm_inputs: DecoderOnlyInputs):
    multi_modal_data = llm_inputs.get("multi_modal_data")
=======
                                         inputs: DecoderOnlyInputs):
    multi_modal_data = inputs.get("multi_modal_data")
>>>>>>> 59230ef3
    if multi_modal_data is None or "video" not in multi_modal_data:
        return inputs
    video_data = multi_modal_data["video"]

    model_config = ctx.model_config
    hf_config = ctx.get_hf_config(LlavaNextVideoConfig)
    vision_config = hf_config.vision_config

    if isinstance(video_data, np.ndarray):
        # Supports both CLIP and Siglip
        num_frames = video_data.shape[0]
        frame_feature_size = \
            get_llava_next_video_frame_feature_size(hf_config)
        video_feature_size = num_frames * frame_feature_size

        tokenizer = cached_get_tokenizer(model_config.tokenizer)

        new_prompt, new_token_ids = repeat_and_pad_placeholder_tokens(
            tokenizer,
            inputs.get("prompt"),
            inputs["prompt_token_ids"],
            placeholder_token_id=hf_config.video_token_index,
            repeat_count=video_feature_size,
        )

        return token_inputs(prompt_token_ids=new_token_ids,
                            prompt=new_prompt,
                            multi_modal_data=multi_modal_data)

    elif is_list_of(video_data, np.ndarray):
        raise NotImplementedError(
            "Processing multiple videos is not supported")

    msg = f"Unsupported vision config: {type(vision_config)}"
    raise NotImplementedError(msg)


def _init_vision_tower(hf_config: LlavaNextVideoConfig):
    vision_config = hf_config.vision_config

    # Initialize the vision tower only up to the required feature layer
    vision_feature_layer = hf_config.vision_feature_layer
    if vision_feature_layer < 0:
        num_hidden_layers = hf_config.vision_config.num_hidden_layers \
            + vision_feature_layer + 1
    else:
        num_hidden_layers = vision_feature_layer + 1

    if isinstance(vision_config, CLIPVisionConfig):
        return CLIPVisionModel(
            vision_config,
            num_hidden_layers_override=num_hidden_layers,
        )
    elif isinstance(vision_config, SiglipVisionConfig):
        return SiglipVisionModel(
            vision_config,
            num_hidden_layers_override=num_hidden_layers,
        )

    msg = f"Unsupported vision config: {type(vision_config)}"
    raise NotImplementedError(msg)


# adopted from transformers modeling_llava_next_video.py
class LlavaNextVideoPooler(nn.Module):

    def __init__(self, config):
        super().__init__()

        mode = config.spatial_pool_mode
        stride = config.spatial_pool_stride
        image_size = config.vision_config.image_size
        patch_size = config.vision_config.patch_size
        self.image_size = image_size // patch_size**2

        if mode == "average":
            self.pool = nn.AvgPool2d(kernel_size=stride, stride=stride)
        elif mode == "max":
            self.pool = nn.MaxPool2d(kernel_size=stride, stride=stride)
        else:
            # TODO: Support Conv2d pooling layer, need to load weights
            raise ValueError(
                f"Unknown pooling mode: {mode}. Expected [`average`, `max`]")

    def forward(self, image_features):
        ori_width = int(
            math.sqrt(image_features.shape[1] * self.image_size //
                      self.image_size))
        ori_height = int(ori_width * self.image_size // self.image_size)

        batch_size, _, dim = image_features.shape
        image_features_spatial = image_features \
            .view(batch_size, ori_height, ori_height, dim) \
            .permute(0, 3, 1, 2)
        image_features_spatial = self.pool(image_features_spatial)

        return image_features_spatial.flatten(2).transpose(1, 2).contiguous()


class LlavaNextMultiModalProjector(nn.Module):

    def __init__(self, vision_hidden_size: int, text_hidden_size: int,
                 projector_hidden_act: str):
        super().__init__()

        self.linear_1 = nn.Linear(vision_hidden_size,
                                  text_hidden_size,
                                  bias=True)
        self.act = get_act_fn(projector_hidden_act)
        self.linear_2 = nn.Linear(text_hidden_size,
                                  text_hidden_size,
                                  bias=True)

    def forward(self, image_features: torch.Tensor) -> torch.Tensor:
        hidden_states = self.linear_1(image_features)
        hidden_states = self.act(hidden_states)
        hidden_states = self.linear_2(hidden_states)
        return hidden_states


@MULTIMODAL_REGISTRY.register_input_mapper("video")
@MULTIMODAL_REGISTRY.register_max_multimodal_tokens(
    "video", get_max_llava_next_video_tokens)
@INPUT_REGISTRY.register_dummy_data(dummy_data_for_llava_next_video)
@INPUT_REGISTRY.register_input_processor(input_processor_for_llava_next_video)
class LlavaNextVideoForConditionalGeneration(nn.Module, SupportsMultiModal,
                                             SupportsPP):

    def __init__(self,
                 config: LlavaNextVideoConfig,
                 multimodal_config: MultiModalConfig,
                 cache_config: Optional[CacheConfig] = None,
                 quant_config: Optional[QuantizationConfig] = None) -> None:
        super().__init__()

        self.config = config
        self.multimodal_config = multimodal_config

        # Initialize the vision tower only up to the required feature layer
        self.vision_tower = _init_vision_tower(config)
        self.vision_resampler = LlavaNextVideoPooler(config)
        self.multi_modal_projector = LlavaNextMultiModalProjector(
            vision_hidden_size=config.vision_config.hidden_size,
            text_hidden_size=config.text_config.hidden_size,
            projector_hidden_act=config.projector_hidden_act)
        self.language_model = init_vllm_registered_model(
            config.text_config, cache_config, quant_config)

        self.make_empty_intermediate_tensors = (
            self.language_model.model.make_empty_intermediate_tensors)

    @cached_property
    def sampler(self):
        if hasattr(self.language_model, "sampler"):
            return self.language_model.sampler

        return Sampler()

    def _validate_video_pixel_values(
        self, data: Union[torch.Tensor, List[torch.Tensor]]
    ) -> Union[torch.Tensor, List[torch.Tensor]]:

        h = w = self.config.vision_config.image_size
        expected_dims = (3, h, w)

        def _validate_shape(d: torch.Tensor):
            actual_dims = tuple(d.shape[2:])

            if actual_dims != expected_dims:
                expected_expr = ("num_frames", *map(str, expected_dims))
                raise ValueError(
                    "The expected shape of pixel values in each video frame "
                    f"is {expected_expr}. You supplied {tuple(d.shape)}.")

        for d in data:
            _validate_shape(d)

        return data

    def _parse_and_validate_video_input(
            self, **kwargs: object) -> Optional[LlavaNextVideoPixelInputs]:
        """
        A legal video input should have the following dimensions:
        {
            "pixel_values_videos" : 
                List[b, Tensor(nb_frames, nb_channels, height, width)]
        }
        """
        pixel_values = kwargs.pop("pixel_values_videos", None)

        if pixel_values is None:
            return None

        if not (is_list_of(pixel_values,
                           (torch.Tensor))  # different shape videos 
                or isinstance(pixel_values,
                              torch.Tensor)):  # same shape videos
            raise ValueError("Incorrect type of pixel values. "
                             f"Got type: {type(pixel_values)}")

        return LlavaNextVideoPixelInputs(
            type="pixel_values_videos",
            data=pixel_values,
        )

    def _select_image_features(self, image_features: torch.Tensor, *,
                               strategy: str) -> torch.Tensor:
        if strategy == "default":
            return image_features[:, 1:]
        elif strategy == "full":
            return image_features

        raise ValueError(f"Unexpected select feature strategy: {strategy}")

    def _video_pixels_to_features(
        self,
        vision_tower: Union[CLIPVisionModel, SiglipVisionModel],
        pixel_values: torch.Tensor,
    ) -> torch.Tensor:

        # NOTE: we skip the step to select the vision feature layer since
        # this is already done inside the vision tower
        image_features = vision_tower(pixel_values)
        image_features = self._select_image_features(
            image_features,
            strategy=self.config.vision_feature_select_strategy,
        )
        image_features = self.vision_resampler(image_features)
        image_features = self.multi_modal_projector(image_features)
        return image_features

    def _process_video_pixels(self, inputs: LlavaNextVideoPixelInputs):
        assert self.vision_tower is not None

        video_pixels = inputs["data"]

        if isinstance(video_pixels, torch.Tensor):
            # TODO: support multiple videos per input
            b, num_videos, num_frames, c, h, w = video_pixels.shape
            assert (num_videos == 1)
            stacked_pixels = video_pixels.view(b * num_videos * num_frames, c,
                                               h, w)
            stacked_embeddings = self._video_pixels_to_features(
                self.vision_tower, stacked_pixels)
            return stacked_embeddings.view(b, num_frames,
                                           *stacked_embeddings.shape[1:])

        elif is_list_of(video_pixels, torch.Tensor):
            frames_per_videos = [v.shape[0] for v in video_pixels]
            stacked_pixels = torch.cat(video_pixels, dim=0)
            stacked_embeddings = self._video_pixels_to_features(
                self.vision_tower, stacked_pixels)
            return torch.split(stacked_embeddings, frames_per_videos, dim=0)

        else:
            raise ValueError(
                f"Unsupported type of video input {type(video_pixels)}")

    def forward(
        self,
        input_ids: torch.Tensor,
        positions: torch.Tensor,
        kv_caches: List[torch.Tensor],
        attn_metadata: AttentionMetadata,
        intermediate_tensors: Optional[IntermediateTensors] = None,
        **kwargs: object,
    ) -> Union[torch.Tensor, IntermediateTensors]:
        """Run forward pass for LlaVA-NeXT-Video.
        Args:
            input_ids: Flattened (concatenated) input_ids corresponding to a
                batch.
            pixel_values_videos: Pixels in each frames for each input videos.
        """
        if intermediate_tensors is not None:
            input_ids = None
            inputs_embeds = None
        else:
            video_input = self._parse_and_validate_video_input(**kwargs)
            if video_input is not None:
                video_embeddings = self._process_video_pixels(video_input)
                inputs_embeds = self.language_model \
                    .model.get_input_embeddings(input_ids)

                inputs_embeds = merge_multimodal_embeddings(
                    input_ids, inputs_embeds, video_embeddings,
                    self.config.video_token_index)

                input_ids = None
            else:
                inputs_embeds = None

        hidden_states = self.language_model.model(input_ids,
                                                  positions,
                                                  kv_caches,
                                                  attn_metadata,
                                                  intermediate_tensors,
                                                  inputs_embeds=inputs_embeds)

        return hidden_states

    def compute_logits(
        self,
        hidden_states: torch.Tensor,
        sampling_metadata: SamplingMetadata,
    ) -> Optional[torch.Tensor]:
        return self.language_model.compute_logits(hidden_states,
                                                  sampling_metadata)

    def sample(
        self,
        logits: torch.Tensor,
        sampling_metadata: SamplingMetadata,
    ) -> Optional[SamplerOutput]:
        return self.language_model.sample(logits, sampling_metadata)

    def load_weights(self, weights: Iterable[Tuple[str, torch.Tensor]]):
        loader = AutoWeightsLoader(
            self,
            # This model doesn't support images for now
            ignore_unexpected_prefixes=["image_newline"],
        )
        loader.load_weights(weights)<|MERGE_RESOLUTION|>--- conflicted
+++ resolved
@@ -140,13 +140,8 @@
 
 
 def input_processor_for_llava_next_video(ctx: InputContext,
-<<<<<<< HEAD
-                                         llm_inputs: DecoderOnlyInputs):
-    multi_modal_data = llm_inputs.get("multi_modal_data")
-=======
                                          inputs: DecoderOnlyInputs):
     multi_modal_data = inputs.get("multi_modal_data")
->>>>>>> 59230ef3
     if multi_modal_data is None or "video" not in multi_modal_data:
         return inputs
     video_data = multi_modal_data["video"]

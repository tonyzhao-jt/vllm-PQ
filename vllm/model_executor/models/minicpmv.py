--- conflicted
+++ resolved
@@ -410,11 +410,7 @@
 
 
 def dummy_seq_data_for_minicpmv(seq_len: int, num_images: int):
-<<<<<<< HEAD
-    token_ids = array("I", [0]) * seq_len
-=======
     token_ids = array(VLLM_TOKEN_ID_ARRAY_TYPE, [0]) * seq_len
->>>>>>> ff7ec82c
     return SequenceData(token_ids)
 
 

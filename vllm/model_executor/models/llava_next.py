from typing import Iterable, List, Literal, Optional, Tuple, TypedDict

import torch
import torch.nn as nn
from transformers import CLIPVisionConfig, LlavaNextConfig
from transformers.models.llava_next.modeling_llava_next import (
    get_anyres_image_grid_shape, unpad_image)
from typing_extensions import NotRequired

from vllm.attention import AttentionMetadata
from vllm.config import CacheConfig, VisionLanguageConfig
from vllm.inputs import INPUT_REGISTRY, InputContext, LLMInputs
from vllm.logger import init_logger
from vllm.model_executor.layers.logits_processor import LogitsProcessor
from vllm.model_executor.layers.quantization.base_config import (
    QuantizationConfig)
from vllm.model_executor.layers.sampler import Sampler
from vllm.model_executor.layers.vocab_parallel_embedding import ParallelLMHead
from vllm.model_executor.model_loader.weight_utils import default_weight_loader
from vllm.model_executor.models.clip import CLIPVisionModel
from vllm.model_executor.models.llama import LlamaModel
from vllm.model_executor.sampling_metadata import SamplingMetadata
from vllm.multimodal import MULTIMODAL_REGISTRY, MultiModalData
<<<<<<< HEAD
from vllm.multimodal.image import (DummyImageDataFactories, ImageFeatureData,
                                   ImageInputProcessors, ImagePixelData)
from vllm.sequence import SamplerOutput

from .clip import get_clip_num_patches
=======
from vllm.multimodal.image import ImagePixelData
from vllm.sequence import SamplerOutput

from .clip import (dummy_feature_data_for_clip, dummy_pixel_data_for_clip,
                   dummy_seq_data_for_clip, get_clip_patch_grid_length)
>>>>>>> 7229b076
from .llava import LlavaMultiModalProjector, merge_vision_embeddings
from .vlm_base import VisionLanguageModelBase

logger = init_logger(__name__)

_KEYS_TO_MODIFY_MAPPING = {
    "language_model.lm_head": "lm_head",
    "language_model.model": "language_model",
}


class LlavaNextImagePixelInputs(TypedDict):
    type: Literal["pixel_values"]
    data: torch.Tensor
    """Shape: (batch_size, 1 + num_patches, num_channels, height, width)"""

    image_sizes: NotRequired[torch.Tensor]
    """Shape: (batch_size, 2)"""


def _get_llava_next_num_unpadded_features(
    height: int,
    width: int,
    npatches: int,
    num_patch_height: int,
    num_patch_width: int,
) -> Tuple[int, int]:
    # Taken from: https://github.com/huggingface/text-generation-inference/blob/799a193b109662743bed1b18a09af1fdcd508c8b/server/text_generation_server/models/vlm_causal_lm.py#L111
    current_height = npatches * num_patch_height
    current_width = npatches * num_patch_width

    aspect_ratio: float = width / height
    current_aspect_ratio: float = current_width / current_height
    if aspect_ratio > current_aspect_ratio:
        new_height = (height * current_width) // width
        current_height = new_height
    else:
        new_width = (width * current_height) // height
        current_width = new_width

    unpadded_features = current_height * current_width
    newline_features = current_height
    return (unpadded_features, newline_features)


def _get_llava_next_image_feature_size(
    hf_config: LlavaNextConfig,
    *,
    input_height: int,
    input_width: int,
) -> int:
    vision_config = hf_config.vision_config

    if isinstance(vision_config, CLIPVisionConfig):
<<<<<<< HEAD
        num_patches = get_clip_num_patches(image_size=vision_config.image_size,
                                           patch_size=vision_config.patch_size)
=======
        num_patches = get_clip_patch_grid_length(
            image_size=vision_config.image_size,
            patch_size=vision_config.patch_size,
        )
>>>>>>> 7229b076
        base_feature_size = num_patches * num_patches

        num_patch_height, num_patch_width = get_anyres_image_grid_shape(
            image_size=(input_height, input_width),
            grid_pinpoints=hf_config.image_grid_pinpoints,
            patch_size=vision_config.image_size,
        )

        (
            unpadded_feature_size,
            newline_feature_size,
        ) = _get_llava_next_num_unpadded_features(input_height, input_width,
                                                  num_patches,
                                                  num_patch_height,
                                                  num_patch_width)

        return unpadded_feature_size + newline_feature_size + base_feature_size

    msg = f"Unsupported vision config: {type(vision_config)}"
    raise NotImplementedError(msg)


def dummy_data_for_llava_next(ctx: InputContext, seq_len: int):
    multimodal_config = ctx.get_multimodal_config()
    hf_config = ctx.get_hf_config(LlavaNextConfig)
    vision_config = hf_config.vision_config

    # Result in the max possible feature size
    dummy_height = dummy_width = 448
    image_feature_size = _get_llava_next_image_feature_size(
        hf_config, input_height=dummy_height, input_width=dummy_width)

    if isinstance(vision_config, CLIPVisionConfig):
        seq_data = dummy_seq_data_for_clip(
            vision_config,
            seq_len,
            image_token_id=hf_config.image_token_index,
            image_feature_size_override=image_feature_size,
        )

        image_input_type = multimodal_config.image_input_type
        ImageInputType = VisionLanguageConfig.ImageInputType
        mm_data: MultiModalData
        if image_input_type == ImageInputType.PIXEL_VALUES:
            mm_data = dummy_pixel_data_for_clip(
                vision_config,
                image_width_override=dummy_width,
                image_height_override=dummy_height,
            )
        elif image_input_type == ImageInputType.IMAGE_FEATURES:
            mm_data = dummy_feature_data_for_clip(
                vision_config,
                image_feature_size_override=image_feature_size,
            )

        return seq_data, mm_data

    msg = f"Unsupported vision config: {type(vision_config)}"
    raise NotImplementedError(msg)


def input_processor_for_llava_next(ctx: InputContext, llm_inputs: LLMInputs):
    multi_modal_data = llm_inputs.get("multi_modal_data")
    if multi_modal_data is None or not isinstance(
            multi_modal_data, (ImagePixelData, ImageFeatureData)):
        return llm_inputs

    model_config = ctx.model_config
    multimodal_config = ctx.get_multimodal_config()
    hf_config = ctx.get_hf_config(LlavaNextConfig)
    vision_config = hf_config.vision_config

    if isinstance(multi_modal_data, ImagePixelData):
        image = multi_modal_data.image
        if isinstance(image, torch.Tensor):
            _, _, _, height, width = image.shape
        else:
            width, height = image.size

        image_feature_size = _get_llava_next_image_feature_size(
            hf_config, input_height=height, input_width=width)
    else:
        image_features = multi_modal_data.image_features
        image_feature_size = image_features.shape[-2]

    vision_config = hf_config.vision_config

    if isinstance(vision_config, CLIPVisionConfig):
        return ImageInputProcessors.input_processor_for_clip(
            model_config,
            multimodal_config,
            vision_config,
            llm_inputs,
            image_token_id=hf_config.image_token_index,
            image_feature_size_override=image_feature_size,
        )

    msg = f"Unsupported vision config: {type(vision_config)}"
    raise NotImplementedError(msg)


@MULTIMODAL_REGISTRY.register_image_feature_input_mapper()
@MULTIMODAL_REGISTRY.register_image_pixel_input_mapper()
@INPUT_REGISTRY.register_dummy_data(dummy_data_for_llava_next)
@INPUT_REGISTRY.register_input_processor(input_processor_for_llava_next)
class LlavaNextForConditionalGeneration(VisionLanguageModelBase):

    def __init__(self,
                 config: LlavaNextConfig,
                 vision_language_config: VisionLanguageConfig,
                 cache_config: Optional[CacheConfig] = None,
                 quant_config: Optional[QuantizationConfig] = None) -> None:
        super().__init__(vision_language_config)

        self.config = config

        if self.vision_language_config.image_input_type == (
                VisionLanguageConfig.ImageInputType.PIXEL_VALUES):
            self.vision_tower = CLIPVisionModel(config=config.vision_config)
        else:
            raise TypeError("Image features are not supported by LLaVA-NeXT")

        self.multi_modal_projector = LlavaMultiModalProjector(
            vision_hidden_size=config.vision_config.hidden_size,
            text_hidden_size=config.text_config.hidden_size,
            projector_hidden_act=config.projector_hidden_act)

        self.quant_config = quant_config
        self.language_model = LlamaModel(config.text_config, cache_config,
                                         quant_config)
        self.unpadded_vocab_size = config.text_config.vocab_size
        self.lm_head = ParallelLMHead(
            self.unpadded_vocab_size,
            config.text_config.hidden_size,
            org_num_embeddings=self.language_model.org_vocab_size)
        logit_scale = getattr(config, "logit_scale", 1.0)
        self.logits_processor = LogitsProcessor(self.unpadded_vocab_size,
                                                config.vocab_size, logit_scale)
        self.sampler = Sampler()

        self.image_newline = nn.Parameter(
            torch.empty(config.text_config.hidden_size))

    def _validate_image_pixels(self, data: torch.Tensor) -> torch.Tensor:
        _, num_channels, _, _ = self.vision_language_config.image_input_shape

        # Note that this is different from that of vLLM vision_language_config
        # since the image is resized by the HuggingFace preprocessor
        height = width = self.config.vision_config.image_size

        if list(data.shape[2:]) != [num_channels, height, width]:
            raise ValueError(
                f"The expected image tensor shape is batch dimension plus "
                f"num_patches plus {[num_channels, height, width]}. "
                f"You supplied {data.shape}. "
                f"If you are using vLLM's entrypoint, make sure your "
                f"supplied image input is consistent with "
                f"image_input_shape in engine args.")

        return data

    def _validate_image_sizes(self, data: torch.Tensor) -> torch.Tensor:
        if list(data.shape[1:]) != [2]:
            raise ValueError(
                f"The expected image sizes shape is batch dimension plus "
                f"{[2]}. You supplied {data.shape}.")

        return data

    def _parse_and_validate_image_input(
            self, **kwargs: object) -> Optional[LlavaNextImagePixelInputs]:
        pixel_values = kwargs.pop("pixel_values", None)
        image_sizes = kwargs.pop("image_sizes", None)

        expected_input_type = self.vision_language_config.image_input_type
        ImageInputType = VisionLanguageConfig.ImageInputType

        if expected_input_type == ImageInputType.PIXEL_VALUES:
            if pixel_values is None:
                return None

            if not isinstance(pixel_values, torch.Tensor):
                raise ValueError("Incorrect type of pixel values. "
                                 f"Got type: {type(pixel_values)}")

            if not isinstance(image_sizes, torch.Tensor):
                raise ValueError("Incorrect type of image sizes. "
                                 f"Got type: {type(image_sizes)}")

            return LlavaNextImagePixelInputs(
                type="pixel_values",
                data=self._validate_image_pixels(pixel_values),
                image_sizes=self._validate_image_sizes(image_sizes),
            )

        assert expected_input_type != ImageInputType.IMAGE_FEATURES, (
            "Failed to validate this at initialization time")

        return None

    def _select_image_features(self, image_features: torch.Tensor, *,
                               strategy: str) -> torch.Tensor:
        # Copied from https://github.com/huggingface/transformers/blob/39c3c0a72af6fbda5614dde02ff236069bb79827/src/transformers/models/llava/modeling_llava.py#L421  # noqa
        if strategy == "default":
            return image_features[:, 1:]
        elif strategy == "full":
            return image_features

        raise ValueError(f"Unexpected select feature strategy: {strategy}")

    def _image_pixels_to_features(self, vision_tower: CLIPVisionModel,
                                  pixel_values: torch.Tensor) -> torch.Tensor:

        # NOTE: we skip the step to select the vision feature layer since
        # this is already done inside the vision tower
        image_features = vision_tower(pixel_values.to(vision_tower.device),
                                      self.config.vision_feature_layer)

        return self._select_image_features(
            image_features,
            strategy=self.config.vision_feature_select_strategy,
        )

    def _merge_image_patch_embeddings(self, image_size: torch.Tensor,
                                      patch_embeddings: torch.Tensor, *,
                                      strategy: str) -> torch.Tensor:
        # Based on: https://github.com/haotian-liu/LLaVA/blob/main/llava/model/llava_arch.py
        if strategy == "flat":
            return patch_embeddings.flatten(0, 1)

        if strategy.startswith("spatial"):
            orig_width, orig_height = image_size
            height = width = self.config.vision_config.image_size \
                // self.config.vision_config.patch_size

            base_patch_embeds = patch_embeddings[0]
            if height * width != base_patch_embeds.shape[0]:
                raise ValueError(
                    "The number of patches is not consistent with the "
                    "image size.")

            if patch_embeddings.shape[0] > 1:
                other_patch_embeds = patch_embeddings[1:]

                # image_aspect_ratio == "anyres"
                num_patch_width, num_patch_height = get_anyres_image_grid_shape(
                    (orig_width, orig_height),
                    self.config.image_grid_pinpoints,
                    self.config.vision_config.image_size,
                )
                other_patch_embeds = other_patch_embeds \
                    .view(num_patch_width, num_patch_height, height, width, -1)

                if "unpad" in strategy:
                    other_patch_embeds = other_patch_embeds \
                        .permute(4, 0, 2, 1, 3).contiguous() \
                        .flatten(1, 2).flatten(2, 3)
                    other_patch_embeds = unpad_image(other_patch_embeds,
                                                     image_size)
                    other_patch_embeds = torch.cat((
                        other_patch_embeds,
                        self.image_newline[:, None, None] \
                            .expand(*other_patch_embeds.shape[:-1], 1) \
                            .to(other_patch_embeds.device),
                    ), dim=-1)
                    other_patch_embeds = other_patch_embeds \
                        .flatten(1, 2).transpose(0, 1)
                else:
                    other_patch_embeds = other_patch_embeds \
                        .permute(0, 2, 1, 3, 4).contiguous() \
                        .flatten(0, 3)

                merged_patch_embeddings = torch.cat(
                    (base_patch_embeds, other_patch_embeds), dim=0)
            else:
                if "unpad" in strategy:
                    merged_patch_embeddings = torch.cat(
                        (base_patch_embeds,
                         self.image_newline[None] \
                            .to(base_patch_embeds.device)
                    ), dim=0)
                else:
                    merged_patch_embeddings = base_patch_embeds

            return merged_patch_embeddings

        raise ValueError(f"Unexpected patch merge strategy: {strategy}")

    def _process_image_pixels(
            self, inputs: LlavaNextImagePixelInputs) -> torch.Tensor:
        assert self.vision_tower is not None

        pixel_values = inputs["data"]

        b, num_patches, c, h, w = pixel_values.shape
        stacked_pixel_values = pixel_values.view(b * num_patches, c, h, w)

        stacked_image_features = self._image_pixels_to_features(
            self.vision_tower, stacked_pixel_values)

        return stacked_image_features.view(b, num_patches,
                                           *stacked_image_features.shape[-2:])

    def _process_image_input(
            self, image_input: LlavaNextImagePixelInputs) -> torch.Tensor:
        image_features = self._process_image_pixels(image_input)

        patch_embeddings = self.multi_modal_projector(image_features)

        image_sizes = image_input.get("image_sizes")
        if image_sizes is None:
            batch_size = image_input["data"].shape[0]
            vision_config = self.config.vision_config
            default_width = default_height = vision_config.image_size
            image_sizes = torch.as_tensor([[default_width, default_height]
                                           for _ in range(batch_size)])

        merged_patch_embeddings = [
            self._merge_image_patch_embeddings(image_sizes[i],
                                               patch_features,
                                               strategy="spatial_unpad")
            for i, patch_features in enumerate(patch_embeddings)
        ]

        return torch.stack(merged_patch_embeddings, dim=0)

    def forward(
        self,
        input_ids: torch.Tensor,
        positions: torch.Tensor,
        kv_caches: List[torch.Tensor],
        attn_metadata: AttentionMetadata,
        **kwargs: object,
    ) -> SamplerOutput:
        """Run forward pass for LlaVA-NeXT.

        One key thing to understand is the `input_ids` already accounts for the
        positions of the to-be-inserted image embeddings.
        Concretely, consider a text prompt:
        "<image>\nUSER: What's the content of the image?\nASSISTANT:".
        Tokenizer outputs:
        [1, 32000, 29871, 13, 11889, 29901, 1724, 29915, 29879, 278,
        2793, 310, 278, 1967, 29973, 13, 22933, 9047, 13566, 29901].
        The to-be-inserted image has a size of 576 (24 * 24) along the context
        length dimension.
        `input_ids` is thus [1, 32000, ..., 32000, 29871, 13, 11889, 29901,
        1724, 29915, 29879, 278, 2793, 310, 278, 1967, 29973, 13, 22933,
        9047, 13566, 29901].
        There will be 576 `32000` in the `input_ids`.
        (32000 is the token id for `<image>`.)

        This way, the `positions` and `attn_metadata` are consistent
        with the `input_ids`.

        Args:
            input_ids: Flattened (concatenated) input_ids corresponding to a
                batch.
            pixel_values: The pixels in each grid patch for each input image.
                Expects a batch with shape `[1, num_patches, 3, 336, 336]`.
            image_sizes: The original `(width, height)` for each input image.
                Expects a batch with shape `[1, 2]`.

        See also:
            Each input maps to huggingface implementation, as follows:

            - `pixel_values`: https://github.com/huggingface/transformers/blob/v4.41.1/src/transformers/models/llava_next/modeling_llava_next.py#L690
            - `image_sizes`: https://github.com/huggingface/transformers/blob/v4.41.1/src/transformers/models/llava_next/modeling_llava_next.py#L691
        """
        image_input = self._parse_and_validate_image_input(**kwargs)

        if image_input is not None:
            vision_embeddings = self._process_image_input(image_input)
            inputs_embeds = self.language_model.get_input_embeddings(input_ids)

            inputs_embeds = merge_vision_embeddings(
                input_ids, inputs_embeds, vision_embeddings,
                self.vision_language_config.image_token_id)

            input_ids = None
        else:
            inputs_embeds = None

        hidden_states = self.language_model(input_ids,
                                            positions,
                                            kv_caches,
                                            attn_metadata,
                                            inputs_embeds=inputs_embeds)

        return hidden_states

    def compute_logits(self, hidden_states: torch.Tensor,
                       sampling_metadata: SamplingMetadata) -> torch.Tensor:
        logits = self.logits_processor(self.lm_head.weight, hidden_states,
                                       sampling_metadata)
        return logits

    def sample(
        self,
        logits: torch.Tensor,
        sampling_metadata: SamplingMetadata,
    ) -> Optional[SamplerOutput]:
        next_tokens = self.sampler(logits, sampling_metadata)
        return next_tokens

    def load_weights(self, weights: Iterable[Tuple[str, torch.Tensor]]):
        # only doing this for language model part for now.
        stacked_params_mapping = [
            # (param_name, shard_name, shard_id)
            ("qkv_proj", "q_proj", "q"),
            ("qkv_proj", "k_proj", "k"),
            ("qkv_proj", "v_proj", "v"),
            ("gate_up_proj", "gate_proj", 0),
            ("gate_up_proj", "up_proj", 1),
        ]
        params_dict = dict(self.named_parameters())
        for name, loaded_weight in weights:
            if "rotary_emb.inv_freq" in name:
                continue
            # post_layernorm is not needed in CLIPVisionModel
            if "vision_model.post_layernorm" in name:
                continue
            for key_to_modify, new_key in _KEYS_TO_MODIFY_MAPPING.items():
                if key_to_modify in name:
                    name = name.replace(key_to_modify, new_key)
            use_default_weight_loading = False
            if "vision" in name:
                if self.vision_tower is not None:
                    # We only do sharding for language model and
                    # not vision model for now.
                    use_default_weight_loading = True
            else:
                for (param_name, weight_name,
                     shard_id) in stacked_params_mapping:
                    if weight_name not in name:
                        continue
                    param = params_dict[name.replace(weight_name, param_name)]
                    weight_loader = param.weight_loader
                    weight_loader(param, loaded_weight, shard_id)
                    break
                else:
                    use_default_weight_loading = True
            if use_default_weight_loading:
                param = params_dict[name]
                weight_loader = getattr(param, "weight_loader",
                                        default_weight_loader)
                weight_loader(param, loaded_weight)<|MERGE_RESOLUTION|>--- conflicted
+++ resolved
@@ -21,19 +21,12 @@
 from vllm.model_executor.models.llama import LlamaModel
 from vllm.model_executor.sampling_metadata import SamplingMetadata
 from vllm.multimodal import MULTIMODAL_REGISTRY, MultiModalData
-<<<<<<< HEAD
-from vllm.multimodal.image import (DummyImageDataFactories, ImageFeatureData,
-                                   ImageInputProcessors, ImagePixelData)
-from vllm.sequence import SamplerOutput
-
-from .clip import get_clip_num_patches
-=======
-from vllm.multimodal.image import ImagePixelData
+from vllm.multimodal.image import (ImageFeatureData, ImageInputProcessors,
+                                   ImagePixelData)
 from vllm.sequence import SamplerOutput
 
 from .clip import (dummy_feature_data_for_clip, dummy_pixel_data_for_clip,
                    dummy_seq_data_for_clip, get_clip_patch_grid_length)
->>>>>>> 7229b076
 from .llava import LlavaMultiModalProjector, merge_vision_embeddings
 from .vlm_base import VisionLanguageModelBase
 
@@ -88,15 +81,10 @@
     vision_config = hf_config.vision_config
 
     if isinstance(vision_config, CLIPVisionConfig):
-<<<<<<< HEAD
-        num_patches = get_clip_num_patches(image_size=vision_config.image_size,
-                                           patch_size=vision_config.patch_size)
-=======
         num_patches = get_clip_patch_grid_length(
             image_size=vision_config.image_size,
             patch_size=vision_config.patch_size,
         )
->>>>>>> 7229b076
         base_feature_size = num_patches * num_patches
 
         num_patch_height, num_patch_width = get_anyres_image_grid_shape(

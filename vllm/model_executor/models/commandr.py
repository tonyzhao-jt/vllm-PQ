--- conflicted
+++ resolved
@@ -270,16 +270,11 @@
     ):
         super().__init__()
         self.config = config
-<<<<<<< HEAD
-        self.vocab_size = config.vocab_size
-        self.embed_tokens = ParallelVocabEmbedding(config.vocab_size,
-=======
         lora_vocab = (lora_config.lora_extra_vocab_size *
                       (lora_config.max_loras or 1)) if lora_config else 0
         self.vocab_size = config.vocab_size + lora_vocab
         self.org_vocab_size = config.vocab_size
         self.embed_tokens = VocabParallelEmbedding(config.vocab_size,
->>>>>>> 329df38f
                                                    config.hidden_size)
         self.layers = nn.ModuleList([
             CohereDecoderLayer(config, cache_config, quant_config=quant_config)
@@ -366,9 +361,6 @@
 
     def compute_logits(self, hidden_states: torch.Tensor,
                        sampling_metadata: SamplingMetadata) -> torch.Tensor:
-<<<<<<< HEAD
-        logits = self.logits_processor(self.model.embed_tokens, hidden_states,
-=======
         is_not_lora = hasattr(self.model.embed_tokens, 'weight')
         if is_not_lora:
             embedding_weights = self.model.embed_tokens.weight
@@ -376,7 +368,6 @@
             embedding_weights = self.model.embed_tokens.base_layer.weight
 
         logits = self.logits_processor(embedding_weights, hidden_states,
->>>>>>> 329df38f
                                        sampling_metadata)
         return logits
 

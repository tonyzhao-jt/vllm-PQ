--- conflicted
+++ resolved
@@ -42,13 +42,8 @@
 from vllm.sequence import (VLLM_TOKEN_ID_ARRAY_TYPE, IntermediateTensors,
                            SequenceData)
 
-<<<<<<< HEAD
-from .interfaces import SupportsVision
-from .utils import get_inputs_embeds, merge_vision_embeddings
-=======
 from .interfaces import SupportsMultiModal
-from .utils import merge_multimodal_embeddings
->>>>>>> ec266536
+from .utils import get_inputs_embeds, merge_multimodal_embeddings
 
 logger = init_logger(__name__)
 
@@ -288,27 +283,14 @@
         **kwargs: object,
     ):
         image_input = self._parse_and_validate_image_input(**kwargs)
-
+        inputs_embeds = get_inputs_embeds(
+            input_ids, self.language_model.model.embed_tokens,
+            inputs_embeds, inputs_embeds_masks)
         if image_input is not None:
-<<<<<<< HEAD
-            vision_embeddings, _ = self.vision_embed_tokens(
-                image_input["data"])
-            inputs_embeds = get_inputs_embeds(
-                input_ids, self.language_model.model.embed_tokens,
-                inputs_embeds, inputs_embeds_masks)
-            inputs_embeds = merge_vision_embeddings(input_ids, inputs_embeds,
-                                                    vision_embeddings,
-                                                    self.image_token_id)
-=======
             vision_embeddings = self._process_image_input(image_input)
-            inputs_embeds = self.language_model.model.embed_tokens(input_ids)
             inputs_embeds = merge_multimodal_embeddings(
                 input_ids, inputs_embeds, vision_embeddings,
                 self.image_token_id)
->>>>>>> ec266536
-
-        else:
-            inputs_embeds = None
 
         hidden_states = self.language_model(
             input_ids=input_ids,
@@ -316,6 +298,7 @@
             kv_caches=kv_caches,
             attn_metadata=attn_metadata,
             inputs_embeds=inputs_embeds,
+            inputs_embeds_masks=inputs_embeds_masks
         )
         return hidden_states
 

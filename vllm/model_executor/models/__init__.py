import functools
import importlib
from typing import Dict, List, Optional, Tuple, Type

import torch.nn as nn

from vllm.logger import init_logger
from vllm.utils import is_hip

logger = init_logger(__name__)

_GENERATION_MODELS = {
    "AquilaModel": ("llama", "LlamaForCausalLM"),
    "AquilaForCausalLM": ("llama", "LlamaForCausalLM"),  # AquilaChat2
    "BaiChuanForCausalLM": ("baichuan", "BaiChuanForCausalLM"),  # baichuan-7b
    "BaichuanForCausalLM": ("baichuan", "BaichuanForCausalLM"),  # baichuan-13b
    "BloomForCausalLM": ("bloom", "BloomForCausalLM"),
    "ChatGLMModel": ("chatglm", "ChatGLMForCausalLM"),
    "ChatGLMForConditionalGeneration": ("chatglm", "ChatGLMForCausalLM"),
    "CohereForCausalLM": ("commandr", "CohereForCausalLM"),
    "DbrxForCausalLM": ("dbrx", "DbrxForCausalLM"),
    "DeciLMForCausalLM": ("decilm", "DeciLMForCausalLM"),
    "DeepseekForCausalLM": ("deepseek", "DeepseekForCausalLM"),
    "DeepseekV2ForCausalLM": ("deepseek_v2", "DeepseekV2ForCausalLM"),
    "FalconForCausalLM": ("falcon", "FalconForCausalLM"),
    "GemmaForCausalLM": ("gemma", "GemmaForCausalLM"),
    "Gemma2ForCausalLM": ("gemma2", "Gemma2ForCausalLM"),
    "GPT2LMHeadModel": ("gpt2", "GPT2LMHeadModel"),
    "GPTBigCodeForCausalLM": ("gpt_bigcode", "GPTBigCodeForCausalLM"),
    "GPTJForCausalLM": ("gpt_j", "GPTJForCausalLM"),
    "GPTNeoXForCausalLM": ("gpt_neox", "GPTNeoXForCausalLM"),
    "InternLMForCausalLM": ("llama", "LlamaForCausalLM"),
    "InternLM2ForCausalLM": ("internlm2", "InternLM2ForCausalLM"),
    "JAISLMHeadModel": ("jais", "JAISLMHeadModel"),
    "LlamaForCausalLM": ("llama", "LlamaForCausalLM"),
    # For decapoda-research/llama-*
    "LLaMAForCausalLM": ("llama", "LlamaForCausalLM"),
    "MistralForCausalLM": ("llama", "LlamaForCausalLM"),
    "MixtralForCausalLM": ("mixtral", "MixtralForCausalLM"),
    "QuantMixtralForCausalLM": ("mixtral_quant", "MixtralForCausalLM"),
    # transformers's mpt class has lower case
    "MptForCausalLM": ("mpt", "MPTForCausalLM"),
    "MPTForCausalLM": ("mpt", "MPTForCausalLM"),
    "MiniCPMForCausalLM": ("minicpm", "MiniCPMForCausalLM"),
    "NemotronForCausalLM": ("nemotron", "NemotronForCausalLM"),
    "OlmoForCausalLM": ("olmo", "OlmoForCausalLM"),
    "OPTForCausalLM": ("opt", "OPTForCausalLM"),
    "OrionForCausalLM": ("orion", "OrionForCausalLM"),
    "PersimmonForCausalLM": ("persimmon", "PersimmonForCausalLM"),
    "PhiForCausalLM": ("phi", "PhiForCausalLM"),
    "Phi3ForCausalLM": ("llama", "LlamaForCausalLM"),
    "QWenLMHeadModel": ("qwen", "QWenLMHeadModel"),
    "Qwen2ForCausalLM": ("qwen2", "Qwen2ForCausalLM"),
    "Qwen2MoeForCausalLM": ("qwen2_moe", "Qwen2MoeForCausalLM"),
    "RWForCausalLM": ("falcon", "FalconForCausalLM"),
    "StableLMEpochForCausalLM": ("stablelm", "StablelmForCausalLM"),
    "StableLmForCausalLM": ("stablelm", "StablelmForCausalLM"),
    "Starcoder2ForCausalLM": ("starcoder2", "Starcoder2ForCausalLM"),
    "ArcticForCausalLM": ("arctic", "ArcticForCausalLM"),
    "XverseForCausalLM": ("xverse", "XverseForCausalLM"),
    "Phi3SmallForCausalLM": ("phi3_small", "Phi3SmallForCausalLM"),
    "MedusaModel": ("medusa", "Medusa"),
    "MLPSpeculatorPreTrainedModel": ("mlp_speculator", "MLPSpeculator"),
    "JambaForCausalLM": ("jamba", "JambaForCausalLM"),
    "MambaForCausalLM": ("mamba", "MambaForCausalLM")
}

_EMBEDDING_MODELS = {
    "MistralModel": ("llama_embedding", "LlamaEmbeddingModel"),
}
<<<<<<< HEAD
_MODELS = {**_GENERATION_MODELS, **_EMBEDDING_MODELS}
=======

_MULTIMODAL_MODELS = {
    "Blip2ForConditionalGeneration":
    ("blip2", "Blip2ForConditionalGeneration"),
    "ChameleonForConditionalGeneration":
    ("chameleon", "ChameleonForConditionalGeneration"),
    "FuyuForCausalLM": ("fuyu", "FuyuForCausalLM"),
    "InternVLChatModel": ("internvl", "InternVLChatModel"),
    "LlavaForConditionalGeneration":
    ("llava", "LlavaForConditionalGeneration"),
    "LlavaNextForConditionalGeneration":
    ("llava_next", "LlavaNextForConditionalGeneration"),
    "MiniCPMV": ("minicpmv", "MiniCPMV"),
    "PaliGemmaForConditionalGeneration": ("paligemma",
                                          "PaliGemmaForConditionalGeneration"),
    "Phi3VForCausalLM": ("phi3v", "Phi3VForCausalLM"),
}
_CONDITIONAL_GENERATION_MODELS = {
    "BartModel": ("bart", "BartForConditionalGeneration"),
    "BartForConditionalGeneration": ("bart", "BartForConditionalGeneration"),
}

_MODELS = {
    **_GENERATION_MODELS,
    **_EMBEDDING_MODELS,
    **_MULTIMODAL_MODELS,
    **_CONDITIONAL_GENERATION_MODELS,
}
>>>>>>> 1a36287b

# Architecture -> type.
# out of tree models
_OOT_MODELS: Dict[str, Type[nn.Module]] = {}

# Models not supported by ROCm.
_ROCM_UNSUPPORTED_MODELS: List[str] = []

# Models partially supported by ROCm.
# Architecture -> Reason.
_ROCM_SWA_REASON = ("Sliding window attention (SWA) is not yet supported in "
                    "Triton flash attention. For half-precision SWA support, "
                    "please use CK flash attention by setting "
                    "`VLLM_USE_TRITON_FLASH_ATTN=0`")
_ROCM_PARTIALLY_SUPPORTED_MODELS: Dict[str, str] = {
    "Qwen2ForCausalLM":
    _ROCM_SWA_REASON,
    "MistralForCausalLM":
    _ROCM_SWA_REASON,
    "MixtralForCausalLM":
    _ROCM_SWA_REASON,
    "PaliGemmaForConditionalGeneration":
    ("ROCm flash attention does not yet "
     "fully support 32-bit precision on PaliGemma"),
    "Phi3VForCausalLM":
    ("ROCm Triton flash attention may run into compilation errors due to "
     "excessive use of shared memory. If this happens, disable Triton FA "
     "by setting `VLLM_USE_TRITON_FLASH_ATTN=0`")
}


class ModelRegistry:

    @staticmethod
    @functools.lru_cache(maxsize=128)
    def _get_model(model_arch: str):
        module_name, model_cls_name = _MODELS[model_arch]
        module = importlib.import_module(
            f"vllm.model_executor.models.{module_name}")
        return getattr(module, model_cls_name, None)

    @staticmethod
    def _try_load_model_cls(model_arch: str) -> Optional[Type[nn.Module]]:
        if model_arch in _OOT_MODELS:
            return _OOT_MODELS[model_arch]
        if model_arch not in _MODELS:
            return None
        if is_hip():
            if model_arch in _ROCM_UNSUPPORTED_MODELS:
                raise ValueError(
                    f"Model architecture {model_arch} is not supported by "
                    "ROCm for now.")
            if model_arch in _ROCM_PARTIALLY_SUPPORTED_MODELS:
                logger.warning(
                    "Model architecture %s is partially supported by ROCm: %s",
                    model_arch, _ROCM_PARTIALLY_SUPPORTED_MODELS[model_arch])

        return ModelRegistry._get_model(model_arch)

    @staticmethod
    def resolve_model_cls(
            architectures: List[str]) -> Tuple[Type[nn.Module], str]:
        for arch in architectures:
            model_cls = ModelRegistry._try_load_model_cls(arch)
            if model_cls is not None:
                return (model_cls, arch)

        raise ValueError(
            f"Model architectures {architectures} are not supported for now. "
            f"Supported architectures: {ModelRegistry.get_supported_archs()}")

    @staticmethod
    def get_supported_archs() -> List[str]:
        return list(_MODELS.keys()) + list(_OOT_MODELS.keys())

    @staticmethod
    def register_model(model_arch: str, model_cls: Type[nn.Module]):
        if model_arch in _MODELS:
            logger.warning(
                "Model architecture %s is already registered, and will be "
                "overwritten by the new model class %s.", model_arch,
                model_cls.__name__)
        global _OOT_MODELS
        _OOT_MODELS[model_arch] = model_cls

    @staticmethod
    def is_embedding_model(model_arch: str) -> bool:
        return model_arch in _EMBEDDING_MODELS

    @staticmethod
    def is_multimodal_model(model_arch: str) -> bool:

        # TODO: find a way to avoid initializing CUDA prematurely to
        # use `supports_multimodal` to determine if a model is multimodal
        # model_cls = ModelRegistry._try_load_model_cls(model_arch)
        # from vllm.model_executor.models.interfaces import supports_multimodal
        return model_arch in _MULTIMODAL_MODELS


__all__ = [
    "ModelRegistry",
]<|MERGE_RESOLUTION|>--- conflicted
+++ resolved
@@ -68,9 +68,6 @@
 _EMBEDDING_MODELS = {
     "MistralModel": ("llama_embedding", "LlamaEmbeddingModel"),
 }
-<<<<<<< HEAD
-_MODELS = {**_GENERATION_MODELS, **_EMBEDDING_MODELS}
-=======
 
 _MULTIMODAL_MODELS = {
     "Blip2ForConditionalGeneration":
@@ -99,7 +96,6 @@
     **_MULTIMODAL_MODELS,
     **_CONDITIONAL_GENERATION_MODELS,
 }
->>>>>>> 1a36287b
 
 # Architecture -> type.
 # out of tree models

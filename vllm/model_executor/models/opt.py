--- conflicted
+++ resolved
@@ -243,11 +243,7 @@
         positions: torch.Tensor,
         kv_caches: List[KVCache],
         input_metadata: InputMetadata,
-<<<<<<< HEAD
-=======
-        cache_events: Optional[List[torch.cuda.Event]],
         prompt_embeds: torch.Tensor = None,
->>>>>>> f2b10c39
     ) -> torch.Tensor:
         inputs_embeds = self.embed_tokens(input_ids)
         if prompt_embeds is not None:
@@ -289,22 +285,10 @@
         positions: torch.Tensor,
         kv_caches: List[KVCache],
         input_metadata: InputMetadata,
-<<<<<<< HEAD
-    ) -> torch.Tensor:
-        return self.decoder(input_ids, positions, kv_caches, input_metadata)
-=======
-        cache_events: Optional[List[torch.cuda.Event]],
         prompt_embeds: torch.Tensor = None,
     ) -> torch.Tensor:
-        return self.decoder(
-            input_ids,
-            positions,
-            kv_caches,
-            input_metadata,
-            cache_events,
-            prompt_embeds=prompt_embeds,
-        )
->>>>>>> f2b10c39
+        return self.decoder(input_ids, positions, kv_caches, input_metadata,
+                            prompt_embeds)
 
 
 class OPTForCausalLM(nn.Module):
@@ -327,23 +311,10 @@
         positions: torch.Tensor,
         kv_caches: List[KVCache],
         input_metadata: InputMetadata,
-<<<<<<< HEAD
+        prompt_embeds: torch.Tensor = None,
     ) -> torch.Tensor:
         hidden_states = self.model(input_ids, positions, kv_caches,
-                                   input_metadata)
-=======
-        cache_events: Optional[List[torch.cuda.Event]],
-        prompt_embeds: torch.Tensor = None,
-    ) -> torch.Tensor:
-        hidden_states = self.model(
-            input_ids,
-            positions,
-            kv_caches,
-            input_metadata,
-            cache_events,
-            prompt_embeds=prompt_embeds,
-        )
->>>>>>> f2b10c39
+                                   input_metadata, prompt_embeds)
         return hidden_states
 
     def sample(

from functools import cached_property
from typing import (Any, Dict, Iterable, List, Literal, Mapping, Optional, Set,
                    Tuple, TypedDict, Union)

import torch
import torch.nn as nn
import torch.nn.functional as F
from transformers import (BatchFeature, ChameleonConfig, ChameleonProcessor,
                          ChameleonVQVAEConfig)

from vllm.attention import Attention, AttentionMetadata
from vllm.config import CacheConfig, VllmConfig
from vllm.distributed import get_pp_group, get_tensor_model_parallel_world_size
<<<<<<< HEAD
from vllm.inputs import (INPUT_REGISTRY, DecoderOnlyInputs, DummyData,
                         InputContext, token_inputs)
from vllm.logger import init_logger
=======
>>>>>>> ee77fdb5
from vllm.model_executor.layers.activation import SiluAndMul
from vllm.model_executor.layers.layernorm import RMSNorm
from vllm.model_executor.layers.linear import (MergedColumnParallelLinear,
                                               QKVParallelLinear,
                                               RowParallelLinear)
from vllm.model_executor.layers.logits_processor import LogitsProcessor
from vllm.model_executor.layers.quantization import QuantizationConfig
from vllm.model_executor.layers.rotary_embedding import get_rope
from vllm.model_executor.layers.sampler import SamplerOutput, get_sampler
from vllm.model_executor.layers.vocab_parallel_embedding import (
    ParallelLMHead, VocabParallelEmbedding)
from vllm.model_executor.model_loader.weight_utils import (
    default_weight_loader, row_parallel_weight_loader)
from vllm.model_executor.sampling_metadata import SamplingMetadata
from vllm.model_executor.utils import set_weight_attrs
from vllm.multimodal import MULTIMODAL_REGISTRY
<<<<<<< HEAD
from vllm.multimodal.inputs import NestedTensors
from vllm.multimodal.utils import (cached_get_tokenizer,
                                   consecutive_placeholder_ranges,
                                   repeat_and_pad_placeholder_tokens)
from vllm.sequence import IntermediateTensors, SequenceData
=======
from vllm.multimodal.inputs import (MultiModalDataDict, MultiModalFieldConfig,
                                    MultiModalInputsV2, MultiModalKwargs,
                                    NestedTensors, PlaceholderRange)
from vllm.multimodal.processing import (BaseMultiModalProcessor,
                                        MultiModalDataItems, ProcessingMixin,
                                        PromptReplacement)
from vllm.multimodal.profiling import BaseProfilingInfo, ProcessorInputs
from vllm.sequence import IntermediateTensors
from vllm.utils import print_warning_once
>>>>>>> ee77fdb5

from .interfaces import SupportsMultiModal, SupportsPP
from .utils import (is_pp_missing_parameter,
                    make_empty_intermediate_tensors_factory, make_layers,
                    maybe_prefix, merge_multimodal_embeddings)

<<<<<<< HEAD
logger = init_logger(__name__)

# These configs are not part of the model config but the preprocessor
# and processor files, so we hardcode them in the model file for now.
CHAMELEON_CROP_SIZE_HEIGHT = CHAMELEON_CROP_SIZE_WIDTH = 512
CHAMELEON_IMAGE_SEQ_LENGTH = 1024
CHAMELEON_IMAGE_TOKEN_ID = 8711
CHAMELEON_IMAGE_START_TOKEN_ID = 8197
CHAMELEON_IMAGE_END_TOKEN_ID = 8196
CHAMELEON_SEP_TOKEN_ID = 8710

=======
>>>>>>> ee77fdb5

class ChameleonImagePixelInputs(TypedDict):
    type: Literal["pixel_values"]
    data: torch.Tensor
    """Shape: `(batch_size * num_images, num_channels, height, width)`"""


class ChameleonProcessingMixin(ProcessingMixin):

    def _get_hf_config(self):
        return self.ctx.get_hf_config(ChameleonConfig)

    def _get_hf_processor(self):
        return self.ctx.get_hf_processor(ChameleonProcessor)

    def _get_num_image_tokens(self) -> int:
        processor = self._get_hf_processor()
        return processor.image_seq_length


class ChameleonProfilingInfo(ChameleonProcessingMixin, BaseProfilingInfo):

    def get_supported_mm_limits(self) -> Mapping[str, Optional[int]]:
        return {"image": 1}

    def get_mm_max_tokens_per_item(self, seq_len: int) -> Mapping[str, int]:
        return {"image": self._get_num_image_tokens()}

    def get_dummy_processor_inputs(
        self,
        seq_len: int,
        mm_counts: Mapping[str, int],
    ) -> ProcessorInputs:
        config = self._get_hf_config()

        width = height = config.vq_config.resolution
        num_images = mm_counts.get("image", 0)

        mm_data = {
            "image":
            self._get_dummy_images(width=width,
                                   height=height,
                                   num_images=num_images)
        }

        return ProcessorInputs(
            prompt_text="<image>" * num_images,
            mm_data=mm_data,
        )


class ChameleonMultiModalProcessor(ChameleonProcessingMixin,
                                   BaseMultiModalProcessor):

    def _get_profiling_info(self) -> BaseProfilingInfo:
        return ChameleonProfilingInfo(self.ctx)

    def _get_mm_fields_config(
        self,
        hf_inputs: BatchFeature,
        hf_processor_mm_kwargs: Mapping[str, object],
    ) -> Mapping[str, MultiModalFieldConfig]:
        return dict(pixel_values=MultiModalFieldConfig.batched("image"))

    def _get_prompt_replacements(
        self,
        mm_items: MultiModalDataItems,
        hf_processor_mm_kwargs: Mapping[str, object],
        out_mm_kwargs: MultiModalKwargs,
    ) -> list[PromptReplacement]:
        processor = self._get_hf_processor(**hf_processor_mm_kwargs)

        return [
            PromptReplacement(
                modality="image",
                target="<image>",
                replacement="".join([
                    processor.image_start_token,
                    processor.image_token * self._get_num_image_tokens(),
                    processor.image_end_token,
                ]),
            )
        ]

    def apply(
        self,
        prompt_text: str,
        mm_data: MultiModalDataDict,
        hf_processor_mm_kwargs: Mapping[str, object],
    ) -> MultiModalInputsV2:
        result = super().apply(prompt_text, mm_data, hf_processor_mm_kwargs)

        # Only <image> tokens should be considered as placeholders,
        # so we ignore the image_start_token and image_end_token
        result["mm_placeholders"] = {
            modality: [
                PlaceholderRange(offset=p["offset"] + 1,
                                 length=p["length"] - 2) for p in ps
            ]
            for modality, ps in result["mm_placeholders"].items()
        }

        return result


class ChameleonLayerNorm(nn.LayerNorm):

    def __init__(self, hidden_size, *args, **kwargs):
        super().__init__(hidden_size, *args, **kwargs)
        self.normalized_shape = (hidden_size[-1], )

        set_weight_attrs(self.weight,
                         {"weight_loader": row_parallel_weight_loader})
        set_weight_attrs(self.bias,
                         {"weight_loader": row_parallel_weight_loader})

    def forward(self, hidden_states):
        hidden_states = F.layer_norm(hidden_states,
                                     self.normalized_shape,
                                     None,
                                     None,
                                     eps=1e-5)
        hidden_states = hidden_states * self.weight + self.bias
        return hidden_states


# Copied from vllm.model_executor.models.llama.LlamaMLP -> ChameleonMLP
class ChameleonMLP(nn.Module):

    def __init__(
        self,
        hidden_size: int,
        intermediate_size: int,
        hidden_act: str,
        quant_config: Optional[QuantizationConfig] = None,
        bias: bool = False,
    ) -> None:
        super().__init__()
        self.gate_up_proj = MergedColumnParallelLinear(
            input_size=hidden_size,
            output_sizes=[intermediate_size] * 2,
            bias=bias,
            quant_config=quant_config)
        self.down_proj = RowParallelLinear(input_size=intermediate_size,
                                           output_size=hidden_size,
                                           bias=bias,
                                           quant_config=quant_config)
        if hidden_act != "silu":
            raise ValueError(f"Unsupported activation: {hidden_act}. "
                             "Only silu is supported for now.")
        self.act_fn = SiluAndMul()

    def forward(self, x):
        gate_up, _ = self.gate_up_proj(x)
        x = self.act_fn(gate_up)
        x, _ = self.down_proj(x)
        return x


# Modified from vllm.model_executor.models.llama.LlamaAttention -> ChameleonAttention #noqa
class ChameleonAttention(nn.Module):

    def __init__(
        self,
        hidden_size: int,
        num_heads: int,
        num_kv_heads: int,
        rope_theta: float = 10000,
        rope_scaling: Optional[Dict[str, Any]] = None,
        max_position_embeddings: int = 4096,
        quant_config: Optional[QuantizationConfig] = None,
        bias: bool = False,
        cache_config: Optional[CacheConfig] = None,
        prefix: str = "",
    ) -> None:
        super().__init__()
        self.hidden_size = hidden_size
        tp_size = get_tensor_model_parallel_world_size()
        self.total_num_heads = num_heads
        assert self.total_num_heads % tp_size == 0
        self.num_heads = self.total_num_heads // tp_size
        self.total_num_kv_heads = num_kv_heads
        if self.total_num_kv_heads >= tp_size:
            # Number of KV heads is greater than TP size, so we partition
            # the KV heads across multiple tensor parallel GPUs.
            assert self.total_num_kv_heads % tp_size == 0
        else:
            # Number of KV heads is less than TP size, so we replicate
            # the KV heads across multiple tensor parallel GPUs.
            assert tp_size % self.total_num_kv_heads == 0
        self.num_kv_heads = max(1, self.total_num_kv_heads // tp_size)
        self.head_dim = hidden_size // self.total_num_heads
        self.q_size = self.num_heads * self.head_dim
        self.kv_size = self.num_kv_heads * self.head_dim
        self.scaling = self.head_dim**-0.5
        self.rope_theta = rope_theta
        self.max_position_embeddings = max_position_embeddings

        self.qkv_proj = QKVParallelLinear(
            hidden_size=hidden_size,
            head_size=self.head_dim,
            total_num_heads=self.total_num_heads,
            total_num_kv_heads=self.total_num_kv_heads,
            bias=bias,
            quant_config=quant_config,
        )
        self.o_proj = RowParallelLinear(
            input_size=self.total_num_heads * self.head_dim,
            output_size=hidden_size,
            bias=bias,
            quant_config=quant_config,
        )
        self.q_norm = ChameleonLayerNorm((self.num_heads, self.head_dim))
        self.k_norm = ChameleonLayerNorm((self.num_kv_heads, self.head_dim))
        self.rotary_emb = get_rope(
            self.head_dim,
            rotary_dim=self.head_dim,
            max_position=max_position_embeddings,
            base=rope_theta,
            rope_scaling=rope_scaling,
        )

        self.attn = Attention(self.num_heads,
                              self.head_dim,
                              self.scaling,
                              num_kv_heads=self.num_kv_heads,
                              cache_config=cache_config,
                              quant_config=quant_config,
                              prefix=f"{prefix}.attn")

    def _apply_qk_norm(self, q: torch.Tensor,
                       k: torch.Tensor) -> Tuple[torch.Tensor, torch.Tensor]:
        # reshape for layernorm
        q = q.reshape(-1, self.num_heads, self.head_dim)
        k = k.reshape(-1, self.num_kv_heads, self.head_dim)
        q = self.q_norm(q)
        k = self.k_norm(k)
        q = q.view(*q.shape[:-2], -1)
        k = k.view(*k.shape[:-2], -1)
        return q, k

    def forward(
        self,
        positions: torch.Tensor,
        hidden_states: torch.Tensor,
        kv_cache: torch.Tensor,
        attn_metadata: AttentionMetadata,
    ) -> torch.Tensor:
        qkv, _ = self.qkv_proj(hidden_states)
        q, k, v = qkv.split([self.q_size, self.kv_size, self.kv_size], dim=-1)
        q, k = self._apply_qk_norm(q, k)

        q, k = self.rotary_emb(positions, q, k)
        attn_output = self.attn(q, k, v, kv_cache, attn_metadata)
        output, _ = self.o_proj(attn_output)
        return output


class ChameleonDecoderLayer(nn.Module):

    def __init__(
        self,
        config: ChameleonConfig,
        cache_config: Optional[CacheConfig] = None,
        quant_config: Optional[QuantizationConfig] = None,
        prefix: str = "",
    ) -> None:
        super().__init__()
        self.hidden_size = config.hidden_size
        rope_theta = getattr(config, "rope_theta", 10000)
        rope_scaling = getattr(config, "rope_scaling", None)
        if rope_scaling is not None and getattr(
                config, "original_max_position_embeddings", None):
            rope_scaling["original_max_position_embeddings"] = (
                config.original_max_position_embeddings)
        max_position_embeddings = getattr(config, "max_position_embeddings",
                                          4096)

        self.self_attn = ChameleonAttention(
            hidden_size=self.hidden_size,
            num_heads=config.num_attention_heads,
            num_kv_heads=getattr(config, "num_key_value_heads",
                                 config.num_attention_heads),
            rope_theta=rope_theta,
            rope_scaling=rope_scaling,
            max_position_embeddings=max_position_embeddings,
            quant_config=quant_config,
            bias=False,
            cache_config=cache_config,
            prefix=f"{prefix}.self_attn",
        )
        self.mlp = ChameleonMLP(
            hidden_size=self.hidden_size,
            intermediate_size=config.intermediate_size,
            hidden_act=config.hidden_act,
            quant_config=quant_config,
            bias=getattr(config, "mlp_bias", False),
        )
        self.input_layernorm = RMSNorm(config.hidden_size,
                                       eps=config.rms_norm_eps)
        self.post_attention_layernorm = RMSNorm(config.hidden_size,
                                                eps=config.rms_norm_eps)

    def forward(
        self,
        positions: torch.Tensor,
        hidden_states: torch.Tensor,
        kv_cache: torch.Tensor,
        attn_metadata: AttentionMetadata,
        residual: Optional[torch.Tensor],
    ) -> Tuple[torch.Tensor, torch.Tensor]:

        if residual is None:
            residual = hidden_states
            hidden_states = self.input_layernorm(hidden_states)
        else:
            hidden_states, residual = self.input_layernorm(
                hidden_states, residual)
        hidden_states = self.self_attn(
            positions=positions,
            hidden_states=hidden_states,
            kv_cache=kv_cache,
            attn_metadata=attn_metadata,
        )

        # Fully Connected
        hidden_states, residual = self.post_attention_layernorm(
            hidden_states, residual)
        hidden_states = self.mlp(hidden_states)

        return hidden_states, residual


class ChameleonSwinDecoderLayer(nn.Module):

    def __init__(
        self,
        config: ChameleonConfig,
        cache_config: Optional[CacheConfig] = None,
        quant_config: Optional[QuantizationConfig] = None,
        prefix: str = "",
    ) -> None:
        super().__init__()
        self.hidden_size = config.hidden_size
        rope_theta = getattr(config, "rope_theta", 10000)
        rope_scaling = getattr(config, "rope_scaling", None)
        if rope_scaling is not None and getattr(
                config, "original_max_position_embeddings", None):
            rope_scaling["original_max_position_embeddings"] = (
                config.original_max_position_embeddings)
        max_position_embeddings = getattr(config, "max_position_embeddings",
                                          4096)

        self.self_attn = ChameleonAttention(
            hidden_size=self.hidden_size,
            num_heads=config.num_attention_heads,
            num_kv_heads=getattr(config, "num_key_value_heads",
                                 config.num_attention_heads),
            rope_theta=rope_theta,
            rope_scaling=rope_scaling,
            max_position_embeddings=max_position_embeddings,
            quant_config=quant_config,
            bias=False,
            cache_config=cache_config,
            prefix=f"{prefix}.self_attn",
        )
        self.mlp = ChameleonMLP(
            hidden_size=self.hidden_size,
            intermediate_size=config.intermediate_size,
            hidden_act=config.hidden_act,
            quant_config=quant_config,
            bias=getattr(config, "mlp_bias", False),
        )
        self.input_layernorm = RMSNorm(config.hidden_size,
                                       eps=config.rms_norm_eps)
        self.post_attention_layernorm = RMSNorm(config.hidden_size,
                                                eps=config.rms_norm_eps)

    def forward(
        self,
        positions: torch.Tensor,
        hidden_states: torch.Tensor,
        kv_cache: torch.Tensor,
        attn_metadata: AttentionMetadata,
        residual: Optional[torch.Tensor],
    ) -> Tuple[torch.Tensor, torch.Tensor]:

        residual = hidden_states
        hidden_states = self.self_attn(
            positions=positions,
            hidden_states=hidden_states,
            kv_cache=kv_cache,
            attn_metadata=attn_metadata,
        )

        hidden_states = self.input_layernorm(hidden_states)
        hidden_states = hidden_states + residual

        # Fully Connected
        residual = hidden_states
        hidden_states = self.mlp(hidden_states)
        hidden_states = self.post_attention_layernorm(hidden_states)
        hidden_states = residual + hidden_states

        return hidden_states, residual


# Copied from transformers.models.chameleon.modeling_chameleon.ChameleonVQVAEVectorQuantizer #noqa
class ChameleonVQVAEVectorQuantizer(nn.Module):

    def __init__(self, config: ChameleonVQVAEConfig):
        super().__init__()
        self.num_embeddings = config.num_embeddings
        self.embedding_dim = config.embed_dim
        self.beta = getattr(config, "beta", 0.25)

        self.embedding = nn.Embedding(self.num_embeddings, self.embedding_dim)
        self.re_embed = self.num_embeddings

    def forward(self, hidden_state: torch.Tensor):
        hidden_state = hidden_state.permute(0, 2, 3, 1).contiguous()
        hidden_state_flattened = hidden_state.view(-1, self.embedding_dim)

        # distances from z to embeddings e_j (z - e)^2 = z^2 + e^2 - 2 e * z
        distances = (
            torch.sum(hidden_state_flattened**2, dim=1, keepdim=True) +
            torch.sum(self.embedding.weight**2, dim=1) -
            2 * torch.einsum("bd,dn->bn", hidden_state_flattened,
                             self.embedding.weight.transpose(0, 1)))

        min_encoding_indices = torch.argmin(distances, dim=1)
        hidden_state_quant = self.embedding(min_encoding_indices).view(
            hidden_state.shape)

        # compute loss for embedding
        loss = torch.mean((hidden_state_quant.detach() - hidden_state)**
                          2) + self.beta * torch.mean(
                              (hidden_state_quant - hidden_state.detach())**2)

        # preserve gradients
        hidden_state_quant = hidden_state + (hidden_state_quant -
                                             hidden_state).detach()

        # reshape back to match original input shape
        hidden_state_quant = hidden_state_quant.permute(0, 3, 1,
                                                        2).contiguous()

        return hidden_state_quant, loss, min_encoding_indices


# Copied from transformers.models.chameleon.modeling_chameleon.ChameleonVQVAEEncoderConvDownsample #noqa
class ChameleonVQVAEEncoderConvDownsample(nn.Module):

    def __init__(self, in_channels: int):
        super().__init__()
        self.conv = nn.Conv2d(in_channels,
                              in_channels,
                              kernel_size=3,
                              stride=2,
                              padding=0)

    def forward(self, hidden_states: torch.Tensor):
        # no asymmetric padding in torch conv, must do it ourselves
        hidden_states = F.pad(hidden_states,
                              pad=(0, 1, 0, 1),
                              mode="constant",
                              value=0)
        hidden_states = self.conv(hidden_states)
        return hidden_states


# Copied from transformers.models.chameleon.modeling_chameleon.ChameleonVQVAEEncoderResnetBlock #noqa
class ChameleonVQVAEEncoderResnetBlock(nn.Module):

    def __init__(
        self,
        config: ChameleonVQVAEConfig,
        in_channels: int,
        out_channels=None,
        conv_shortcut=False,
    ):
        super().__init__()
        self.in_channels = in_channels
        self.out_channels = in_channels if out_channels is None \
            else out_channels
        self.use_conv_shortcut = conv_shortcut

        self.norm1 = torch.nn.GroupNorm(num_groups=32,
                                        num_channels=in_channels,
                                        eps=1e-6,
                                        affine=True)
        self.conv1 = torch.nn.Conv2d(in_channels,
                                     out_channels,
                                     kernel_size=3,
                                     stride=1,
                                     padding=1)
        self.norm2 = torch.nn.GroupNorm(num_groups=32,
                                        num_channels=out_channels,
                                        eps=1e-6,
                                        affine=True)
        self.dropout = torch.nn.Dropout(config.dropout)
        self.conv2 = torch.nn.Conv2d(out_channels,
                                     out_channels,
                                     kernel_size=3,
                                     stride=1,
                                     padding=1)
        if self.in_channels != self.out_channels:
            if self.use_conv_shortcut:
                self.conv_shortcut = torch.nn.Conv2d(in_channels,
                                                     out_channels,
                                                     kernel_size=3,
                                                     stride=1,
                                                     padding=1)
            else:
                self.nin_shortcut = torch.nn.Conv2d(in_channels,
                                                    out_channels,
                                                    kernel_size=1,
                                                    stride=1,
                                                    padding=0)

    def forward(self, hidden_states: torch.Tensor):
        residual = hidden_states
        hidden_states = self.norm1(hidden_states)
        hidden_states *= torch.sigmoid(hidden_states)
        hidden_states = self.conv1(hidden_states)

        hidden_states = self.norm2(hidden_states)
        hidden_states *= torch.sigmoid(hidden_states)
        hidden_states = self.dropout(hidden_states)
        hidden_states = self.conv2(hidden_states)

        if self.in_channels != self.out_channels:
            if self.use_conv_shortcut:
                residual = self.conv_shortcut(residual)
            else:
                residual = self.nin_shortcut(residual)

        return residual + hidden_states


# Copied from transformers.models.chameleon.modeling_chameleon.ChameleonVQVAEEncoderAttnBlock #noqa
class ChameleonVQVAEEncoderAttnBlock(nn.Module):

    def __init__(self, in_channels: int):
        super().__init__()
        self.in_channels = in_channels

        self.norm = torch.nn.GroupNorm(num_groups=32,
                                       num_channels=in_channels,
                                       eps=1e-6,
                                       affine=True)
        self.q = torch.nn.Conv2d(in_channels,
                                 in_channels,
                                 kernel_size=1,
                                 stride=1,
                                 padding=0)
        self.k = torch.nn.Conv2d(in_channels,
                                 in_channels,
                                 kernel_size=1,
                                 stride=1,
                                 padding=0)
        self.v = torch.nn.Conv2d(in_channels,
                                 in_channels,
                                 kernel_size=1,
                                 stride=1,
                                 padding=0)
        self.proj_out = torch.nn.Conv2d(in_channels,
                                        in_channels,
                                        kernel_size=1,
                                        stride=1,
                                        padding=0)

    def forward(self, hidden_states: torch.Tensor):
        residual = hidden_states
        hidden_states = self.norm(hidden_states)
        query_states = self.q(hidden_states)
        key_states = self.k(hidden_states)
        value_states = self.v(hidden_states)

        # compute attention
        batch_size, channels, height, width = query_states.shape
        query_states = query_states.reshape(batch_size, channels,
                                            height * width).permute(0, 2, 1)
        key_states = key_states.reshape(batch_size, channels, height * width)
        attn_weights = torch.bmm(query_states, key_states)
        attn_weights = attn_weights * (int(channels)**(-0.5))
        attn_weights = F.softmax(attn_weights, dim=2)

        # attend to values
        value_states = value_states.reshape(batch_size, channels,
                                            height * width)
        attn_weights = attn_weights.permute(0, 2, 1)
        attn_output = torch.bmm(value_states,
                                attn_weights).reshape(batch_size, channels,
                                                      height, width)

        attn_output = self.proj_out(attn_output)
        return residual + attn_output


# Copied from transformers.models.chameleon.modeling_chameleon.ChameleonVQVAEEncoder #noqa
class ChameleonVQVAEEncoder(nn.Module):

    def __init__(self, config: ChameleonVQVAEConfig):
        super().__init__()

        self.num_resolutions = len(config.channel_multiplier)
        self.num_res_blocks = config.num_res_blocks
        base_channels = config.base_channels
        resolution = config.resolution
        in_channels = config.in_channels
        double_latent = config.double_latent
        latent_channels = config.latent_channels
        channel_multiplier = config.channel_multiplier

        self.conv_in = torch.nn.Conv2d(in_channels,
                                       base_channels,
                                       kernel_size=3,
                                       stride=1,
                                       padding=1)

        curr_res = resolution
        in_channel_multiplier = (1, ) + tuple(channel_multiplier)
        self.in_channel_multiplier = in_channel_multiplier
        self.down = nn.ModuleList()
        for i_level in range(self.num_resolutions):
            block = nn.ModuleList()
            attn = nn.ModuleList()
            block_in = base_channels * in_channel_multiplier[i_level]
            block_out = base_channels * channel_multiplier[i_level]
            for i_block in range(self.num_res_blocks):
                block.append(
                    ChameleonVQVAEEncoderResnetBlock(
                        config=config,
                        in_channels=block_in,
                        out_channels=block_out,
                    ))
                block_in = block_out
                if (config.attn_resolutions is not None
                        and curr_res in config.attn_resolutions
                        and config.attn_type == "vanilla"):
                    attn.append(ChameleonVQVAEEncoderAttnBlock(block_in))

            down = nn.Module()
            down.block = block
            down.attn = attn
            if i_level != self.num_resolutions - 1:
                down.downsample = ChameleonVQVAEEncoderConvDownsample(block_in)
                curr_res = curr_res // 2
            self.down.append(down)

        self.mid = nn.Module()
        self.mid.block_1 = ChameleonVQVAEEncoderResnetBlock(
            config=config,
            in_channels=block_in,
            out_channels=block_in,
        )
        self.mid.attn_1 = ChameleonVQVAEEncoderAttnBlock(
            block_in) if config.attn_type == "vanilla" else nn.Identity()
        self.mid.block_2 = ChameleonVQVAEEncoderResnetBlock(
            config=config,
            in_channels=block_in,
            out_channels=block_in,
        )

        self.norm_out = torch.nn.GroupNorm(num_groups=32,
                                           num_channels=block_in,
                                           eps=1e-6,
                                           affine=True)
        self.conv_out = torch.nn.Conv2d(
            block_in,
            2 * latent_channels if double_latent else latent_channels,
            kernel_size=3,
            stride=1,
            padding=1,
        )

    def forward(self, pixel_values: torch.Tensor):
        pixel_values = pixel_values.to(self.conv_in.weight.dtype)

        # downsampling
        hidden_states = [self.conv_in(pixel_values)]
        for i_level in range(self.num_resolutions):
            for i_block in range(self.num_res_blocks):
                hidden_state = self.down[i_level].block[i_block](
                    hidden_states[-1])
                if len(self.down[i_level].attn) > 0:
                    hidden_state = self.down[i_level].attn[i_block](
                        hidden_state)
                hidden_states.append(hidden_state)
            if i_level != self.num_resolutions - 1:
                hidden_states.append(self.down[i_level].downsample(
                    hidden_states[-1]))

        # middle
        last_hidden_state = hidden_states[-1]
        last_hidden_state = self.mid.block_1(last_hidden_state)
        last_hidden_state = self.mid.attn_1(last_hidden_state)
        last_hidden_state = self.mid.block_2(last_hidden_state)

        # end
        last_hidden_state = self.norm_out(last_hidden_state)
        last_hidden_state *= torch.sigmoid(last_hidden_state)
        last_hidden_state = self.conv_out(last_hidden_state)
        return last_hidden_state


# Adapted from transformers.models.chameleon.modeling_chameleon.ChameleonVQVAE #noqa
class ChameleonVQVAE(nn.Module):

    def __init__(self, config: ChameleonVQVAEConfig):
        super().__init__()
        self.encoder = ChameleonVQVAEEncoder(config)
        self.quantize = ChameleonVQVAEVectorQuantizer(config)
        self.quant_conv = torch.nn.Conv2d(config.latent_channels,
                                          config.embed_dim, 1)
        self.post_quant_conv = torch.nn.Conv2d(config.embed_dim,
                                               config.latent_channels, 1)
        self.eval()  # Chameleon's VQ model is frozen

    def encode(
        self, pixel_values: torch.Tensor
    ) -> Tuple[torch.Tensor, torch.Tensor, torch.Tensor]:
        hidden_states = self.encoder(pixel_values)
        hidden_states = self.quant_conv(hidden_states)
        quant, emb_loss, indices = self.quantize(hidden_states)
        return quant, emb_loss, indices


# Copied from transformers.models.chameleon.modeling_chameleon.ChameleonImageVocabularyMapping #noqa
class ChameleonImageVocabularyMapping:
    """
    A class for mapping discrete image tokens from VQGAN to BPE tokens.
    """

    def __init__(self, vocab_map: Dict[str, int]):
        self.vocab_map = vocab_map
        self.image_token_id = vocab_map.get("<image>")

    @cached_property
    def val2name(self):
        return {v: k for k, v in self.vocab_map.items()}

    @cached_property
    def image_tokens(self):
        return sorted([
            val for name, val in self.vocab_map.items()
            if name.startswith("IMGIMG")
        ])

    @cached_property
    def bpe2img(self):
        img_tkn_chr_mapping = {chr(ord("A") + i): str(i) for i in range(10)}

        def remap(old_name: str) -> str:
            return "".join(
                img_tkn_chr_mapping.get(c, c)
                for c in old_name[len("IMGIMG"):-1])

        return {
            tok: int(remap(self.val2name[tok]))
            for tok in self.image_tokens
        }

    @cached_property
    def img2bpe(self):
        return {v: k for k, v in self.bpe2img.items()}

    @cached_property
    def bpe2img_search_tensors(self):
        return torch.tensor(sorted(self.bpe2img.keys())), torch.tensor(
            sorted(self.bpe2img.values()))

    @cached_property
    def img2bpe_mapping_tensor(self):
        mapping = torch.zeros(max(self.img2bpe.keys()) + 1, dtype=torch.int)
        for k, v in self.img2bpe.items():
            mapping[k] = v
        return mapping

    def convert_img2bpe(self, img_batch: torch.Tensor) -> torch.Tensor:
        device = img_batch.device
        img_tokens = self.img2bpe_mapping_tensor[img_batch.to("cpu")]
        return img_tokens.to(device)


class ChameleonModel(nn.Module):

    def __init__(self, *, vllm_config: VllmConfig, prefix: str = ""):
        super().__init__()

        config = vllm_config.model_config.hf_config
        cache_config = vllm_config.cache_config
        quant_config = vllm_config.quant_config

        self.config = config
        self.padding_idx = config.pad_token_id
        self.vocab_size = config.vocab_size
        self.embed_tokens = VocabParallelEmbedding(
            self.vocab_size,
            config.hidden_size,
        )
        self.vocabulary_mapping = ChameleonImageVocabularyMapping(
            config.vocabulary_map)
        decoder_layer = ChameleonDecoderLayer if not self.config.swin_norm \
            else ChameleonSwinDecoderLayer

        self.start_layer, self.end_layer, self.layers = make_layers(
            config.num_hidden_layers,
            lambda prefix: decoder_layer(config=config,
                                         cache_config=cache_config,
                                         quant_config=quant_config,
                                         prefix=prefix),
            prefix=f"{prefix}.layers",
        )

        self.norm = RMSNorm(config.hidden_size, eps=config.rms_norm_eps)
        self.vqmodel = ChameleonVQVAE(config.vq_config)
        self.make_empty_intermediate_tensors = (
            make_empty_intermediate_tensors_factory(
                ["hidden_states", "residual"], config.hidden_size))

    def get_input_embeddings(self, input_ids: torch.Tensor) -> torch.Tensor:
        return self.embed_tokens(input_ids)

    def get_image_tokens(self, pixel_values: torch.Tensor) -> torch.Tensor:
        """
        Tokenizes images into discrete tokens with VQGAN module. Converts
        obtained image tokens into BPE tokens and wraps with "boi" and "eoi"
        special tokens.
        """
        batch_size = pixel_values.shape[0]
        _, _, image_toks = self.vqmodel.encode(pixel_values)
        bpe_toks = self.vocabulary_mapping.convert_img2bpe(image_toks)
        bpe_toks = bpe_toks.view(batch_size, -1)
        return bpe_toks

    def forward(
        self,
        input_ids: Optional[torch.Tensor],
        positions: torch.Tensor,
        kv_caches: List[torch.Tensor],
        attn_metadata: AttentionMetadata,
        intermediate_tensors: Optional[IntermediateTensors],
        inputs_embeds: Optional[torch.Tensor] = None,
    ) -> Union[torch.Tensor, IntermediateTensors]:
        if get_pp_group().is_first_rank:
            if inputs_embeds is not None:
                hidden_states = inputs_embeds
            else:
                hidden_states = self.get_input_embeddings(input_ids)
            residual = None
        else:
            assert intermediate_tensors is not None
            hidden_states = intermediate_tensors["hidden_states"]
            residual = intermediate_tensors["residual"]
        for i in range(self.start_layer, self.end_layer):
            layer = self.layers[i]
            hidden_states, residual = layer(
                positions,
                hidden_states,
                kv_caches[i - self.start_layer],
                attn_metadata,
                residual,
            )
        if not get_pp_group().is_last_rank:
            return IntermediateTensors({
                "hidden_states": hidden_states,
                "residual": residual
            })
        hidden_states, _ = self.norm(hidden_states, residual)
        return hidden_states


@MULTIMODAL_REGISTRY.register_processor(ChameleonMultiModalProcessor)
class ChameleonForConditionalGeneration(nn.Module, SupportsMultiModal,
                                        SupportsPP):

    def __init__(self, *, vllm_config: VllmConfig, prefix: str = ""):
        super().__init__()
        config = vllm_config.model_config.hf_config
        multimodal_config = vllm_config.model_config.multimodal_config
        self.config = config
        self.multimodal_config = multimodal_config
        self.model = ChameleonModel(vllm_config=vllm_config,
                                    prefix=maybe_prefix(prefix, "model"))
        self.unpadded_vocab_size = config.vocab_size
        self.lm_head = ParallelLMHead(
            self.unpadded_vocab_size,
            config.hidden_size,
        )
        if config.tie_word_embeddings:
            self.lm_head.weight = self.model.embed_tokens.weight

        logit_scale = getattr(config, "logit_scale", 1.0)
        self.logits_processor = LogitsProcessor(self.unpadded_vocab_size,
                                                config.vocab_size, logit_scale)
        self.sampler = get_sampler()
        self.make_empty_intermediate_tensors = (
            self.model.make_empty_intermediate_tensors)

    def _validate_pixel_values(self, data: torch.Tensor) -> torch.Tensor:
        vq_config: ChameleonVQVAEConfig = self.config.vq_config
        expected_dims = (3, vq_config.resolution, vq_config.resolution)
        actual_dims = tuple(data.shape[1:])

        if actual_dims != expected_dims:
            expected_expr = ("batch_size", *map(str, expected_dims))
            raise ValueError(
                f"The expected shape of pixel values is {expected_expr}. "
                f"You supplied {tuple(data.shape)}.")

        return data

    def _parse_and_validate_image_input(
            self, **kwargs: object) -> Optional[ChameleonImagePixelInputs]:
        pixel_values = kwargs.pop("pixel_values", None)

        if pixel_values is None:
            return None

        if not isinstance(pixel_values, torch.Tensor):
            raise ValueError("Incorrect type of pixel values. "
                             f"Got type: {type(pixel_values)}")

        # Remove the N dimension until multiple images are supported.
        pixel_values = pixel_values.squeeze(1)

        return ChameleonImagePixelInputs(
            type="pixel_values",
            data=self._validate_pixel_values(pixel_values),
        )

    def get_multimodal_embeddings(self, **kwargs) -> Optional[NestedTensors]:
        image_input = self._parse_and_validate_image_input(**kwargs)
        if image_input is None:
            return None
        assert self.model.vqmodel is not None
        image_tokens = self.model.get_image_tokens(image_input["data"].to(
            self.config.torch_dtype))
        vision_embeddings = self.model.get_input_embeddings(image_tokens)
        return vision_embeddings

    def get_input_embeddings(
        self,
        input_ids: torch.Tensor,
        multimodal_embeddings: Optional[NestedTensors] = None,
    ) -> torch.Tensor:

        inputs_embeds = self.model.get_input_embeddings(input_ids)
        if multimodal_embeddings is not None:
            inputs_embeds = merge_multimodal_embeddings(
                input_ids, inputs_embeds, multimodal_embeddings,
                self.model.vocabulary_mapping.image_token_id)
        return inputs_embeds

    def forward(
        self,
        input_ids: torch.Tensor,
        positions: torch.Tensor,
        kv_caches: List[torch.Tensor],
        attn_metadata: AttentionMetadata,
        intermediate_tensors: Optional[IntermediateTensors] = None,
        inputs_embeds: Optional[torch.Tensor] = None,
        **kwargs,
    ) -> Union[torch.Tensor, IntermediateTensors]:

        if intermediate_tensors is not None:
            inputs_embeds = None

        # NOTE: In v1, inputs_embeds is always generated at model runner, this
        # condition is for v0 compatibility.
        elif inputs_embeds is None:
            vision_embeddings = self.get_multimodal_embeddings(**kwargs)
            inputs_embeds = self.get_input_embeddings(input_ids,
                                                      vision_embeddings)
            input_ids = None

        hidden_states = self.model(input_ids,
                                   positions,
                                   kv_caches,
                                   attn_metadata,
                                   intermediate_tensors,
                                   inputs_embeds=inputs_embeds)
        return hidden_states

    def compute_logits(
        self,
        hidden_states: torch.Tensor,
        sampling_metadata: SamplingMetadata,
    ) -> Optional[torch.Tensor]:
        logits = self.logits_processor(self.lm_head, hidden_states,
                                       sampling_metadata)

        # Disallow image tokens which does not include special
        # begin-image and end-image tokens
        if logits is not None:
            image_tokens = self.model.vocabulary_mapping.image_tokens
            logits[:, image_tokens] = torch.finfo(logits.dtype).min

        return logits

    def sample(
        self,
        logits: torch.Tensor,
        sampling_metadata: SamplingMetadata,
    ) -> Optional[SamplerOutput]:
        next_tokens = self.sampler(logits, sampling_metadata)
        return next_tokens

    def load_weights(self, weights: Iterable[Tuple[str,
                                                   torch.Tensor]]) -> Set[str]:
        stacked_params_mapping = [
            # (param_name, shard_name, shard_id)
            (".qkv_proj", ".q_proj", "q"),
            (".qkv_proj", ".k_proj", "k"),
            (".qkv_proj", ".v_proj", "v"),
            (".gate_up_proj", ".gate_proj", 0),
            (".gate_up_proj", ".up_proj", 1),
        ]
        params_dict = dict(self.named_parameters())
        loaded_params: Set[str] = set()
        for name, loaded_weight in weights:
            if "rotary_emb.inv_freq" in name:
                continue

            if ("rotary_emb.cos_cached" in name
                    or "rotary_emb.sin_cached" in name):
                # Models trained using ColossalAI may include these tensors in
                # the checkpoint. Skip them.
                continue

            # With tie_word_embeddings, we can skip lm_head.weight
            # The weight might appear unnecessarily in the files if the model is
            # processed with quantization, LoRA, fine-tuning, etc.
            if self.config.tie_word_embeddings and "lm_head.weight" in name:
                continue

            use_default_weight_loading = False
            if "vqmodel" in name:
                if self.model.vqmodel is not None:
                    # We only do sharding for language model and
                    # not vqvae for now.
                    use_default_weight_loading = True
            else:
                for (param_name, weight_name,
                     shard_id) in stacked_params_mapping:
                    if weight_name not in name:
                        continue
                    name = name.replace(weight_name, param_name)
                    # Skip loading extra bias for GPTQ models.
                    if name.endswith(".bias") and name not in params_dict:
                        continue
                    if is_pp_missing_parameter(name, self):
                        continue
                    param = params_dict[name]
                    weight_loader = param.weight_loader
                    weight_loader(param, loaded_weight, shard_id)
                    break
                else:
                    # Skip loading extra bias for GPTQ models.
                    if name.endswith(".bias") and name not in params_dict:
                        continue
                    # Remapping the name of FP8 kv-scale.
                    if name.endswith("kv_scale"):
                        remapped_kv_scale_name = name.replace(
                            ".kv_scale", ".attn.kv_scale")
                        if remapped_kv_scale_name not in params_dict:
                            logger.print_warning_once(
                                "Found kv scale in the checkpoint (e.g. "
                                f"{name}), but not found the expected name in "
                                f"the model (e.g. {remapped_kv_scale_name}). "
                                "kv-scale is not loaded.")
                            continue
                        else:
                            name = remapped_kv_scale_name
                    if is_pp_missing_parameter(name, self):
                        continue
                    param = params_dict[name]
                    weight_loader = getattr(param, "weight_loader",
                                            default_weight_loader)
                    weight_loader(param, loaded_weight)
            if use_default_weight_loading and name in params_dict:
                if is_pp_missing_parameter(name, self):
                    continue
                param = params_dict[name]
                weight_loader = getattr(param, "weight_loader",
                                        default_weight_loader)
                weight_loader(param, loaded_weight)
            loaded_params.add(name)
        return loaded_params<|MERGE_RESOLUTION|>--- conflicted
+++ resolved
@@ -11,12 +11,7 @@
 from vllm.attention import Attention, AttentionMetadata
 from vllm.config import CacheConfig, VllmConfig
 from vllm.distributed import get_pp_group, get_tensor_model_parallel_world_size
-<<<<<<< HEAD
-from vllm.inputs import (INPUT_REGISTRY, DecoderOnlyInputs, DummyData,
-                         InputContext, token_inputs)
 from vllm.logger import init_logger
-=======
->>>>>>> ee77fdb5
 from vllm.model_executor.layers.activation import SiluAndMul
 from vllm.model_executor.layers.layernorm import RMSNorm
 from vllm.model_executor.layers.linear import (MergedColumnParallelLinear,
@@ -33,13 +28,6 @@
 from vllm.model_executor.sampling_metadata import SamplingMetadata
 from vllm.model_executor.utils import set_weight_attrs
 from vllm.multimodal import MULTIMODAL_REGISTRY
-<<<<<<< HEAD
-from vllm.multimodal.inputs import NestedTensors
-from vllm.multimodal.utils import (cached_get_tokenizer,
-                                   consecutive_placeholder_ranges,
-                                   repeat_and_pad_placeholder_tokens)
-from vllm.sequence import IntermediateTensors, SequenceData
-=======
 from vllm.multimodal.inputs import (MultiModalDataDict, MultiModalFieldConfig,
                                     MultiModalInputsV2, MultiModalKwargs,
                                     NestedTensors, PlaceholderRange)
@@ -48,28 +36,14 @@
                                         PromptReplacement)
 from vllm.multimodal.profiling import BaseProfilingInfo, ProcessorInputs
 from vllm.sequence import IntermediateTensors
-from vllm.utils import print_warning_once
->>>>>>> ee77fdb5
 
 from .interfaces import SupportsMultiModal, SupportsPP
 from .utils import (is_pp_missing_parameter,
                     make_empty_intermediate_tensors_factory, make_layers,
                     maybe_prefix, merge_multimodal_embeddings)
 
-<<<<<<< HEAD
 logger = init_logger(__name__)
 
-# These configs are not part of the model config but the preprocessor
-# and processor files, so we hardcode them in the model file for now.
-CHAMELEON_CROP_SIZE_HEIGHT = CHAMELEON_CROP_SIZE_WIDTH = 512
-CHAMELEON_IMAGE_SEQ_LENGTH = 1024
-CHAMELEON_IMAGE_TOKEN_ID = 8711
-CHAMELEON_IMAGE_START_TOKEN_ID = 8197
-CHAMELEON_IMAGE_END_TOKEN_ID = 8196
-CHAMELEON_SEP_TOKEN_ID = 8710
-
-=======
->>>>>>> ee77fdb5
 
 class ChameleonImagePixelInputs(TypedDict):
     type: Literal["pixel_values"]

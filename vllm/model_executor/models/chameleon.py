--- conflicted
+++ resolved
@@ -1,12 +1,7 @@
 from array import array
 from functools import cached_property
-<<<<<<< HEAD
-from typing import (Any, Dict, Iterable, List, Literal, Optional, Tuple,
-                    TypedDict, Union)
-=======
 from typing import (Any, Dict, Iterable, List, Literal, Mapping, Optional,
-                    Tuple, TypedDict)
->>>>>>> 2188a60c
+                    Tuple, Union, TypedDict)
 
 import torch
 import torch.nn.functional as F
@@ -41,13 +36,9 @@
                            SequenceData)
 from vllm.utils import print_warning_once
 
-<<<<<<< HEAD
-from .interfaces import SupportsVision
+from .interfaces import SupportsMultiModal
 from .utils import (is_pp_missing_parameter,
                     make_empty_intermediate_tensors_factory, make_layers)
-=======
-from .interfaces import SupportsMultiModal
->>>>>>> 2188a60c
 
 logger = init_logger(__name__)
 

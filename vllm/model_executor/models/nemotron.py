# coding=utf-8
# Adapted from
# https://github.com/huggingface/transformers/blob/v4.28.0/src/transformers/models/llama/modeling_llama.py
# Copyright 2023 The vLLM team.
# Copyright 2022 EleutherAI and the HuggingFace Inc. team. All rights reserved.
#
# This code is based on EleutherAI's GPT-NeoX library and the GPT-NeoX
# and OPT implementations in this library. It has been modified from its
# original forms to accommodate minor architectural differences compared
# to GPT-NeoX and OPT used by the Meta AI team that trained the model.
#
# Licensed under the Apache License, Version 2.0 (the "License");
# you may not use this file except in compliance with the License.
# You may obtain a copy of the License at
#
#     http://www.apache.org/licenses/LICENSE-2.0
#
# Unless required by applicable law or agreed to in writing, software
# distributed under the License is distributed on an "AS IS" BASIS,
# WITHOUT WARRANTIES OR CONDITIONS OF ANY KIND, either express or implied.
# See the License for the specific language governing permissions and
# limitations under the License.
"""Inference-only Nemotron model compatible with HuggingFace weights."""
from typing import Any, Dict, Iterable, List, Optional, Tuple, Union

import torch
from torch import nn

from vllm.attention import Attention, AttentionMetadata
from vllm.config import CacheConfig, LoRAConfig
from vllm.distributed import get_pp_group, get_tensor_model_parallel_world_size
from vllm.model_executor.layers.activation import get_act_fn
from vllm.model_executor.layers.linear import (ColumnParallelLinear,
                                               QKVParallelLinear,
                                               RowParallelLinear)
from vllm.model_executor.layers.logits_processor import LogitsProcessor
from vllm.model_executor.layers.quantization import QuantizationConfig
from vllm.model_executor.layers.rotary_embedding import get_rope
from vllm.model_executor.layers.sampler import Sampler, SamplerOutput
from vllm.model_executor.layers.vocab_parallel_embedding import (
    DEFAULT_VOCAB_PADDING_SIZE, ParallelLMHead, VocabParallelEmbedding)
from vllm.model_executor.model_loader.weight_utils import (
    default_weight_loader, maybe_remap_kv_scale_name)
from vllm.model_executor.sampling_metadata import SamplingMetadata
from vllm.sequence import IntermediateTensors
from vllm.transformers_utils.configs import NemotronConfig

<<<<<<< HEAD
from .interfaces import SupportsLoRA
from .utils import (PPMissingLayer, is_pp_missing_parameter,
                    make_empty_intermediate_tensors_factory, make_layers)
=======
from .interfaces import SupportsLoRA, SupportsPP
from .utils import PPMissingLayer, is_pp_missing_parameter, make_layers
>>>>>>> 1e010c79

# The architecture is pretty similar to Llama, with these changes:
# - There is no gate_proj, just up_proj
# - Normal LayerNorm (with a +1 to the weights) instead of RMSNorm
# - Squared ReLU instead of SwiGLU
# - Adds a partial_rotary_factor to RoPE


def _cast_if_autocast_enabled(*args):
    if not torch.is_autocast_enabled():
        return args
    else:
        return torch.cuda.amp.autocast_mode._cast(
            args, torch.get_autocast_gpu_dtype())


class NemotronLayerNorm1P(nn.LayerNorm):

    def __init__(self,
                 normalized_shape: Union[int, List[int], torch.Size],
                 eps: float = 1e-5,
                 elementwise_affine: bool = True,
                 bias: bool = True,
                 device=None,
                 dtype=None):
        super().__init__(normalized_shape, eps, elementwise_affine, bias,
                         device, dtype)

    def forward(
        self,
        x: torch.Tensor,
        residual: Optional[torch.Tensor] = None,
    ) -> torch.Tensor:
        if residual is not None:
            x = x + residual
            residual = x
        args = _cast_if_autocast_enabled(x, self.normalized_shape,
                                         self.weight + 1, self.bias, self.eps)
        with torch.cuda.amp.autocast(enabled=False):
            x = torch.nn.functional.layer_norm(*args)
            return x if residual is None else (x, residual)


class NemotronMLP(nn.Module):

    def __init__(
        self,
        hidden_size: int,
        intermediate_size: int,
        hidden_act: str,
        quant_config: Optional[QuantizationConfig] = None,
        bias: bool = False,
        prefix: str = "",
    ) -> None:
        super().__init__()
        self.up_proj = ColumnParallelLinear(input_size=hidden_size,
                                            output_size=intermediate_size,
                                            bias=bias,
                                            quant_config=quant_config,
                                            prefix=f"{prefix}.up_proj")
        self.down_proj = RowParallelLinear(input_size=intermediate_size,
                                           output_size=hidden_size,
                                           bias=bias,
                                           quant_config=quant_config,
                                           prefix=f"{prefix}.down_proj")
        self.act_fn = get_act_fn(hidden_act)

    def forward(self, x):
        up, _ = self.up_proj(x)
        x = self.act_fn(up)
        x, _ = self.down_proj(x)
        return x


class NemotronAttention(nn.Module):

    def __init__(
        self,
        config: NemotronConfig,
        hidden_size: int,
        num_heads: int,
        num_kv_heads: int,
        rope_theta: float = 10000,
        rope_scaling: Optional[Dict[str, Any]] = None,
        max_position_embeddings: int = 8192,
        quant_config: Optional[QuantizationConfig] = None,
        bias: bool = False,
        cache_config: Optional[CacheConfig] = None,
        prefix: str = "",
    ) -> None:
        super().__init__()
        self.hidden_size = hidden_size
        tp_size = get_tensor_model_parallel_world_size()
        self.total_num_heads = num_heads
        assert self.total_num_heads % tp_size == 0
        self.num_heads = self.total_num_heads // tp_size
        self.total_num_kv_heads = num_kv_heads
        if self.total_num_kv_heads >= tp_size:
            # Number of KV heads is greater than TP size, so we partition
            # the KV heads across multiple tensor parallel GPUs.
            assert self.total_num_kv_heads % tp_size == 0
        else:
            # Number of KV heads is less than TP size, so we replicate
            # the KV heads across multiple tensor parallel GPUs.
            assert tp_size % self.total_num_kv_heads == 0
        self.num_kv_heads = max(1, self.total_num_kv_heads // tp_size)
        # MistralConfig has an optional head_dim introduced by Mistral-Nemo
        self.head_dim = getattr(config, "head_dim",
                                self.hidden_size // self.total_num_heads)
        self.q_size = self.num_heads * self.head_dim
        self.kv_size = self.num_kv_heads * self.head_dim
        self.scaling = self.head_dim**-0.5
        self.rope_theta = rope_theta
        self.partial_rotary_factor = config.partial_rotary_factor
        self.max_position_embeddings = max_position_embeddings

        self.qkv_proj = QKVParallelLinear(
            hidden_size=hidden_size,
            head_size=self.head_dim,
            total_num_heads=self.total_num_heads,
            total_num_kv_heads=self.total_num_kv_heads,
            bias=bias,
            quant_config=quant_config,
            prefix=f"{prefix}.qkv_proj",
        )
        self.o_proj = RowParallelLinear(
            input_size=self.total_num_heads * self.head_dim,
            output_size=hidden_size,
            bias=bias,
            quant_config=quant_config,
            prefix=f"{prefix}.o_proj",
        )

        self.rotary_emb = get_rope(
            self.head_dim,
            rotary_dim=self.head_dim,
            max_position=max_position_embeddings,
            base=rope_theta,
            rope_scaling=rope_scaling,
            partial_rotary_factor=self.partial_rotary_factor,
        )
        self.attn = Attention(self.num_heads,
                              self.head_dim,
                              self.scaling,
                              num_kv_heads=self.num_kv_heads,
                              cache_config=cache_config,
                              quant_config=quant_config)

    def forward(
        self,
        positions: torch.Tensor,
        hidden_states: torch.Tensor,
        kv_cache: torch.Tensor,
        attn_metadata: AttentionMetadata,
    ) -> torch.Tensor:
        qkv, _ = self.qkv_proj(hidden_states)
        q, k, v = qkv.split([self.q_size, self.kv_size, self.kv_size], dim=-1)
        q, k = self.rotary_emb(positions, q, k)
        attn_output = self.attn(q, k, v, kv_cache, attn_metadata)
        output, _ = self.o_proj(attn_output)
        return output


class NemotronDecoderLayer(nn.Module):

    def __init__(
        self,
        config: NemotronConfig,
        cache_config: Optional[CacheConfig] = None,
        quant_config: Optional[QuantizationConfig] = None,
        prefix: str = "",
    ) -> None:
        super().__init__()
        self.hidden_size = config.hidden_size
        rope_theta = getattr(config, "rope_theta", 10000)
        rope_scaling = getattr(config, "rope_scaling", None)
        if rope_scaling is not None and getattr(
                config, "original_max_position_embeddings", None):
            rope_scaling["original_max_position_embeddings"] = (
                config.original_max_position_embeddings)
        max_position_embeddings = getattr(config, "max_position_embeddings",
                                          8192)
        # Support abacusai/Smaug-72B-v0.1 with attention_bias
        # Support internlm/internlm-7b with bias
        attention_bias = getattr(config, "attention_bias", False) or getattr(
            config, "bias", False)
        self.self_attn = NemotronAttention(
            config=config,
            hidden_size=self.hidden_size,
            num_heads=config.num_attention_heads,
            num_kv_heads=getattr(config, "num_key_value_heads",
                                 config.num_attention_heads),
            rope_theta=rope_theta,
            rope_scaling=rope_scaling,
            max_position_embeddings=max_position_embeddings,
            quant_config=quant_config,
            bias=attention_bias,
            cache_config=cache_config,
            prefix=f"{prefix}.self_attn",
        )
        self.mlp = NemotronMLP(
            hidden_size=self.hidden_size,
            intermediate_size=config.intermediate_size,
            hidden_act=config.hidden_act,
            quant_config=quant_config,
            bias=getattr(config, "mlp_bias", False),
            prefix=f"{prefix}.mlp",
        )
        self.input_layernorm = NemotronLayerNorm1P(config.hidden_size,
                                                   eps=config.norm_eps)
        self.post_attention_layernorm = NemotronLayerNorm1P(
            config.hidden_size, eps=config.norm_eps)

    def forward(
        self,
        positions: torch.Tensor,
        hidden_states: torch.Tensor,
        kv_cache: torch.Tensor,
        attn_metadata: AttentionMetadata,
        residual: Optional[torch.Tensor],
    ) -> Tuple[torch.Tensor, torch.Tensor]:
        # Self Attention
        if residual is None:
            residual = hidden_states
            hidden_states = self.input_layernorm(hidden_states)
        else:
            hidden_states, residual = self.input_layernorm(
                hidden_states, residual)
        hidden_states = self.self_attn(
            positions=positions,
            hidden_states=hidden_states,
            kv_cache=kv_cache,
            attn_metadata=attn_metadata,
        )

        # Fully Connected
        hidden_states, residual = self.post_attention_layernorm(
            hidden_states, residual)
        hidden_states = self.mlp(hidden_states)
        return hidden_states, residual


class NemotronModel(nn.Module):

    def __init__(
        self,
        config: NemotronConfig,
        cache_config: Optional[CacheConfig] = None,
        quant_config: Optional[QuantizationConfig] = None,
        lora_config: Optional[LoRAConfig] = None,
        prefix: str = "",
    ) -> None:
        super().__init__()
        self.config = config
        self.padding_idx = config.pad_token_id
        lora_vocab = (lora_config.lora_extra_vocab_size *
                      (lora_config.max_loras or 1)) if lora_config else 0
        self.vocab_size = config.vocab_size + lora_vocab
        self.org_vocab_size = config.vocab_size
        if get_pp_group().is_first_rank or (config.tie_word_embeddings
                                            and get_pp_group().is_last_rank):
            self.embed_tokens = VocabParallelEmbedding(
                self.vocab_size,
                config.hidden_size,
                org_num_embeddings=config.vocab_size,
            )
        else:
            self.embed_tokens = PPMissingLayer()
        self.start_layer, self.end_layer, self.layers = make_layers(
            config.num_hidden_layers,
            lambda prefix: NemotronDecoderLayer(config=config,
                                                cache_config=cache_config,
                                                quant_config=quant_config,
                                                prefix=prefix),
            prefix=f"{prefix}.layers")
        if get_pp_group().is_last_rank:
            self.norm = NemotronLayerNorm1P(config.hidden_size,
                                            eps=config.norm_eps)
        else:
            self.norm = PPMissingLayer()
        self.make_empty_intermediate_tensors = (
            make_empty_intermediate_tensors_factory(
                ["hidden_states", "residual"], config.hidden_size))

    def get_input_embeddings(self, input_ids: torch.Tensor) -> torch.Tensor:
        return self.embed_tokens(input_ids)

    def forward(
        self,
        input_ids: Optional[torch.Tensor],
        positions: torch.Tensor,
        kv_caches: List[torch.Tensor],
        attn_metadata: AttentionMetadata,
        intermediate_tensors: Optional[IntermediateTensors],
        inputs_embeds: Optional[torch.Tensor] = None,
    ) -> Union[torch.Tensor, IntermediateTensors]:
        if get_pp_group().is_first_rank:
            if inputs_embeds is not None:
                hidden_states = inputs_embeds
            else:
                hidden_states = self.get_input_embeddings(input_ids)
            residual = None
        else:
            assert intermediate_tensors is not None
            hidden_states = intermediate_tensors["hidden_states"]
            residual = intermediate_tensors["residual"]

        for i in range(self.start_layer, self.end_layer):
            layer = self.layers[i]
            hidden_states, residual = layer(
                positions,
                hidden_states,
                kv_caches[i - self.start_layer],
                attn_metadata,
                residual,
            )

        if not get_pp_group().is_last_rank:
            return IntermediateTensors({
                "hidden_states": hidden_states,
                "residual": residual
            })

        hidden_states, _ = self.norm(hidden_states, residual)
        return hidden_states


class NemotronForCausalLM(nn.Module, SupportsLoRA, SupportsPP):
    packed_modules_mapping = {
        "qkv_proj": [
            "q_proj",
            "k_proj",
            "v_proj",
        ],
    }

    # LoRA specific attributes
    supported_lora_modules = [
        "qkv_proj", "o_proj", "up_proj", "down_proj", "embed_tokens", "lm_head"
    ]
    embedding_modules = {
        "embed_tokens": "input_embeddings",
        "lm_head": "output_embeddings",
    }
    embedding_padding_modules = ["lm_head"]
    bitsandbytes_stacked_params_mapping = {
        # shard_name, weight_name, index
        "q_proj": ("qkv_proj", 0),
        "k_proj": ("qkv_proj", 1),
        "v_proj": ("qkv_proj", 2),
    }

    def __init__(
        self,
        config: NemotronConfig,
        cache_config: Optional[CacheConfig] = None,
        quant_config: Optional[QuantizationConfig] = None,
        lora_config: Optional[LoRAConfig] = None,
    ) -> None:
        super().__init__()

        assert isinstance(config, NemotronConfig)

        self.config = config
        self.lora_config = lora_config

        self.model = NemotronModel(config,
                                   cache_config,
                                   quant_config,
                                   lora_config=lora_config,
                                   prefix="model")
        if get_pp_group().is_last_rank:
            self.unpadded_vocab_size = config.vocab_size
            if lora_config:
                self.unpadded_vocab_size += lora_config.lora_extra_vocab_size
            self.lm_head = ParallelLMHead(
                self.unpadded_vocab_size,
                config.hidden_size,
                org_num_embeddings=config.vocab_size,
                padding_size=DEFAULT_VOCAB_PADDING_SIZE
                # We need bigger padding if using lora for kernel
                # compatibility
                if not lora_config else lora_config.lora_vocab_padding_size,
                quant_config=quant_config,
            )
            if config.tie_word_embeddings:
                self.lm_head.weight = self.model.embed_tokens.weight

            logit_scale = getattr(config, "logit_scale", 1.0)
            self.logits_processor = LogitsProcessor(self.unpadded_vocab_size,
                                                    config.vocab_size,
                                                    logit_scale)
            self.sampler = Sampler()
        else:
            self.lm_head = PPMissingLayer()
        self.make_empty_intermediate_tensors = (
            self.model.make_empty_intermediate_tensors)

    def forward(
        self,
        input_ids: torch.Tensor,
        positions: torch.Tensor,
        kv_caches: List[torch.Tensor],
        attn_metadata: AttentionMetadata,
        intermediate_tensors: Optional[IntermediateTensors] = None,
    ) -> Union[torch.Tensor, IntermediateTensors]:
        model_output = self.model(input_ids, positions, kv_caches,
                                  attn_metadata, intermediate_tensors)
        return model_output

    def compute_logits(
        self,
        hidden_states: torch.Tensor,
        sampling_metadata: SamplingMetadata,
    ) -> Optional[torch.Tensor]:
        logits = self.logits_processor(self.lm_head, hidden_states,
                                       sampling_metadata)
        return logits

    def sample(
        self,
        logits: torch.Tensor,
        sampling_metadata: SamplingMetadata,
    ) -> Optional[SamplerOutput]:
        next_tokens = self.sampler(logits, sampling_metadata)
        return next_tokens

    def load_weights(self, weights: Iterable[Tuple[str, torch.Tensor]]):
        stacked_params_mapping = [
            # (param_name, shard_name, shard_id)
            (".qkv_proj", ".q_proj", "q"),
            (".qkv_proj", ".k_proj", "k"),
            (".qkv_proj", ".v_proj", "v"),
        ]
        params_dict = dict(self.named_parameters())
        for name, loaded_weight in weights:
            if "rotary_emb.inv_freq" in name:
                continue
            if ("rotary_emb.cos_cached" in name
                    or "rotary_emb.sin_cached" in name):
                # Models trained using ColossalAI may include these tensors in
                # the checkpoint. Skip them.
                continue
            for (param_name, weight_name, shard_id) in stacked_params_mapping:
                if weight_name not in name:
                    continue
                name = name.replace(weight_name, param_name)
                # Skip loading extra bias for GPTQ models.
                if name.endswith(".bias") and name not in params_dict:
                    continue

                if is_pp_missing_parameter(name, self):
                    continue

                param = params_dict[name]
                weight_loader = param.weight_loader
                weight_loader(param, loaded_weight, shard_id)

                break
            else:
                # Skip loading extra bias for GPTQ models.
                if name.endswith(".bias") and name not in params_dict:
                    continue
                # Remapping the name of FP8 kv-scale.
                name = maybe_remap_kv_scale_name(name, params_dict)
                if name is None:
                    continue

                if is_pp_missing_parameter(name, self):
                    continue

                param = params_dict[name]
                weight_loader = getattr(param, "weight_loader",
                                        default_weight_loader)
                weight_loader(param, loaded_weight)<|MERGE_RESOLUTION|>--- conflicted
+++ resolved
@@ -45,14 +45,9 @@
 from vllm.sequence import IntermediateTensors
 from vllm.transformers_utils.configs import NemotronConfig
 
-<<<<<<< HEAD
-from .interfaces import SupportsLoRA
+from .interfaces import SupportsLoRA, SupportsPP
 from .utils import (PPMissingLayer, is_pp_missing_parameter,
                     make_empty_intermediate_tensors_factory, make_layers)
-=======
-from .interfaces import SupportsLoRA, SupportsPP
-from .utils import PPMissingLayer, is_pp_missing_parameter, make_layers
->>>>>>> 1e010c79
 
 # The architecture is pretty similar to Llama, with these changes:
 # - There is no gate_proj, just up_proj

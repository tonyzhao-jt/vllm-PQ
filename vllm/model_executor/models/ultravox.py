# Adapted from https://github.com/fixie-ai/ultravox/blob/ecd58c4041030bae2ad15aa6bcf04ab43199ea02/ultravox/model/ultravox_model.py
"""PyTorch Ultravox model."""

import math
from array import array
from functools import cached_property, lru_cache
from typing import (Iterable, List, Literal, Mapping, Optional, Tuple,
                    TypedDict, Union, cast)

import numpy as np
import torch
import torch.utils.checkpoint
from torch import nn
from torch.nn import functional as F
from transformers.models.whisper import WhisperFeatureExtractor
from transformers.models.whisper.modeling_whisper import WhisperEncoder

from vllm.attention import AttentionMetadata
from vllm.config import CacheConfig, MultiModalConfig
from vllm.inputs import INPUT_REGISTRY
from vllm.inputs.data import LLMInputs
from vllm.inputs.registry import InputContext
from vllm.model_executor.layers.activation import SiluAndMul, get_act_fn
from vllm.model_executor.layers.layernorm import RMSNorm
<<<<<<< HEAD
from vllm.model_executor.layers.quantization.base_config import (
    QuantizationConfig)
from vllm.model_executor.layers.sampler import SamplerOutput
=======
from vllm.model_executor.layers.quantization import QuantizationConfig
from vllm.model_executor.layers.sampler import Sampler, SamplerOutput
>>>>>>> 38e60f40
from vllm.model_executor.model_loader.loader import DefaultModelLoader
from vllm.model_executor.model_loader.weight_utils import default_weight_loader
from vllm.model_executor.models.utils import (flatten_bn,
                                              group_weights_with_prefix,
                                              init_vllm_registered_model,
                                              merge_multimodal_embeddings)
from vllm.model_executor.sampling_metadata import SamplingMetadata
from vllm.multimodal import MULTIMODAL_REGISTRY
from vllm.multimodal.base import MultiModalInputs, NestedTensors
from vllm.multimodal.utils import (cached_get_tokenizer,
                                   repeat_and_pad_placeholder_tokens)
from vllm.sequence import (VLLM_TOKEN_ID_ARRAY_TYPE, IntermediateTensors,
                           SequenceData)
from vllm.transformers_utils.configs.ultravox import UltravoxConfig

from .interfaces import SupportsMultiModal, SupportsPP

_AUDIO_PLACEHOLDER_TOKEN = 128002
_AUDIO_TOKENS_PER_SECOND = 6.25


class UltravoxAudioFeatureInputs(TypedDict):
    type: Literal["audio_features"]
    data: NestedTensors
    """Shape: `(batch_size, num_audios, 80, M)"""


class UltravoxAudioEmbeddingInputs(TypedDict):
    type: Literal["audio_embeds"]
    data: NestedTensors
    """Shape: `(batch_size, num_audios, audio_feature_size, hidden_size)"""


UltravoxAudioInputs = Union[UltravoxAudioFeatureInputs,
                            UltravoxAudioEmbeddingInputs]


@lru_cache
def cached_feature_extractor(model_id: str) -> WhisperFeatureExtractor:
    return WhisperFeatureExtractor.from_pretrained(model_id)


def whisper_feature_extractor(ctx: InputContext) -> WhisperFeatureExtractor:
    return cached_feature_extractor(
        ctx.get_hf_config(UltravoxConfig).audio_model_id)


def get_ultravox_max_audio_tokens(ctx: InputContext):
    feature_extractor = whisper_feature_extractor(ctx)
    return math.ceil(feature_extractor.chunk_length * _AUDIO_TOKENS_PER_SECOND)


def dummy_seq_data_for_ultravox(
    ctx: InputContext,
    seq_len: int,
    audio_count: int,
):
    audio_placeholder = array(
        VLLM_TOKEN_ID_ARRAY_TYPE,
        [_AUDIO_PLACEHOLDER_TOKEN]) * get_ultravox_max_audio_tokens(ctx)

    # Add a separator between each chunk.
    audio_token_ids = (audio_placeholder +
                       array(VLLM_TOKEN_ID_ARRAY_TYPE, [0])) * audio_count
    other_token_ids = array(VLLM_TOKEN_ID_ARRAY_TYPE,
                            [0]) * (seq_len - len(audio_token_ids))

    return SequenceData(audio_token_ids + other_token_ids)


def dummy_audio_for_ultravox(
    ctx: InputContext,
    audio_count: int,
):
    feature_extractor = whisper_feature_extractor(ctx)
    audio_and_sr = (np.array([0.0] * feature_extractor.chunk_length), 1)
    return {"audio": [audio_and_sr] * audio_count}


def dummy_data_for_ultravox(
    ctx: InputContext,
    seq_len: int,
    mm_counts: Mapping[str, int],
):
    audio_count = mm_counts["audio"]
    seq_data = dummy_seq_data_for_ultravox(ctx, seq_len, audio_count)
    mm_dict = dummy_audio_for_ultravox(ctx, audio_count)

    return (seq_data, mm_dict)


def input_mapper_for_ultravox(ctx: InputContext, data: object):
    if not isinstance(data, list):
        data = [data]

    audio_features = []
    for audio_input in data:
        if not isinstance(audio_input, tuple):
            raise NotImplementedError(
                f"Unsupported data type: {type(audio_input)}")

        (audio, sr) = cast(Tuple[np.ndarray, Union[float, int]], audio_input)
        feature_extractor = whisper_feature_extractor(ctx)

        if sr != feature_extractor.sampling_rate:
            try:
                import librosa
            except ImportError:
                raise ImportError(
                    "Please install vllm[audio] for audio support.") from None
            audio = librosa.resample(audio,
                                     orig_sr=sr,
                                     target_sr=feature_extractor.sampling_rate)
            sr = feature_extractor.sampling_rate

        minimum_audio_length = feature_extractor.n_fft // 2 + 1
        if len(audio) < minimum_audio_length:
            # Not enough audio; pad it.
            audio = np.pad(audio, (0, minimum_audio_length - len(audio)))

        single_audio_features = feature_extractor(
            audio, sampling_rate=sr, padding="longest",
            return_tensors="pt")["input_features"]

        # Remove the batch dimension because we're wrapping it in a list.
        audio_features.append(single_audio_features.squeeze(0))

    return MultiModalInputs({"audio_features": audio_features})


def input_processor_for_ultravox(ctx: InputContext, llm_inputs: LLMInputs):
    multi_modal_data = llm_inputs.get("multi_modal_data")
    if multi_modal_data is None or "audio" not in multi_modal_data:
        return llm_inputs

    feature_extractor = whisper_feature_extractor(ctx)
    audios = multi_modal_data["audio"]
    if not isinstance(audios, list):
        audios = [audios]

    audio_token_counts = []
    for audio_data, sample_rate in audios:
        audio_length = audio_data.shape[0]
        if sample_rate != feature_extractor.sampling_rate:
            # Account for resampling.
            adjustment = feature_extractor.sampling_rate / sample_rate
            audio_length = math.ceil(adjustment * audio_length)

        feature_extractor_output_length = math.ceil(
            (audio_length - (feature_extractor.hop_length - 1)) /
            feature_extractor.hop_length)

        uv_config = ctx.get_hf_config(UltravoxConfig)
        audio_num_tokens = min(
            max(
                1,
                math.ceil(feature_extractor_output_length /
                          (uv_config.stack_factor * 2))),
            get_ultravox_max_audio_tokens(ctx))
        audio_token_counts.append(audio_num_tokens)

    tokenizer = cached_get_tokenizer(ctx.model_config.tokenizer)

    new_prompt, new_token_ids = repeat_and_pad_placeholder_tokens(
        tokenizer,
        llm_inputs.get("prompt"),
        llm_inputs["prompt_token_ids"],
        placeholder_token_id=_AUDIO_PLACEHOLDER_TOKEN,
        repeat_count=audio_token_counts,
    )

    # NOTE: Create a defensive copy of the original inputs
    return LLMInputs(prompt_token_ids=new_token_ids,
                     prompt=new_prompt,
                     multi_modal_data=multi_modal_data)


class StackAudioFrames(nn.Module):
    """
    Stack the audio embedding frames to reduce the sequence length by a factor
    of `stack_factor`.
    """

    def __init__(self, stack_factor: int = 8):
        super().__init__()
        self.stack_factor = stack_factor

    def forward(self, audio_embeds: torch.Tensor) -> torch.Tensor:
        B, T, C = audio_embeds.shape
        T_pad = (T + self.stack_factor -
                 1) // self.stack_factor * self.stack_factor
        audio_embeds = F.pad(audio_embeds, (0, 0, 0, T_pad - T))
        B, T, C = audio_embeds.shape
        audio_embeds = audio_embeds.view(B, T // self.stack_factor,
                                         C * self.stack_factor)
        return audio_embeds


class FlippedSiluAndMul(SiluAndMul):
    """Ultravox is trained with SwiGLU with flipped halves."""

    def forward(self, x: torch.Tensor):
        a, b = x.chunk(2, dim=-1)
        flipped = torch.cat((b, a), dim=-1)
        return super().forward(flipped)


class UltravoxProjector(nn.Module):

    def __init__(self, config: UltravoxConfig):
        super().__init__()
        self.hidden_dim = config.hidden_size
        self._pad_and_stack = StackAudioFrames(config.stack_factor)
        dim = config.audio_config.hidden_size * config.stack_factor
        self.ln_pre = RMSNorm(dim)
        self.linear_1 = nn.Linear(dim, self.hidden_dim, bias=False)
        dim = self.hidden_dim

        if config.projector_act == "swiglu":
            self.act = FlippedSiluAndMul()
            dim = dim // 2
        else:
            self.act = get_act_fn(config.projector_act)

        self.linear_2 = nn.Linear(dim,
                                  config.text_config.hidden_size,
                                  bias=False)
        self.ln_post = RMSNorm(config.text_config.hidden_size)

    def forward(self, audio_features: torch.Tensor) -> torch.Tensor:
        audio_features = self._pad_and_stack(audio_features)
        audio_features = self.ln_pre(audio_features)
        hidden_states = self.linear_1(audio_features)
        hidden_states = self.act(hidden_states)
        hidden_states = self.linear_2(hidden_states)
        hidden_states = self.ln_post(hidden_states)
        return hidden_states


class ModifiedWhisperEncoder(WhisperEncoder):
    """
    Encoder portion of OpenAI's Whisper model.

    This implementation is a slightly modified version of HF Transformers'
    Whisper Encoder, with only a few fixes:
    1. base_model_prefix updated to allow for doing `.from_pretrained`
       directly on the encoder
    2. allow less than 30 second of audio padding to be passed in:
        - relaxed ValueError check for `input_features` length to be less
           than or equal to `expected_seq_length` instead of strictly equal
        - embed_pos is now sliced to match the length of `inputs_embeds`

    Original: https://github.com/huggingface/transformers/blob/main/src/transformers/models/whisper/modeling_whisper.py
    See commentary: https://github.com/huggingface/transformers/issues/25744
    """

    base_model_prefix = "model.encoder"

    def forward(
        self,
        input_features,
    ):
        expected_seq_length = (self.config.max_source_positions *
                               self.conv1.stride[0] * self.conv2.stride[0])
        if input_features.shape[-1] > expected_seq_length:
            raise ValueError(
                f"Whisper expects the mel input features to be of length "
                f"{expected_seq_length} or less, but found "
                f"{input_features.shape[-1]}. Make sure to pad the input mel "
                f"features to {expected_seq_length}.")

        inputs_embeds = nn.functional.gelu(self.conv1(input_features))
        inputs_embeds = nn.functional.gelu(self.conv2(inputs_embeds))

        inputs_embeds = inputs_embeds.permute(0, 2, 1)
        embed_pos = self.embed_positions.weight[:inputs_embeds.size(-2)]

        hidden_states = inputs_embeds + embed_pos
        hidden_states = nn.functional.dropout(hidden_states,
                                              p=self.dropout,
                                              training=self.training)

        for encoder_layer in self.layers:
            layer_outputs = encoder_layer(
                hidden_states,
                None,
                layer_head_mask=None,
            )

            hidden_states = layer_outputs[0]

        hidden_states = self.layer_norm(hidden_states)
        return hidden_states


@MULTIMODAL_REGISTRY.register_input_mapper("audio", input_mapper_for_ultravox)
@MULTIMODAL_REGISTRY.register_max_multimodal_tokens(
    "audio", get_ultravox_max_audio_tokens)
@INPUT_REGISTRY.register_dummy_data(dummy_data_for_ultravox)
@INPUT_REGISTRY.register_input_processor(input_processor_for_ultravox)
class UltravoxModel(nn.Module, SupportsMultiModal, SupportsPP):

    def __init__(self,
                 config: UltravoxConfig,
                 multimodal_config: MultiModalConfig,
                 cache_config: Optional[CacheConfig] = None,
                 quant_config: Optional["QuantizationConfig"] = None):
        super().__init__()
        self.config = config
        self.multi_modal_config = multimodal_config
        assert self.multi_modal_config

        self.secondary_weights = []
        self.audio_tower = ModifiedWhisperEncoder(config.audio_config)
        if config.audio_model_id is not None:
            self.secondary_weights.append(
                DefaultModelLoader.Source(
                    model_or_path=config.audio_model_id,
                    revision=None,
                    prefix="audio_tower.",
                ))
        self.multi_modal_projector = UltravoxProjector(config)
        self.language_model = init_vllm_registered_model(
            config.text_config, cache_config, quant_config)
        if config.text_model_id is not None:
            self.secondary_weights.append(
                DefaultModelLoader.Source(model_or_path=config.text_model_id,
                                          revision=None,
                                          prefix="language_model."))
<<<<<<< HEAD
=======

        self.make_empty_intermediate_tensors = (
            self.language_model.make_empty_intermediate_tensors)

    @cached_property
    def sampler(self):
        if hasattr(self.language_model, "sampler"):
            return self.language_model.sampler

        return Sampler()
>>>>>>> 38e60f40

    def _audio_features_to_embeddings(
            self, input_features: torch.Tensor) -> torch.Tensor:
        audio_input = input_features.to(self.audio_tower.dtype)
        audio_features = self.audio_tower(audio_input)
        audio_features = audio_features.to(self.audio_tower.dtype)
        audio_embeddings = self.multi_modal_projector(audio_features)
        return audio_embeddings

    def _parse_and_validate_audio_input(
            self, **kwargs: object) -> Optional[UltravoxAudioInputs]:
        audio_features = kwargs.pop("audio_features", None)
        audio_embeds = kwargs.pop("audio_embeds", None)

        if audio_features is None and audio_embeds is None:
            return None

        if audio_features is not None:
            if not isinstance(audio_features, (torch.Tensor, list)):
                raise ValueError("Incorrect type of audio features. "
                                 f"Got type: {type(audio_features)}")

            return UltravoxAudioFeatureInputs(type="audio_features",
                                              data=audio_features)

        if audio_embeds is not None:
            if not isinstance(audio_embeds, (torch.Tensor, list)):
                raise ValueError("Incorrect type of audio embeds. "
                                 f"Got type: {type(audio_embeds)}")

            return UltravoxAudioEmbeddingInputs(type="audio_embeds",
                                                data=audio_embeds)

        raise AssertionError("This line should be unreachable.")

    def _process_audio_input(
            self, audio_input: UltravoxAudioInputs) -> NestedTensors:
        if audio_input["type"] == "audio_embeds":
            return audio_input["data"]

        audio_features = audio_input["data"]
        if isinstance(audio_features, torch.Tensor):
            # Combine the B and N dimensions for the encoder/projector
            flattened = flatten_bn(audio_features)
            flattened_embeddings = self._audio_features_to_embeddings(
                flattened)

            # Restore the original dimensions
            embeddings = flattened_embeddings.unflatten(
                0, audio_features.shape[:2])
            return embeddings

        result = []
        # TODO: Batch heterogeneous tensors through the encoder/projector
        for audio_features_item in audio_features:
            if isinstance(audio_features_item, torch.Tensor):
                result.append(
                    self._audio_features_to_embeddings(audio_features_item))
            else:
                embeddings = [
                    # Add a batch dimension to embed it, then remove it.
                    self._audio_features_to_embeddings(tensor.unsqueeze(0)
                                                       ).squeeze(0)
                    for tensor in audio_features_item
                ]
                result.append(embeddings)

        return result

    def forward(self, input_ids: torch.Tensor, positions: torch.Tensor,
                kv_caches: List[torch.Tensor],
                attn_metadata: AttentionMetadata,
                intermediate_tensors: Optional[torch.Tensor],
                **kwargs) -> Union[torch.Tensor, IntermediateTensors]:
        """Run forward pass for Ultravox

        One key thing to understand is the `input_ids` already accounts for the
        positions of the to-be-inserted audio embeddings. The to-be-inserted
        audio has a size that is essentially 6.25 tokens per second of audio.

        This way, the `positions` and `attn_metadata` are consistent
        with the `input_ids`.

        Args:
            audio_features: A batch of audio inputs [B, N, 80, M].
        """
        if intermediate_tensors is not None:
            input_ids = None
            inputs_embeds = None
        else:
            audio_input = self._parse_and_validate_audio_input(**kwargs)
            if audio_input is not None:
                audio_embeddings = self._process_audio_input(audio_input)
                inputs_embeds = self.language_model.model.get_input_embeddings(
                    input_ids)

                inputs_embeds = merge_multimodal_embeddings(
                    input_ids, inputs_embeds, audio_embeddings,
                    _AUDIO_PLACEHOLDER_TOKEN)
                input_ids = None
            else:
                inputs_embeds = None

        hidden_states = self.language_model.model(
            input_ids=input_ids,
            positions=positions,
            kv_caches=kv_caches,
            attn_metadata=attn_metadata,
            intermediate_tensors=intermediate_tensors,
            inputs_embeds=inputs_embeds)
        return hidden_states

    def compute_logits(self, hidden_states: torch.Tensor,
                       sampling_metadata: SamplingMetadata) -> torch.Tensor:
        return self.language_model.compute_logits(hidden_states,
                                                  sampling_metadata)

    def sample(
        self,
        logits: torch.Tensor,
        sampling_metadata: SamplingMetadata,
    ) -> Optional[SamplerOutput]:
        return self.language_model.sample(logits, sampling_metadata)

    def load_weights(self, weights: Iterable[Tuple[str, torch.Tensor]]):
        # prepare weight iterators for components
        weights_group = group_weights_with_prefix(weights)

        # load audio tower weights
        audio_tower_weights = weights_group["audio_tower"]
        audio_tower_params_dict = dict(
            self.audio_tower.named_parameters(
                prefix=self.audio_tower.base_model_prefix))
        for name, loaded_weight in audio_tower_weights:
            if name in audio_tower_params_dict:
                param = audio_tower_params_dict[name]
                weight_loader = getattr(param, "weight_loader",
                                        default_weight_loader)
                weight_loader(param, loaded_weight)

        # load projector weights
        projector_weights = weights_group["multi_modal_projector"]
        projector_params_dict = dict(
            self.multi_modal_projector.named_parameters())
        for name, loaded_weight in projector_weights:
            param = projector_params_dict[name]
            weight_loader = getattr(param, "weight_loader",
                                    default_weight_loader)
            weight_loader(param, loaded_weight)

        # load llm backbone
        self.language_model.load_weights(weights_group["language_model"])<|MERGE_RESOLUTION|>--- conflicted
+++ resolved
@@ -22,14 +22,8 @@
 from vllm.inputs.registry import InputContext
 from vllm.model_executor.layers.activation import SiluAndMul, get_act_fn
 from vllm.model_executor.layers.layernorm import RMSNorm
-<<<<<<< HEAD
-from vllm.model_executor.layers.quantization.base_config import (
-    QuantizationConfig)
-from vllm.model_executor.layers.sampler import SamplerOutput
-=======
 from vllm.model_executor.layers.quantization import QuantizationConfig
 from vllm.model_executor.layers.sampler import Sampler, SamplerOutput
->>>>>>> 38e60f40
 from vllm.model_executor.model_loader.loader import DefaultModelLoader
 from vllm.model_executor.model_loader.weight_utils import default_weight_loader
 from vllm.model_executor.models.utils import (flatten_bn,
@@ -359,8 +353,6 @@
                 DefaultModelLoader.Source(model_or_path=config.text_model_id,
                                           revision=None,
                                           prefix="language_model."))
-<<<<<<< HEAD
-=======
 
         self.make_empty_intermediate_tensors = (
             self.language_model.make_empty_intermediate_tensors)
@@ -371,7 +363,6 @@
             return self.language_model.sampler
 
         return Sampler()
->>>>>>> 38e60f40
 
     def _audio_features_to_embeddings(
             self, input_features: torch.Tensor) -> torch.Tensor:

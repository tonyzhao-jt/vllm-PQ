# Adapted from https://github.com/fixie-ai/ultravox/blob/ecd58c4041030bae2ad15aa6bcf04ab43199ea02/ultravox/model/ultravox_model.py
"""PyTorch Ultravox model."""
import math
from functools import cached_property
from typing import (Any, Iterable, List, Literal, Mapping, Optional, Set,
                    Tuple, TypedDict, Union)

import torch
import torch.utils.checkpoint
from torch import nn
from torch.nn import functional as F
from transformers import BatchFeature, ProcessorMixin
from transformers.models.whisper import WhisperFeatureExtractor
from transformers.models.whisper.modeling_whisper import WhisperEncoder

from vllm import envs
from vllm.attention import AttentionMetadata
from vllm.config import VllmConfig
from vllm.model_executor.layers.activation import SiluAndMul, get_act_fn
from vllm.model_executor.layers.layernorm import RMSNorm
from vllm.model_executor.layers.sampler import SamplerOutput, get_sampler
from vllm.model_executor.model_loader.loader import DefaultModelLoader
from vllm.model_executor.models.module_mapping import MultiModelKeys
from vllm.model_executor.sampling_metadata import SamplingMetadata
from vllm.multimodal import MULTIMODAL_REGISTRY
from vllm.multimodal.inputs import (MultiModalFieldConfig, MultiModalKwargs,
                                    NestedTensors)
from vllm.multimodal.parse import MultiModalDataItems, MultiModalDataParser
from vllm.multimodal.processing import (BaseMultiModalProcessor,
                                        BaseProcessingInfo, PromptReplacement)
from vllm.multimodal.profiling import BaseDummyInputsBuilder, ProcessorInputs
from vllm.sequence import IntermediateTensors
from vllm.transformers_utils.configs.ultravox import UltravoxConfig

from .interfaces import SupportsLoRA, SupportsMultiModal, SupportsPP
from .utils import (AutoWeightsLoader, WeightsMapper, flatten_bn,
                    init_vllm_registered_model, maybe_prefix,
                    merge_multimodal_embeddings,
                    merge_multimodal_embeddings_from_map)

_AUDIO_PLACEHOLDER_OVERRIDE = "<|reserved_special_token_0|>"
_AUDIO_PLACEHOLDER_TOKEN = 128002
_AUDIO_TOKENS_PER_SECOND = 6.25


class UltravoxAudioFeatureInputs(TypedDict):
    type: Literal["audio_features"]
    data: NestedTensors
    """Shape: `(batch_size, num_audios, 80, M)`"""


class UltravoxAudioEmbeddingInputs(TypedDict):
    type: Literal["audio_embeds"]
    data: NestedTensors
    """Shape: `(batch_size, num_audios, audio_feature_size, hidden_size)`"""


UltravoxAudioInputs = Union[UltravoxAudioFeatureInputs,
                            UltravoxAudioEmbeddingInputs]


class UltravoxProcessingInfo(BaseProcessingInfo):

    def get_hf_processor(
        self,
        *,
        # Ignored in initialization
        sampling_rate: Optional[int] = None,
    ) -> ProcessorMixin:
        hf_processor = self.ctx.get_hf_processor()

        # NOTE: Ultravox processing definition uses '<|eot_id|>' as the
        # placeholder that will cause confusion with the actual end of turn
        # token, thus we override placeholder with a reserved special
        # token.
        hf_processor.audio_token_replacement = _AUDIO_PLACEHOLDER_OVERRIDE
        return hf_processor

    def get_feature_extractor(
        self,
        *,
        # Ignored in initialization
        sampling_rate: Optional[int] = None,
    ) -> WhisperFeatureExtractor:
        hf_processor = self.get_hf_processor(sampling_rate=sampling_rate)
        audio_processor = hf_processor.audio_processor  # type: ignore
        feature_extractor = audio_processor.feature_extractor  # type: ignore
        assert isinstance(feature_extractor, WhisperFeatureExtractor)
        return feature_extractor

    def get_supported_mm_limits(self) -> Mapping[str, Optional[int]]:
        return {"audio": None}

    def get_mm_max_tokens_per_item(self, seq_len: int) -> Mapping[str, int]:
        feature_extractor = self.get_feature_extractor()
        max_audio_tokens = math.ceil(feature_extractor.chunk_length *
                                     _AUDIO_TOKENS_PER_SECOND)

        return {"audio": max_audio_tokens}


class UltravoxDummyInputsBuilder(BaseDummyInputsBuilder[UltravoxProcessingInfo]
                                 ):

    def get_dummy_processor_inputs(
        self,
        seq_len: int,
        mm_counts: Mapping[str, int],
    ) -> ProcessorInputs:
        feature_extractor = self.info.get_feature_extractor()

        sampling_rate = feature_extractor.sampling_rate
        audio_len = feature_extractor.chunk_length * sampling_rate
        num_audios = mm_counts.get("audio", 0)

        mm_data = {
            "audio":
            self._get_dummy_audios(length=audio_len, num_audios=num_audios)
        }

        return ProcessorInputs(
            prompt_text="<|audio|>" * num_audios,
            mm_data=mm_data,
        )


class UltravoxMultiModalProcessor(
        BaseMultiModalProcessor[UltravoxProcessingInfo]):

    def _get_data_parser(self) -> MultiModalDataParser:
        feature_extractor = self.info.get_feature_extractor()
        return MultiModalDataParser(target_sr=feature_extractor.sampling_rate)

    def _call_hf_processor(
        self,
        prompt: str,
        mm_data: Mapping[str, object],
        mm_kwargs: Mapping[str, object],
    ) -> BatchFeature:
        # Text-only input not supported in composite processor
        if not mm_data:
            prompt_ids = self.info.get_tokenizer().encode(prompt)
            prompt_ids = self._apply_hf_processor_tokens_only(prompt_ids)
            return BatchFeature(dict(input_ids=[prompt_ids]), tensor_type="pt")

        mm_data = dict(mm_data)
        audios = mm_data.pop("audios", [])
        assert isinstance(audios, list)

        if not audios:
            return super()._call_hf_processor(
                prompt=prompt,
                mm_data=mm_data,
                mm_kwargs=mm_kwargs,
            )

        feature_extractor = self.info.get_feature_extractor()
        mm_kwargs = dict(
            **mm_kwargs,
            sampling_rate=feature_extractor.sampling_rate,
        )

        # Ultravox processor doesn't support multiple inputs,
        # therefore we need to input text and audio one by one
        audio_features, audio_token_len = [], []
        shared_outputs = {}
        for audio in audios:
            # NOTE: Ultravox processor accepts "audio" instead of "audios"
            item_processor_data = dict(**mm_data, audio=audio)

            item_outputs = super()._call_hf_processor(
                prompt=prompt,
                mm_data=item_processor_data,
                mm_kwargs=mm_kwargs,
            )

            audio_features.append(item_outputs.pop("audio_values")[0])
            audio_token_len.append(item_outputs.pop("audio_token_len").item())
            shared_outputs = item_outputs

        combined_outputs = dict(
            **shared_outputs,
            audio_features=audio_features,
            audio_token_len=audio_token_len,
        )
        return BatchFeature(combined_outputs)

    def _apply_hf_processor_tokens_only(
        self,
        prompt_tokens: list[int],
    ) -> list[int]:
        # HF processor omits bos_token_id by setting add_special_tokens=False
        tokenizer = self.info.get_tokenizer()
        assert prompt_tokens[0] == tokenizer.bos_token_id

        return prompt_tokens[1:]

    def _get_mm_fields_config(
        self,
        hf_inputs: BatchFeature,
        hf_processor_mm_kwargs: Mapping[str, object],
    ) -> Mapping[str, MultiModalFieldConfig]:
        return dict(
            audio_features=MultiModalFieldConfig.batched("audio"),
            audio_token_len=MultiModalFieldConfig.batched("audio"),
            audio_embeds=MultiModalFieldConfig.batched("audio"),
        )

    def _get_prompt_replacements(
        self,
        mm_items: MultiModalDataItems,
        hf_processor_mm_kwargs: Mapping[str, Any],
        out_mm_kwargs: MultiModalKwargs,
    ) -> list[PromptReplacement]:
        hf_processor = self.info.get_hf_processor(**hf_processor_mm_kwargs)
        placeholder = hf_processor.audio_token_replacement  # type: ignore

        def get_replacement_ultravox(item_idx: int):
            audio_token_len = out_mm_kwargs["audio_token_len"][item_idx]
            return placeholder * audio_token_len

        return [
            PromptReplacement(
                modality="audio",
                target="<|audio|>",
                replacement=get_replacement_ultravox,
            )
        ]


class StackAudioFrames(nn.Module):
    """
    Stack the audio embedding frames to reduce the sequence length by a factor
    of `stack_factor`.
    """

    def __init__(self, stack_factor: int = 8):
        super().__init__()
        self.stack_factor = stack_factor

    def forward(self, audio_embeds: torch.Tensor) -> torch.Tensor:
        B, T, C = audio_embeds.shape
        T_pad = (T + self.stack_factor -
                 1) // self.stack_factor * self.stack_factor
        audio_embeds = F.pad(audio_embeds, (0, 0, 0, T_pad - T))
        B, T, C = audio_embeds.shape
        audio_embeds = audio_embeds.view(B, T // self.stack_factor,
                                         C * self.stack_factor)
        return audio_embeds


class FlippedSiluAndMul(SiluAndMul):
    """Ultravox is trained with SwiGLU with flipped halves."""

    def forward(self, x: torch.Tensor):
        a, b = x.chunk(2, dim=-1)
        flipped = torch.cat((b, a), dim=-1)
        return super().forward(flipped)


class UltravoxProjector(nn.Module):

    def __init__(self, config: UltravoxConfig):
        super().__init__()
        self.hidden_dim = config.hidden_size
        self._pad_and_stack = StackAudioFrames(config.stack_factor)
        dim = config.audio_config.hidden_size * config.stack_factor
        self.ln_pre = RMSNorm(dim)
        self.linear_1 = nn.Linear(dim, self.hidden_dim, bias=False)
        dim = self.hidden_dim

        if config.projector_act == "swiglu":
            self.act = FlippedSiluAndMul()
            dim = dim // 2
        else:
            self.act = get_act_fn(config.projector_act)

        self.linear_2 = nn.Linear(dim,
                                  config.text_config.hidden_size,
                                  bias=False)
        self.ln_post = RMSNorm(config.text_config.hidden_size)

    def forward(self, audio_features: torch.Tensor) -> torch.Tensor:
        audio_features = self._pad_and_stack(audio_features)
        audio_features = self.ln_pre(audio_features)
        hidden_states = self.linear_1(audio_features)
        hidden_states = self.act(hidden_states)
        hidden_states = self.linear_2(hidden_states)
        hidden_states = self.ln_post(hidden_states)
        return hidden_states


class ModifiedWhisperEncoder(WhisperEncoder):
    """
    Encoder portion of OpenAI's Whisper model.

    This implementation is a slightly modified version of HF Transformers'
    Whisper Encoder, with only a few fixes:
    1. base_model_prefix updated to allow for doing `.from_pretrained`
       directly on the encoder
    2. allow less than 30 second of audio padding to be passed in:
        - relaxed ValueError check for `input_features` length to be less
           than or equal to `expected_seq_length` instead of strictly equal
        - embed_pos is now sliced to match the length of `inputs_embeds`

    Original: https://github.com/huggingface/transformers/blob/main/src/transformers/models/whisper/modeling_whisper.py
    See commentary: https://github.com/huggingface/transformers/issues/25744
    """

    base_model_prefix = "model.encoder"

    def forward(
        self,
        input_features,
    ):
        expected_seq_length = (self.config.max_source_positions *
                               self.conv1.stride[0] * self.conv2.stride[0])
        if input_features.shape[-1] > expected_seq_length:
            raise ValueError(
                f"Whisper expects the mel input features to be of length "
                f"{expected_seq_length} or less, but found "
                f"{input_features.shape[-1]}. Make sure to pad the input mel "
                f"features to {expected_seq_length}.")

        inputs_embeds = nn.functional.gelu(self.conv1(input_features))
        inputs_embeds = nn.functional.gelu(self.conv2(inputs_embeds))

        inputs_embeds = inputs_embeds.permute(0, 2, 1)
        embed_pos = self.embed_positions.weight[:inputs_embeds.size(-2)]

        hidden_states = inputs_embeds + embed_pos
        hidden_states = nn.functional.dropout(hidden_states,
                                              p=self.dropout,
                                              training=self.training)

        for encoder_layer in self.layers:
            layer_outputs = encoder_layer(
                hidden_states,
                None,
                layer_head_mask=None,
            )

            hidden_states = layer_outputs[0]

        hidden_states = self.layer_norm(hidden_states)
        return hidden_states


<<<<<<< HEAD
@MULTIMODAL_REGISTRY.register_processor(UltravoxMultiModalProcessor)
class UltravoxModel(nn.Module, SupportsMultiModal, SupportsPP, SupportsLoRA):

    packed_modules_mapping = {
        "qkv_proj": ["q_proj", "k_proj", "v_proj"],
        "gate_up_proj": ["gate_proj", "up_proj"]
    }

    # LoRA specific attributes
    #lm_head is not added for now since it requires logits_processor
    # which is missing from ultravox
    # TODO : Add LoRA to the audio tower and projector.
    supported_lora_modules = [
        "qkv_proj", "o_proj", "gate_up_proj", "down_proj", "lm_head"
    ]
    embedding_modules = {}
    embedding_padding_modules = []
=======
@MULTIMODAL_REGISTRY.register_processor(UltravoxMultiModalProcessor,
                                        info=UltravoxProcessingInfo,
                                        dummy_inputs=UltravoxDummyInputsBuilder
                                        )
class UltravoxModel(nn.Module, SupportsMultiModal, SupportsPP):
>>>>>>> d45cbe70

    hf_to_vllm_mapper = WeightsMapper(
        orig_to_new_prefix={"audio_tower.model.encoder.": "audio_tower."})

    def __init__(self, *, vllm_config: VllmConfig, prefix: str = ""):
        super().__init__()
        config = vllm_config.model_config.hf_config
        multimodal_config = vllm_config.model_config.multimodal_config
        self.config = config
        self.multi_modal_config = multimodal_config
        assert self.multi_modal_config

        self.secondary_weights = []
        self.audio_tower = ModifiedWhisperEncoder(config.audio_config)
        if config.audio_model_id is not None:
            # this prefix is not for initialization, but for loading weights
            # note the trailing dot
            self.secondary_weights.append(
                DefaultModelLoader.Source(
                    model_or_path=config.audio_model_id,
                    revision=None,
                    prefix="audio_tower.",
                ))
        self.multi_modal_projector = UltravoxProjector(config)
        self.language_model = init_vllm_registered_model(
            vllm_config=vllm_config,
            hf_config=config.text_config,
            prefix=maybe_prefix(prefix, "language_model"),
        )
        # logits_processor is added here to support 'lm_head' LoRA module
        # for language model
        self.logits_processor = self.language_model.logits_processor
        if config.text_model_id is not None:
            # this prefix is not for initialization, but for loading weights
            # note the trailing dot
            self.secondary_weights.append(
                DefaultModelLoader.Source(model_or_path=config.text_model_id,
                                          revision=None,
                                          prefix="language_model."))

        self.make_empty_intermediate_tensors = (
            self.language_model.make_empty_intermediate_tensors)

    @cached_property
    def sampler(self):
        if hasattr(self.language_model, "sampler"):
            return self.language_model.sampler

        return get_sampler()

    def get_mm_mapping(self) -> MultiModelKeys:
        """
        Get the module prefix in multimodal models
        """
        return MultiModelKeys.from_string_field(
            language_model="language_model.",
            connector="multi_modal_projector.",
            tower_model="audio_tower.",
        )

    def _audio_features_to_embeddings(
            self, input_features: torch.Tensor) -> torch.Tensor:
        audio_input = input_features.to(self.audio_tower.dtype)
        audio_features = self.audio_tower(audio_input)
        audio_features = audio_features.to(self.audio_tower.dtype)
        audio_embeddings = self.multi_modal_projector(audio_features)
        return audio_embeddings

    def _parse_and_validate_audio_input(
            self, **kwargs: object) -> Optional[UltravoxAudioInputs]:
        audio_features = kwargs.pop("audio_features", None)
        audio_embeds = kwargs.pop("audio_embeds", None)

        if audio_features is None and audio_embeds is None:
            return None

        if audio_features is not None:
            if not isinstance(audio_features, (torch.Tensor, list)):
                raise ValueError("Incorrect type of audio features. "
                                 f"Got type: {type(audio_features)}")

            return UltravoxAudioFeatureInputs(type="audio_features",
                                              data=audio_features)

        if audio_embeds is not None:
            if not isinstance(audio_embeds, (torch.Tensor, list)):
                raise ValueError("Incorrect type of audio embeds. "
                                 f"Got type: {type(audio_embeds)}")

            return UltravoxAudioEmbeddingInputs(type="audio_embeds",
                                                data=audio_embeds)

        raise AssertionError("This line should be unreachable.")

    def _process_audio_input(
            self, audio_input: UltravoxAudioInputs) -> NestedTensors:
        if audio_input["type"] == "audio_embeds":
            return audio_input["data"]

        audio_features = audio_input["data"]
        if isinstance(audio_features, torch.Tensor):
            # Combine the B and N dimensions for the encoder/projector
            flattened = flatten_bn(audio_features)
            flattened_embeddings = self._audio_features_to_embeddings(
                flattened)

            # Restore the original dimensions
            embeddings = flattened_embeddings.unflatten(
                0, audio_features.shape[:2])
            return embeddings

        result = []
        # TODO: Batch heterogeneous tensors through the encoder/projector
        for audio_features_item in audio_features:
            if isinstance(audio_features_item, torch.Tensor):
                result.append(
                    self._audio_features_to_embeddings(audio_features_item))
            else:
                embeddings = [
                    # Add a batch dimension to embed it, then remove it.
                    self._audio_features_to_embeddings(tensor.unsqueeze(0)
                                                       ).squeeze(0)
                    for tensor in audio_features_item
                ]
                result.append(embeddings)

        return result

    def get_multimodal_embeddings(self, **kwargs) -> Optional[NestedTensors]:
        audio_input = self._parse_and_validate_audio_input(**kwargs)
        if audio_input is None:
            return None
        audio_embeddings = self._process_audio_input(audio_input)
        return audio_embeddings

    def get_input_embeddings(
        self,
        input_ids: torch.Tensor,
        multimodal_embeddings: Optional[NestedTensors] = None,
        attn_metadata: Optional[AttentionMetadata] = None,
    ) -> torch.Tensor:
        inputs_embeds = self.language_model.get_input_embeddings(input_ids)
        if multimodal_embeddings is not None:

            # TODO(ywang96): remove this block after v0 is deprecated.
            if not envs.VLLM_USE_V1:
                merge_multimodal_embeddings_from_map(
                    inputs_embeds, multimodal_embeddings,
                    attn_metadata.multi_modal_placeholder_index_maps["audio"])
            else:
                inputs_embeds = merge_multimodal_embeddings(
                    input_ids, inputs_embeds, multimodal_embeddings,
                    _AUDIO_PLACEHOLDER_TOKEN)
        return inputs_embeds

    def forward(self,
                input_ids: torch.Tensor,
                positions: torch.Tensor,
                kv_caches: List[torch.Tensor],
                attn_metadata: AttentionMetadata,
                intermediate_tensors: Optional[torch.Tensor] = None,
                inputs_embeds: Optional[torch.Tensor] = None,
                **kwargs) -> Union[torch.Tensor, IntermediateTensors]:
        """Run forward pass for Ultravox

        One key thing to understand is the `input_ids` already accounts for the
        positions of the to-be-inserted audio embeddings. The to-be-inserted
        audio has a size that is essentially 6.25 tokens per second of audio.

        This way, the `positions` and `attn_metadata` are consistent
        with the `input_ids`.

        Args:
            audio_features: A batch of audio inputs [B, N, 80, M].
        """

        if intermediate_tensors is not None:
            inputs_embeds = None

        # NOTE: In v1, inputs_embeds is always generated at model runner, this
        # condition is for v0 compatibility.
        elif inputs_embeds is None:
            multimodal_embeddings = self.get_multimodal_embeddings(**kwargs)

            # TODO(ywang96): remove attn_metadata from get_input_embeddings
            # after v0 is deprecated
            inputs_embeds = self.get_input_embeddings(input_ids,
                                                      multimodal_embeddings,
                                                      attn_metadata)
            input_ids = None

        hidden_states = self.language_model.model(input_ids,
                                                  positions,
                                                  kv_caches,
                                                  attn_metadata,
                                                  intermediate_tensors,
                                                  inputs_embeds=inputs_embeds)
        return hidden_states

    def compute_logits(self, hidden_states: torch.Tensor,
                       sampling_metadata: SamplingMetadata) -> torch.Tensor:
        return self.language_model.compute_logits(hidden_states,
                                                  sampling_metadata)

    def sample(
        self,
        logits: torch.Tensor,
        sampling_metadata: SamplingMetadata,
    ) -> Optional[SamplerOutput]:
        return self.language_model.sample(logits, sampling_metadata)

    def load_weights(self, weights: Iterable[Tuple[str,
                                                   torch.Tensor]]) -> Set[str]:

        loader = AutoWeightsLoader(self,
                                   ignore_unexpected_prefixes=["audio_tower."])
        return loader.load_weights(weights, mapper=self.hf_to_vllm_mapper)<|MERGE_RESOLUTION|>--- conflicted
+++ resolved
@@ -346,8 +346,11 @@
         return hidden_states
 
 
-<<<<<<< HEAD
-@MULTIMODAL_REGISTRY.register_processor(UltravoxMultiModalProcessor)
+
+@MULTIMODAL_REGISTRY.register_processor(UltravoxMultiModalProcessor,
+                                        info=UltravoxProcessingInfo,
+                                        dummy_inputs=UltravoxDummyInputsBuilder
+                                        )
 class UltravoxModel(nn.Module, SupportsMultiModal, SupportsPP, SupportsLoRA):
 
     packed_modules_mapping = {
@@ -364,13 +367,6 @@
     ]
     embedding_modules = {}
     embedding_padding_modules = []
-=======
-@MULTIMODAL_REGISTRY.register_processor(UltravoxMultiModalProcessor,
-                                        info=UltravoxProcessingInfo,
-                                        dummy_inputs=UltravoxDummyInputsBuilder
-                                        )
-class UltravoxModel(nn.Module, SupportsMultiModal, SupportsPP):
->>>>>>> d45cbe70
 
     hf_to_vllm_mapper = WeightsMapper(
         orig_to_new_prefix={"audio_tower.model.encoder.": "audio_tower."})

--- conflicted
+++ resolved
@@ -829,26 +829,7 @@
     ) -> torch.Tensor:
         # Skip writing kv-cache for the initial profiling run.
         if len(kv_cache.shape) > 1:
-<<<<<<< HEAD
             if current_platform.is_rocm():
-=======
-            if self.attn.backend in (_Backend.FLASH_ATTN,
-                                     _Backend.FLASH_ATTN_VLLM_V1):
-                cached_k = torch.cat([k[s:e] for s, e in kv_range_for_decode])
-                cached_v = torch.cat([v[s:e] for s, e in kv_range_for_decode])
-                torch.ops._C_cache_ops.reshape_and_cache_flash(
-                    cached_k,
-                    cached_v,
-                    kv_cache[0],
-                    kv_cache[1],
-                    attn_metadata.
-                    cross_slot_mapping,  # type: ignore[union-attr]
-                    "auto",
-                    1.0,
-                    1.0,
-                )
-            elif self.attn.backend in (_Backend.XFORMERS, _Backend.TORCH_SDPA):
->>>>>>> 1b583cfe
                 key_cache, value_cache = PagedAttention.split_kv_cache(
                     kv_cache, self.num_local_key_value_heads, self.head_dim)
                 cached_k = torch.cat([k[s:e] for s, e in kv_range_for_decode])
@@ -857,11 +838,8 @@
                     cached_k, cached_v, key_cache, value_cache,
                     attn_metadata.cross_slot_mapping, "auto", 1.0, 1.0)
             else:
-<<<<<<< HEAD
-                from vllm.attention.backends.flash_attn import (
-                    FlashAttentionMetadata)
-                from vllm.attention.backends.xformers import XFormersMetadata
-                if isinstance(attn_metadata, FlashAttentionMetadata):
+                if self.attn.backend in (_Backend.FLASH_ATTN,
+                                         _Backend.FLASH_ATTN_VLLM_V1):
                     cached_k = torch.cat(
                         [k[s:e] for s, e in kv_range_for_decode])
                     cached_v = torch.cat(
@@ -877,7 +855,8 @@
                         1.0,
                         1.0,
                     )
-                elif isinstance(attn_metadata, XFormersMetadata):
+                elif self.attn.backend in (_Backend.XFORMERS,
+                                           _Backend.TORCH_SDPA):
                     key_cache, value_cache = PagedAttention.split_kv_cache(
                         kv_cache, self.num_local_key_value_heads,
                         self.head_dim)
@@ -890,16 +869,10 @@
                         attn_metadata.cross_slot_mapping, "auto", 1.0, 1.0)
                 else:
                     raise ValueError(
-                        f"Unsupported AttentionMetadata {type(attn_metadata)} "
-                        f"class found. Expected the AttentionMetadata to "
-                        f"be either XFormersMetadata or FlashAttentionMetadata."
-                    )
-=======
-                raise ValueError(
-                    f"Unsupported Attention backend {self.attn.backend} "
-                    "enum found. Expected the Attention backend to be "
-                    "FLASH_ATTN, FLASH_ATTN_VLLM_V1, XFORMERS or TORCH_SDPA.")
->>>>>>> 1b583cfe
+                        f"Unsupported Attention backend {self.attn.backend} "
+                        "enum found. Expected the Attention backend to be "
+                        "FLASH_ATTN, FLASH_ATTN_VLLM_V1, XFORMERS "
+                        "or TORCH_SDPA.")
 
         # We have to call torch.sdpa for prefill when using a
         # custom cross-attention mask. Because the mask is not a

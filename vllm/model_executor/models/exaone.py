# coding=utf-8
# Adapted from
# https://huggingface.co/LGAI-EXAONE/EXAONE-3.0-7.8B-Instruct/blob/main/modeling_exaone.py
# Copyright 2024 The LG U+ CTO AI Tech Lab.
# Copyright 2021 The LG AI Research EXAONE Lab
# Copyright (c) 2018, NVIDIA CORPORATION.  All rights reserved.
#
# This code is based on EleutherAI's GPT-NeoX library and the GPT-NeoX
# and OPT implementations in this library. It has been modified from its
# original forms to accommodate minor architectural differences compared
# to GPT-NeoX and OPT used by the Meta AI team that trained the model.
#
# Licensed under the Apache License, Version 2.0 (the "License");
# you may not use this file except in compliance with the License.
# You may obtain a copy of the License at
#
#     http://www.apache.org/licenses/LICENSE-2.0
#
# Unless required by applicable law or agreed to in writing, software
# distributed under the License is distributed on an "AS IS" BASIS,
# WITHOUT WARRANTIES OR CONDITIONS OF ANY KIND, either express or implied.
# See the License for the specific language governing permissions and
# limitations under the License.
"""Inference-only Exaone model compatible with HuggingFace weights."""

from typing import Any, Dict, Iterable, List, Optional, Tuple, Union

import torch
from torch import nn

from vllm.attention import Attention, AttentionMetadata
from vllm.config import CacheConfig, LoRAConfig
from vllm.distributed import (get_pp_group, get_tensor_model_parallel_rank,
                              get_tensor_model_parallel_world_size)
from vllm.model_executor.layers.activation import SiluAndMul
from vllm.model_executor.layers.layernorm import RMSNorm
from vllm.model_executor.layers.linear import (MergedColumnParallelLinear,
                                               QKVParallelLinear,
                                               RowParallelLinear)
from vllm.model_executor.layers.logits_processor import LogitsProcessor
from vllm.model_executor.layers.quantization import QuantizationConfig
from vllm.model_executor.layers.quantization.compressed_tensors.utils import (
    get_compressed_tensors_cache_scale)
from vllm.model_executor.layers.rotary_embedding import get_rope
from vllm.model_executor.layers.sampler import Sampler, SamplerOutput
from vllm.model_executor.layers.vocab_parallel_embedding import (
    DEFAULT_VOCAB_PADDING_SIZE, ParallelLMHead, VocabParallelEmbedding)
from vllm.model_executor.model_loader.weight_utils import (
    default_weight_loader, kv_cache_scales_loader, maybe_remap_kv_scale_name)
from vllm.model_executor.sampling_metadata import SamplingMetadata
from vllm.sequence import IntermediateTensors
from vllm.transformers_utils.configs.exaone import ExaoneConfig
from vllm.utils import is_hip

<<<<<<< HEAD
from .interfaces import SupportsLoRA
from .utils import (PPMissingLayer, get_inputs_embeds, is_pp_missing_parameter,
                    make_layers)
=======
from .interfaces import SupportsLoRA, SupportsPP
from .utils import (PPMissingLayer, is_pp_missing_parameter,
                    make_empty_intermediate_tensors_factory, make_layers)
>>>>>>> 663874e0


class ExaoneGatedMLP(nn.Module):

    def __init__(
        self,
        hidden_size: int,
        intermediate_size: int,
        hidden_act: str,
        quant_config: Optional[QuantizationConfig] = None,
        bias: bool = False,
        prefix: str = "",
    ) -> None:
        super().__init__()
        self.gate_up_proj = MergedColumnParallelLinear(
            input_size=hidden_size,
            output_sizes=[intermediate_size] * 2,
            bias=bias,
            quant_config=quant_config,
            prefix=f"{prefix}.gate_up_proj",
        )
        self.c_proj = RowParallelLinear(
            input_size=intermediate_size,
            output_size=hidden_size,
            bias=bias,
            quant_config=quant_config,
            prefix=f"{prefix}.c_proj",
        )
        if hidden_act != "silu":
            raise ValueError(f"Unsupported activation: {hidden_act}. "
                             "Only silu is supported for now.")
        self.act_fn = SiluAndMul()

    def forward(self, x):
        gate_up, _ = self.gate_up_proj(x)
        x = self.act_fn(gate_up)
        x, _ = self.c_proj(x)
        return x


class ExaoneAttention(nn.Module):

    def __init__(
        self,
        config: ExaoneConfig,
        hidden_size: int,
        num_heads: int,
        num_kv_heads: int,
        rope_theta: float = 10000,
        rope_scaling: Optional[Dict[str, Any]] = None,
        max_position_embeddings: int = 8192,
        quant_config: Optional[QuantizationConfig] = None,
        bias: bool = False,
        cache_config: Optional[CacheConfig] = None,
        prefix: str = "",
    ) -> None:
        super().__init__()
        self.hidden_size = hidden_size
        tp_size = get_tensor_model_parallel_world_size()
        self.total_num_heads = num_heads
        assert self.total_num_heads % tp_size == 0
        self.num_heads = self.total_num_heads // tp_size
        self.total_num_kv_heads = num_kv_heads
        if self.total_num_kv_heads >= tp_size:
            # Number of KV heads is greater than TP size, so we partition
            # the KV heads across multiple tensor parallel GPUs.
            assert self.total_num_kv_heads % tp_size == 0
        else:
            # Number of KV heads is less than TP size, so we replicate
            # the KV heads across multiple tensor parallel GPUs.
            assert tp_size % self.total_num_kv_heads == 0
        self.num_kv_heads = max(1, self.total_num_kv_heads // tp_size)
        # MistralConfig has an optional head_dim introduced by Mistral-Nemo
        self.head_dim = getattr(config, "head_dim",
                                self.hidden_size // self.total_num_heads)
        self.q_size = self.num_heads * self.head_dim
        self.kv_size = self.num_kv_heads * self.head_dim
        self.scaling = self.head_dim**-0.5
        self.rope_theta = rope_theta
        self.max_position_embeddings = max_position_embeddings

        self.qkv_proj = QKVParallelLinear(
            hidden_size=hidden_size,
            head_size=self.head_dim,
            total_num_heads=self.total_num_heads,
            total_num_kv_heads=self.total_num_kv_heads,
            bias=bias,
            quant_config=quant_config,
            prefix=f"{prefix}.qkv_proj",
        )

        self.out_proj = RowParallelLinear(
            input_size=self.total_num_heads * self.head_dim,
            output_size=hidden_size,
            bias=bias,
            quant_config=quant_config,
            prefix=f"{prefix}.out_proj",
        )

        is_neox_style = True
        if quant_config is not None and quant_config.get_name() == "gguf":
            is_neox_style = False

        self.rotary_emb = get_rope(
            self.head_dim,
            rotary_dim=self.head_dim,
            max_position=max_position_embeddings,
            base=rope_theta,
            rope_scaling=rope_scaling,
            is_neox_style=is_neox_style,
        )
        self.attn = Attention(
            self.num_heads,
            self.head_dim,
            self.scaling,
            num_kv_heads=self.num_kv_heads,
            cache_config=cache_config,
            quant_config=quant_config,
        )

    def forward(
        self,
        positions: torch.Tensor,
        hidden_states: torch.Tensor,
        kv_cache: torch.Tensor,
        attn_metadata: AttentionMetadata,
    ) -> torch.Tensor:
        qkv, _ = self.qkv_proj(hidden_states)
        q, k, v = qkv.split([self.q_size, self.kv_size, self.kv_size], dim=-1)
        q, k = self.rotary_emb(positions, q, k)
        attn_output = self.attn(q, k, v, kv_cache, attn_metadata)
        output, _ = self.out_proj(attn_output)
        return output


class ExaoneBlockAttention(nn.Module):

    def __init__(
        self,
        config: ExaoneConfig,
        hidden_size: int,
        num_heads: int,
        num_kv_heads: int,
        rope_theta: float = 10000,
        rope_scaling: Optional[Dict[str, Any]] = None,
        max_position_embeddings: int = 8192,
        quant_config: Optional[QuantizationConfig] = None,
        bias: bool = False,
        cache_config: Optional[CacheConfig] = None,
        prefix: str = "",
    ) -> None:
        super().__init__()
        self.attention = ExaoneAttention(
            config=config,
            hidden_size=hidden_size,
            num_heads=num_heads,
            num_kv_heads=num_kv_heads,
            rope_theta=rope_theta,
            rope_scaling=rope_scaling,
            max_position_embeddings=max_position_embeddings,
            quant_config=quant_config,
            bias=bias,
            cache_config=cache_config,
            prefix=prefix,
        )

    def forward(
        self,
        positions: torch.Tensor,
        hidden_states: torch.Tensor,
        kv_cache: torch.Tensor,
        attn_metadata: AttentionMetadata,
    ) -> torch.Tensor:
        return self.attention(
            positions=positions,
            hidden_states=hidden_states,
            kv_cache=kv_cache,
            attn_metadata=attn_metadata,
        )


class ExaoneDecoderLayer(nn.Module):

    def __init__(
        self,
        config: ExaoneConfig,
        cache_config: Optional[CacheConfig] = None,
        quant_config: Optional[QuantizationConfig] = None,
        prefix: str = "",
    ) -> None:
        super().__init__()
        self.hidden_size = config.hidden_size
        rope_theta = getattr(config, "rope_theta", 10000)
        rope_scaling = getattr(config, "rope_scaling", None)
        if rope_scaling is not None and getattr(
                config, "original_max_position_embeddings", None):
            rope_scaling["original_max_position_embeddings"] = (
                config.original_max_position_embeddings)
        max_position_embeddings = getattr(config, "max_position_embeddings",
                                          8192)
        # Support abacusai/Smaug-72B-v0.1 with attention_bias
        # Support internlm/internlm-7b with bias
        attention_bias = getattr(config, "attention_bias", False) or getattr(
            config, "bias", False)
        self.attn = ExaoneBlockAttention(
            config=config,
            hidden_size=self.hidden_size,
            num_heads=config.num_attention_heads,
            num_kv_heads=getattr(config, "num_key_value_heads",
                                 config.num_attention_heads),
            rope_theta=rope_theta,
            rope_scaling=rope_scaling,
            max_position_embeddings=max_position_embeddings,
            quant_config=quant_config,
            bias=attention_bias,
            cache_config=cache_config,
            prefix=f"{prefix}.attn",
        )
        self.mlp = ExaoneGatedMLP(
            hidden_size=self.hidden_size,
            intermediate_size=config.intermediate_size,
            hidden_act=config.activation_function,
            quant_config=quant_config,
            bias=getattr(config, "mlp_bias", False),
            prefix=f"{prefix}.mlp",
        )
        self.ln_1 = RMSNorm(config.hidden_size, eps=config.layer_norm_epsilon)
        self.ln_2 = RMSNorm(config.hidden_size, eps=config.layer_norm_epsilon)

    def forward(
        self,
        positions: torch.Tensor,
        hidden_states: torch.Tensor,
        kv_cache: torch.Tensor,
        attn_metadata: AttentionMetadata,
        residual: Optional[torch.Tensor],
    ) -> Tuple[torch.Tensor, torch.Tensor]:
        # Self Attention
        if residual is None:
            residual = hidden_states
            hidden_states = self.ln_1(hidden_states)
        else:
            hidden_states, residual = self.ln_1(hidden_states, residual)
        hidden_states = self.attn(
            positions=positions,
            hidden_states=hidden_states,
            kv_cache=kv_cache,
            attn_metadata=attn_metadata,
        )

        # Fully Connected
        hidden_states, residual = self.ln_2(hidden_states, residual)
        hidden_states = self.mlp(hidden_states)
        return hidden_states, residual


class ExaoneModel(nn.Module):

    def __init__(
        self,
        config: ExaoneConfig,
        cache_config: Optional[CacheConfig] = None,
        quant_config: Optional[QuantizationConfig] = None,
        lora_config: Optional[LoRAConfig] = None,
        prefix: str = "",
    ) -> None:
        super().__init__()
        self.config = config
        self.padding_idx = config.pad_token_id
        lora_vocab = ((lora_config.lora_extra_vocab_size *
                       (lora_config.max_loras or 1)) if lora_config else 0)
        self.vocab_size = config.vocab_size + lora_vocab
        self.wte = config.vocab_size
        if get_pp_group().is_first_rank or (config.tie_word_embeddings
                                            and get_pp_group().is_last_rank):
            self.wte = VocabParallelEmbedding(
                self.vocab_size,
                config.hidden_size,
                org_num_embeddings=config.vocab_size,
                quant_config=quant_config,
            )
        else:
            self.wte = PPMissingLayer()
        self.start_layer, self.end_layer, self.h = make_layers(
            config.num_hidden_layers,
            lambda prefix: ExaoneDecoderLayer(
                config=config,
                cache_config=cache_config,
                quant_config=quant_config,
                prefix=prefix,
            ),
            prefix=f"{prefix}.h",
        )
        if get_pp_group().is_last_rank:
            self.ln_f = RMSNorm(config.hidden_size,
                                eps=config.layer_norm_epsilon)
        else:
            self.ln_f = PPMissingLayer()

        self.make_empty_intermediate_tensors = (
            make_empty_intermediate_tensors_factory(
                ["hidden_states", "residual"], config.hidden_size))

    def get_input_embeddings(self, input_ids: torch.Tensor) -> torch.Tensor:
        return self.wte(input_ids)

    def forward(
        self,
        input_ids: Optional[torch.Tensor],
        positions: torch.Tensor,
        kv_caches: List[torch.Tensor],
        attn_metadata: AttentionMetadata,
        intermediate_tensors: Optional[IntermediateTensors],
        inputs_embeds: Optional[torch.Tensor] = None,
        inputs_embeds_masks: Optional[torch.Tensor] = None,
    ) -> Union[torch.Tensor, IntermediateTensors]:
        if get_pp_group().is_first_rank:
            hidden_states = get_inputs_embeds(input_ids,
                                              self.get_input_embeddings,
                                              inputs_embeds,
                                              inputs_embeds_masks)
            residual = None
        else:
            assert intermediate_tensors is not None
            hidden_states = intermediate_tensors["hidden_states"]
            residual = intermediate_tensors["residual"]

        for i in range(self.start_layer, self.end_layer):
            layer = self.h[i]
            hidden_states, residual = layer(
                positions,
                hidden_states,
                kv_caches[i - self.start_layer],
                attn_metadata,
                residual,
            )

        if not get_pp_group().is_last_rank:
            return IntermediateTensors({
                "hidden_states": hidden_states,
                "residual": residual
            })

        hidden_states, _ = self.ln_f(hidden_states, residual)
        return hidden_states


class ExaoneForCausalLM(nn.Module, SupportsLoRA, SupportsPP):
    packed_modules_mapping = {
        "qkv_proj": [
            "q_proj",
            "k_proj",
            "v_proj",
        ],
        "gate_up_proj": [
            "c_fc_0",
            "c_fc_1",
        ],
    }

    # LoRA specific attributes
    supported_lora_modules = [
        "qkv_proj",
        "out_proj",
        "gate_up_proj",
        "c_proj",
        "wte",
        "lm_head",
    ]
    embedding_modules = {
        "wte": "input_embeddings",
        "lm_head": "output_embeddings",
    }
    embedding_padding_modules = ["lm_head"]
    bitsandbytes_stacked_params_mapping = {
        # shard_name, weight_name, index
        "q_proj": ("qkv_proj", 0),
        "k_proj": ("qkv_proj", 1),
        "v_proj": ("qkv_proj", 2),
        "c_fc_0": ("gate_up_proj", 0),
        "c_fc_1": ("gate_up_proj", 1),
    }

    def __init__(
        self,
        config: ExaoneConfig,
        cache_config: Optional[CacheConfig] = None,
        quant_config: Optional[QuantizationConfig] = None,
        lora_config: Optional[LoRAConfig] = None,
    ) -> None:
        super().__init__()

        self.config = config
        self.lora_config = lora_config

        self.transformer = ExaoneModel(
            config,
            cache_config,
            quant_config,
            lora_config=lora_config,
            prefix="model",
        )
        if get_pp_group().is_last_rank:
            self.unpadded_vocab_size = config.vocab_size
            if lora_config:
                self.unpadded_vocab_size += lora_config.lora_extra_vocab_size
            self.lm_head = ParallelLMHead(
                self.unpadded_vocab_size,
                config.hidden_size,
                org_num_embeddings=config.vocab_size,
                padding_size=DEFAULT_VOCAB_PADDING_SIZE
                # We need bigger padding if using lora for kernel
                # compatibility
                if not lora_config else lora_config.lora_vocab_padding_size,
                quant_config=quant_config,
            )
            if config.tie_word_embeddings:
                self.lm_head.weight = self.transformer.wte.weight

            logit_scale = getattr(config, "logit_scale", 1.0)
            self.logits_processor = LogitsProcessor(self.unpadded_vocab_size,
                                                    config.vocab_size,
                                                    logit_scale)
            self.sampler = Sampler()
        else:
            self.lm_head = PPMissingLayer()

        self.make_empty_intermediate_tensors = (
            self.transformer.make_empty_intermediate_tensors)

    def forward(
        self,
        input_ids: torch.Tensor,
        positions: torch.Tensor,
        kv_caches: List[torch.Tensor],
        attn_metadata: AttentionMetadata,
        intermediate_tensors: Optional[IntermediateTensors] = None,
        inputs_embeds: Optional[torch.Tensor] = None,
        inputs_embeds_masks: Optional[torch.Tensor] = None,
    ) -> Union[torch.Tensor, IntermediateTensors]:
        model_output = self.transformer(input_ids, positions, kv_caches,
                                        attn_metadata, intermediate_tensors,
                                        inputs_embeds, inputs_embeds_masks)
        return model_output

    def compute_logits(
        self,
        hidden_states: torch.Tensor,
        sampling_metadata: SamplingMetadata,
    ) -> Optional[torch.Tensor]:
        logits = self.logits_processor(self.lm_head, hidden_states,
                                       sampling_metadata)
        return logits

    def sample(
        self,
        logits: torch.Tensor,
        sampling_metadata: SamplingMetadata,
    ) -> Optional[SamplerOutput]:
        next_tokens = self.sampler(logits, sampling_metadata)
        return next_tokens

    def load_weights(self, weights: Iterable[Tuple[str, torch.Tensor]]):
        stacked_params_mapping = [
            # (param_name, shard_name, shard_id)
            (".qkv_proj", ".q_proj", "q"),
            (".qkv_proj", ".k_proj", "k"),
            (".qkv_proj", ".v_proj", "v"),
            (".gate_up_proj", ".c_fc_0", 0),
            (".gate_up_proj", ".c_fc_1", 1),
        ]
        params_dict = dict(self.named_parameters())
        for name, loaded_weight in weights:
            if "rotary_emb.inv_freq" in name:
                continue
            if ("rotary_emb.cos_cached" in name
                    or "rotary_emb.sin_cached" in name):
                # Models trained using ColossalAI may include these tensors in
                # the checkpoint. Skip them.
                continue
            # With tie_word_embeddings, we can skip lm_head.weight
            # The weight might appear unnecessarily in the files if the model is
            # processed with quantization, LoRA, fine-tuning, etc.
            if self.config.tie_word_embeddings and "lm_head.weight" in name:
                continue
            if scale_name := get_compressed_tensors_cache_scale(name):
                # Loading kv cache scales for compressed-tensors quantization
                param = params_dict[scale_name]
                weight_loader = getattr(param, "weight_loader",
                                        default_weight_loader)
                loaded_weight = loaded_weight[0]
                weight_loader(param, loaded_weight)
                continue
            for param_name, weight_name, shard_id in stacked_params_mapping:
                if weight_name not in name:
                    continue
                name = name.replace(weight_name, param_name)
                # Skip loading extra bias for GPTQ models.
                if name.endswith(".bias") and name not in params_dict:
                    continue

                if is_pp_missing_parameter(name, self):
                    continue

                param = params_dict[name]
                weight_loader = param.weight_loader
                weight_loader(param, loaded_weight, shard_id)

                break
            else:
                # Skip loading extra bias for GPTQ models.
                if name.endswith(".bias") and name not in params_dict:
                    continue
                # Remapping the name of FP8 kv-scale.
                name = maybe_remap_kv_scale_name(name, params_dict)
                if name is None:
                    continue

                if is_pp_missing_parameter(name, self):
                    continue

                param = params_dict[name]
                weight_loader = getattr(param, "weight_loader",
                                        default_weight_loader)
                weight_loader(param, loaded_weight)

    # If this function is called, it should always initialize KV cache scale
    # factors (or else raise an exception). Thus, handled exceptions should
    # make sure to leave KV cache scale factors in a known good (dummy) state
    def load_kv_cache_scales(self, quantization_param_path: str) -> None:
        tp_size = get_tensor_model_parallel_world_size()
        tp_rank = get_tensor_model_parallel_rank()
        for layer_idx, scaling_factor in kv_cache_scales_loader(
                quantization_param_path,
                tp_rank,
                tp_size,
                self.config.num_hidden_layers,
                self.config.__class__.model_type,
        ):
            if not isinstance(self.transformer.h[layer_idx], nn.Identity):
                layer_self_attn = self.transformer.h[layer_idx].attn

            if is_hip():
                # The scaling factor convention we are assuming is
                # quantized_value * scaling_factor ~= true_value
                # which is consistent with the practice of setting
                # scaling_factor = tensor_amax / FPtype_max
                scaling_factor *= 2
            if hasattr(layer_self_attn, "kv_scale"):
                layer_self_attn.attn._kv_scale = scaling_factor
            else:
                raise RuntimeError("Self attention has no KV cache scaling "
                                   "factor attribute!")<|MERGE_RESOLUTION|>--- conflicted
+++ resolved
@@ -52,15 +52,9 @@
 from vllm.transformers_utils.configs.exaone import ExaoneConfig
 from vllm.utils import is_hip
 
-<<<<<<< HEAD
-from .interfaces import SupportsLoRA
+from .interfaces import SupportsLoRA, SupportsPP
 from .utils import (PPMissingLayer, get_inputs_embeds, is_pp_missing_parameter,
-                    make_layers)
-=======
-from .interfaces import SupportsLoRA, SupportsPP
-from .utils import (PPMissingLayer, is_pp_missing_parameter,
                     make_empty_intermediate_tensors_factory, make_layers)
->>>>>>> 663874e0
 
 
 class ExaoneGatedMLP(nn.Module):

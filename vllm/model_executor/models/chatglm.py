# coding=utf-8
# Adapted from
# https://github.com/THUDM/ChatGLM2-6B
"""Inference-only ChatGLM model compatible with THUDM weights."""
from typing import Iterable, List, Optional, Tuple

import torch
from torch import nn
from torch.nn import LayerNorm

from vllm.attention import Attention, AttentionMetadata
from vllm.config import CacheConfig, LoRAConfig, VisionLanguageConfig
from vllm.distributed import get_tensor_model_parallel_world_size
from vllm.model_executor.layers.activation import SiluAndMul
from vllm.model_executor.layers.layernorm import RMSNorm
from vllm.model_executor.layers.linear import (MergedColumnParallelLinear,
                                               QKVParallelLinear,
                                               RowParallelLinear)
from vllm.model_executor.layers.logits_processor import LogitsProcessor
from vllm.model_executor.layers.quantization.base_config import (
    QuantizationConfig)
from vllm.model_executor.layers.rotary_embedding import get_rope
from vllm.model_executor.layers.sampler import Sampler
from vllm.model_executor.layers.vocab_parallel_embedding import (
    ParallelLMHead, VocabParallelEmbedding)
from vllm.model_executor.model_loader.weight_utils import default_weight_loader
from vllm.model_executor.models.glm4_vision_encoder import EVA2CLIPModel
from vllm.model_executor.models.vlm_base import VisionLanguageModelBase
from vllm.model_executor.sampling_metadata import SamplingMetadata
<<<<<<< HEAD
from vllm.multimodal import MULTIMODAL_REGISTRY
from vllm.multimodal.image import get_dummy_image_data
from vllm.sequence import SamplerOutput
=======
from vllm.sequence import IntermediateTensors, SamplerOutput
>>>>>>> f7160d94
from vllm.transformers_utils.configs import ChatGLMConfig

from .interfaces import SupportsLoRA


class GLMAttention(nn.Module):

    def __init__(
        self,
        config,
        cache_config: Optional[CacheConfig] = None,
        quant_config: Optional[QuantizationConfig] = None,
    ):
        super().__init__()
        self.hidden_size = config.hidden_size
        tp_size = get_tensor_model_parallel_world_size()
        self.total_num_heads = config.num_attention_heads
        assert self.total_num_heads % tp_size == 0
        self.num_heads = self.total_num_heads // tp_size
        self.multi_query_attention = config.multi_query_attention
        self.total_num_kv_heads = (config.multi_query_group_num
                                   if config.multi_query_attention else
                                   config.num_attention_heads)
        if self.total_num_kv_heads >= tp_size:
            # Number of KV heads is greater than TP size, so we partition
            # the KV heads across multiple tensor parallel GPUs.
            assert self.total_num_kv_heads % tp_size == 0
        else:
            # Number of KV heads is less than TP size, so we replicate
            # the KV heads across multiple tensor parallel GPUs.
            assert tp_size % self.total_num_kv_heads == 0
        self.num_kv_heads = max(1, self.total_num_kv_heads // tp_size)
        self.head_dim = config.hidden_size // self.total_num_heads
        self.q_size = self.num_heads * self.head_dim
        self.kv_size = self.num_kv_heads * self.head_dim
        self.scaling = self.head_dim**-0.5

        self.query_key_value = QKVParallelLinear(
            self.hidden_size,
            self.head_dim,
            self.total_num_heads,
            self.total_num_kv_heads,
            bias=config.add_bias_linear or config.add_qkv_bias,
            quant_config=quant_config,
        )
        self.dense = RowParallelLinear(
            self.total_num_heads * self.head_dim,
            config.hidden_size,
            bias=config.add_bias_linear,
            quant_config=quant_config,
        )

        # https://huggingface.co/THUDM/chatglm3-6b-32k/blob/e210410255278dd9d74463cf396ba559c0ef801c/modeling_chatglm.py#L141
        rope_ratio = getattr(config, "rope_ratio", 1.0)
        max_positions = getattr(config, "seq_length", 8192)
        self.rotary_emb = get_rope(
            self.head_dim,
            rotary_dim=self.head_dim // 2,
            max_position=max_positions,
            base=10000 * rope_ratio,
            is_neox_style=False,
        )
        self.attn = Attention(self.num_heads,
                              self.head_dim,
                              self.scaling,
                              num_kv_heads=self.num_kv_heads,
                              cache_config=cache_config,
                              quant_config=quant_config)

    def forward(
        self,
        hidden_states: torch.Tensor,
        position_ids: torch.Tensor,
        kv_cache: torch.Tensor,
        attn_metadata: AttentionMetadata,
    ) -> torch.Tensor:
        qkv, _ = self.query_key_value(hidden_states)
        q, k, v = qkv.split([self.q_size, self.kv_size, self.kv_size], dim=-1)
        q, k = self.rotary_emb(position_ids, q, k)
        context_layer = self.attn(
            q,
            k,
            v,
            kv_cache,
            attn_metadata,
        )
        attn_output, _ = self.dense(context_layer)
        return attn_output


class GLMMLP(nn.Module):
    """MLP.

    MLP will take the input with h hidden state, project it to 4*h
    hidden dimension, perform nonlinear transformation, and project the
    state back into h hidden dimension.
    """

    def __init__(
        self,
        config,
        quant_config: Optional[QuantizationConfig] = None,
    ):
        super().__init__()

        self.add_bias = config.add_bias_linear

        # Project to 4h.
        self.dense_h_to_4h = MergedColumnParallelLinear(
            config.hidden_size,
            [config.ffn_hidden_size] * 2,
            bias=config.add_bias_linear,
            quant_config=quant_config,
        )

        self.activation_func = SiluAndMul()

        # Project back to h.
        self.dense_4h_to_h = RowParallelLinear(
            config.ffn_hidden_size,
            config.hidden_size,
            bias=config.add_bias_linear,
            quant_config=quant_config,
        )

    def forward(self, hidden_states):
        # [s, b, 4hp]
        intermediate_parallel, _ = self.dense_h_to_4h(hidden_states)
        intermediate_parallel = self.activation_func(intermediate_parallel)
        # [s, b, h]
        output, _ = self.dense_4h_to_h(intermediate_parallel)
        return output


class GLMBlock(nn.Module):
    """A single transformer layer.

    Transformer layer takes input with size [s, b, h] and returns an
    output of the same size.
    """

    def __init__(
        self,
        config,
        cache_config: Optional[CacheConfig] = None,
        quant_config: Optional[QuantizationConfig] = None,
    ):
        super().__init__()
        self.apply_residual_connection_post_layernorm = (
            config.apply_residual_connection_post_layernorm)

        self.fp32_residual_connection = config.fp32_residual_connection

        layer_norm_func = RMSNorm if config.rmsnorm else LayerNorm
        # Layernorm on the input data.
        self.input_layernorm = layer_norm_func(config.hidden_size,
                                               eps=config.layernorm_epsilon)

        # Self attention.
        self.self_attention = GLMAttention(config, cache_config, quant_config)
        self.hidden_dropout = config.hidden_dropout

        # Layernorm on the attention output
        self.post_attention_layernorm = layer_norm_func(
            config.hidden_size, eps=config.layernorm_epsilon)

        # MLP
        self.mlp = GLMMLP(config, quant_config)

    def forward(
        self,
        hidden_states: torch.Tensor,
        position_ids: torch.Tensor,
        kv_cache: torch.Tensor,
        attn_metadata: AttentionMetadata,
    ) -> torch.Tensor:
        # hidden_states: [num_tokens, h]
        # Layer norm at the beginning of the transformer layer.
        layernorm_output = self.input_layernorm(hidden_states)
        # Self attention.
        attention_output = self.self_attention(
            hidden_states=layernorm_output,
            position_ids=position_ids,
            kv_cache=kv_cache,
            attn_metadata=attn_metadata,
        )

        # Residual connection.
        if self.apply_residual_connection_post_layernorm:
            residual = layernorm_output
        else:
            residual = hidden_states

        layernorm_input = residual + attention_output

        # Layer norm post the self attention.
        layernorm_output = self.post_attention_layernorm(layernorm_input)

        # Second residual connection.
        if self.apply_residual_connection_post_layernorm:
            residual = layernorm_output
        else:
            residual = layernorm_input

        output = self.mlp(layernorm_output) + residual

        return output


class GLMTransformer(nn.Module):
    """Transformer class."""

    def __init__(
        self,
        config,
        cache_config: Optional[CacheConfig] = None,
        quant_config: Optional[QuantizationConfig] = None,
    ):
        super().__init__()
        self.post_layer_norm = config.post_layer_norm

        # Number of layers.
        self.num_layers = config.num_layers

        # Transformer layers.
        self.layers = nn.ModuleList([
            GLMBlock(config, cache_config, quant_config)
            for i in range(self.num_layers)
        ])

        if self.post_layer_norm:
            layer_norm_func = RMSNorm if config.rmsnorm else LayerNorm
            # Final layer norm before output.
            self.final_layernorm = layer_norm_func(
                config.hidden_size, eps=config.layernorm_epsilon)

    def forward(
        self,
        hidden_states: torch.Tensor,
        position_ids: torch.Tensor,
        kv_caches: List[torch.Tensor],
        attn_metadata: AttentionMetadata,
    ) -> torch.Tensor:
        for i in range(self.num_layers):
            layer = self.layers[i]
            hidden_states = layer(
                hidden_states=hidden_states,
                position_ids=position_ids,
                kv_cache=kv_caches[i],
                attn_metadata=attn_metadata,
            )
        # Final layer norm.
        if self.post_layer_norm:
            hidden_states = self.final_layernorm(hidden_states)

        return hidden_states


class ChatGLMModel(nn.Module):

    def __init__(
        self,
        config: ChatGLMConfig,
        vision_language_config: Optional[VisionLanguageConfig] = None,
        cache_config: Optional[CacheConfig] = None,
        quant_config: Optional[QuantizationConfig] = None,
    ):
        super().__init__()

        self.config = config
        self.vision_language_config = vision_language_config

        self.embedding = VocabParallelEmbedding(config.padded_vocab_size,
                                                config.hidden_size)

        self.num_layers = config.num_layers
        self.multi_query_group_num = config.multi_query_group_num
        self.kv_channels = config.kv_channels
        self.encoder = GLMTransformer(config, cache_config, quant_config)

        self.output_layer = ParallelLMHead(config.padded_vocab_size,
                                           config.hidden_size,
                                           quant_config=quant_config)

        if config.vision_config is not None:
            self.vision = EVA2CLIPModel(config)
        else:
            self.vision = None

    def forward(
        self,
        input_ids: torch.Tensor,
        position_ids: torch.Tensor,
        kv_caches: List[torch.Tensor],
        attn_metadata: AttentionMetadata,
        pixel_values: Optional[torch.Tensor] = None,
        image_features: Optional[torch.Tensor] = None,
    ) -> torch.Tensor:
        inputs_embeds = self.embedding(input_ids)
        if pixel_values is not None and self.vision is not None:
            assert image_features is None
            pixel_values = pixel_values.to(dtype=inputs_embeds.dtype)
            image_features = self.vision(pixel_values)

        if image_features is not None:
            mask = (input_ids == self.vision_language_config.image_token_id)
            inputs_embeds[mask] = image_features.view(-1,
                                                      image_features.shape[-1])

        # Run encoder.
        hidden_states = self.encoder(
            hidden_states=inputs_embeds,
            position_ids=position_ids,
            kv_caches=kv_caches,
            attn_metadata=attn_metadata,
        )
        return hidden_states


<<<<<<< HEAD
@MULTIMODAL_REGISTRY.register_image_feature_input()
@MULTIMODAL_REGISTRY.register_image_pixel_input()
@MULTIMODAL_REGISTRY.register_dummy_data(get_dummy_image_data)
class ChatGLMForCausalLM(VisionLanguageModelBase):
=======
class ChatGLMForCausalLM(nn.Module, SupportsLoRA):
>>>>>>> f7160d94
    packed_modules_mapping = {
        "query_key_value": ["query_key_value"],
        "dense_h_to_4h": ["dense_h_to_4h"]
    }
    # LoRA specific attributes
    supported_lora_modules = [
        "query_key_value",
        "dense",
        "dense_h_to_4h",
        "dense_4h_to_h",
    ]
    embedding_modules = {}
    embedding_padding_modules = []

    def __init__(
        self,
        config: ChatGLMConfig,
        vision_language_config: Optional[VisionLanguageConfig] = None,
        cache_config: Optional[CacheConfig] = None,
        quant_config: Optional[QuantizationConfig] = None,
        lora_config: Optional[LoRAConfig] = None,
    ):
<<<<<<< HEAD
        super().__init__(vision_language_config)
        self.config: ChatGLMConfig = config
        self.quant_config = quant_config
        self.max_position_embeddings = getattr(config, "max_sequence_length",
                                               8192)
        self.transformer = ChatGLMModel(config, vision_language_config,
                                        cache_config, quant_config)
        self.lm_head_weight = self.transformer.output_layer.weight
=======
        super().__init__()

        self.config = config
        self.lora_config = lora_config

        self.quant_config = quant_config
        self.max_position_embeddings = getattr(config, "max_sequence_length",
                                               8192)
        self.transformer = ChatGLMModel(config, cache_config, quant_config)
        self.lm_head = self.transformer.output_layer
>>>>>>> f7160d94
        self.logits_processor = LogitsProcessor(config.padded_vocab_size)
        self.sampler = Sampler()

    def forward(
        self,
        input_ids: torch.Tensor,
        positions: torch.Tensor,
        kv_caches: List[torch.Tensor],
        attn_metadata: AttentionMetadata,
<<<<<<< HEAD
        pixel_values: Optional[torch.Tensor] = None,
        image_features: Optional[torch.Tensor] = None,
=======
        intermediate_tensors: Optional[IntermediateTensors] = None,
>>>>>>> f7160d94
    ) -> torch.Tensor:
        hidden_states = self.transformer(input_ids, positions, kv_caches,
                                         attn_metadata, pixel_values,
                                         image_features)
        return hidden_states

    def compute_logits(self, hidden_states: torch.Tensor,
                       sampling_metadata: SamplingMetadata) -> torch.Tensor:
        logits = self.logits_processor(self.lm_head, hidden_states,
                                       sampling_metadata)
        return logits

    def sample(
        self,
        logits: torch.Tensor,
        sampling_metadata: SamplingMetadata,
    ) -> Optional[SamplerOutput]:
        next_tokens = self.sampler(logits, sampling_metadata)
        return next_tokens

    def load_weights(self, weights: Iterable[Tuple[str, torch.Tensor]]):
        params_dict = dict(self.named_parameters(remove_duplicate=False))
        for name, loaded_weight in weights:
            if "rotary_pos_emb.inv_freq" in name:
                continue
            if "word_embeddings" in name:
                name = name.replace(".word_embeddings", "")
            # Skip loading extra bias for GPTQ models.
            if name.endswith(".bias") and name not in params_dict:
                continue
            param = params_dict[name]
            weight_loader = getattr(param, "weight_loader",
                                    default_weight_loader)
            weight_loader(param, loaded_weight)<|MERGE_RESOLUTION|>--- conflicted
+++ resolved
@@ -2,14 +2,17 @@
 # Adapted from
 # https://github.com/THUDM/ChatGLM2-6B
 """Inference-only ChatGLM model compatible with THUDM weights."""
-from typing import Iterable, List, Optional, Tuple
+from argparse import Namespace
+from typing import Iterable, List, Literal, Optional, Tuple, TypedDict
 
 import torch
 from torch import nn
 from torch.nn import LayerNorm
+from PIL import Image
 
 from vllm.attention import Attention, AttentionMetadata
-from vllm.config import CacheConfig, LoRAConfig, VisionLanguageConfig
+from vllm.config import CacheConfig, LoRAConfig, MultiModalConfig
+from vllm.inputs import INPUT_REGISTRY, InputContext, LLMInputs
 from vllm.distributed import get_tensor_model_parallel_world_size
 from vllm.model_executor.layers.activation import SiluAndMul
 from vllm.model_executor.layers.layernorm import RMSNorm
@@ -25,18 +28,74 @@
     ParallelLMHead, VocabParallelEmbedding)
 from vllm.model_executor.model_loader.weight_utils import default_weight_loader
 from vllm.model_executor.models.glm4_vision_encoder import EVA2CLIPModel
-from vllm.model_executor.models.vlm_base import VisionLanguageModelBase
 from vllm.model_executor.sampling_metadata import SamplingMetadata
-<<<<<<< HEAD
-from vllm.multimodal import MULTIMODAL_REGISTRY
-from vllm.multimodal.image import get_dummy_image_data
-from vllm.sequence import SamplerOutput
-=======
-from vllm.sequence import IntermediateTensors, SamplerOutput
->>>>>>> f7160d94
+from vllm.multimodal import MULTIMODAL_REGISTRY, BatchedTensors
+from vllm.sequence import IntermediateTensors, SamplerOutput, SequenceData
 from vllm.transformers_utils.configs import ChatGLMConfig
 
-from .interfaces import SupportsLoRA
+from .interfaces import SupportsLoRA, SupportsVision
+
+
+def merge_glm_vision_embeddings(
+    input_ids: torch.Tensor,
+    inputs_embeds: torch.Tensor,
+    vision_embeddings: BatchedTensors,
+    boi_token_id: int,
+    eoi_token_id: int,
+) -> torch.Tensor:
+    boi_positions = (input_ids == boi_token_id).nonzero(as_tuple=True)[0]
+    eoi_positions = (input_ids == eoi_token_id).nonzero(as_tuple=True)[0]
+
+    mask = torch.zeros_like(input_ids, dtype=torch.bool)
+
+    for boi_pos, eoi_pos in zip(boi_positions, eoi_positions):
+        assert boi_pos < eoi_pos
+        mask[boi_pos: eoi_pos + 1] = True
+
+    inputs_embeds[mask] = vision_embeddings.view(-1,
+                                                vision_embeddings.shape[-1])
+    return inputs_embeds
+
+    
+class GLMImagePixelInputs(TypedDict):
+    type: Literal["pixel_values"]
+    data: torch.Tensor
+    """Shape: `(batch_size, num_channels, height, width)`"""
+
+
+def get_max_glmv_image_tokens(ctx: InputContext):
+    hf_config = ctx.get_hf_config(ChatGLMConfig)
+    vision_config = hf_config.vision_config
+
+    if isinstance(vision_config, dict):
+        return (vision_config["image_size"] // vision_config["patch_size"] // 2) ** 2
+
+    msg = f"Unsupported vision config: {type(vision_config)}"
+    raise NotImplementedError(msg)
+
+
+def dummy_data_for_glmv(ctx: InputContext, seq_len: int):
+    hf_config = ctx.get_hf_config(ChatGLMConfig)
+    vision_config = hf_config.vision_config
+
+    if isinstance(vision_config, dict):
+        token_ids = [151339] + [0] * 1600 + [151340]  # TODO: use tokenizer or config here
+        token_ids += [0] * (seq_len - 1602)
+        seq_data = SequenceData(token_ids)
+
+        mm_data = {"image": torch.zeros(1, 3, 1120, 1120)}
+        return seq_data, mm_data
+
+    msg = f"Unsupported vision config: {type(vision_config)}"
+    raise NotImplementedError(msg)
+
+
+def input_processor_for_glmv(ctx: InputContext, llm_inputs: LLMInputs):  # TODO: double check this
+    # print(f"llm_inputs: {llm_inputs}")
+    return llm_inputs
+
+    msg = f"Unsupported vision config: {type(vision_config)}"
+    raise NotImplementedError(msg)
 
 
 class GLMAttention(nn.Module):
@@ -297,14 +356,13 @@
     def __init__(
         self,
         config: ChatGLMConfig,
-        vision_language_config: Optional[VisionLanguageConfig] = None,
+        multimodal_config: MultiModalConfig,
         cache_config: Optional[CacheConfig] = None,
         quant_config: Optional[QuantizationConfig] = None,
     ):
         super().__init__()
 
         self.config = config
-        self.vision_language_config = vision_language_config
 
         self.embedding = VocabParallelEmbedding(config.padded_vocab_size,
                                                 config.hidden_size)
@@ -319,7 +377,8 @@
                                            quant_config=quant_config)
 
         if config.vision_config is not None:
-            self.vision = EVA2CLIPModel(config)
+            self.vision_config = Namespace(**config.vision_config)
+            self.vision = EVA2CLIPModel(self.config)
         else:
             self.vision = None
 
@@ -331,7 +390,7 @@
         attn_metadata: AttentionMetadata,
         pixel_values: Optional[torch.Tensor] = None,
         image_features: Optional[torch.Tensor] = None,
-    ) -> torch.Tensor:
+    ) -> torch.Tensor:  # TODO: fix position_ids
         inputs_embeds = self.embedding(input_ids)
         if pixel_values is not None and self.vision is not None:
             assert image_features is None
@@ -339,9 +398,18 @@
             image_features = self.vision(pixel_values)
 
         if image_features is not None:
-            mask = (input_ids == self.vision_language_config.image_token_id)
-            inputs_embeds[mask] = image_features.view(-1,
-                                                      image_features.shape[-1])
+            assert self.vision is not None
+            # boi_token_id = self.vision_config.boi_token_id
+            # eoi_token_id = self.vision_config.eoi_token_id
+            boi_token_id = 151339  # TODO: use tokenizer or write in vision config
+            eoi_token_id = 151340
+            inputs_embeds = merge_glm_vision_embeddings(
+                input_ids=input_ids,
+                inputs_embeds=inputs_embeds,
+                vision_embeddings=image_features,
+                boi_token_id=boi_token_id,
+                eoi_token_id=eoi_token_id
+            )
 
         # Run encoder.
         hidden_states = self.encoder(
@@ -353,14 +421,11 @@
         return hidden_states
 
 
-<<<<<<< HEAD
-@MULTIMODAL_REGISTRY.register_image_feature_input()
-@MULTIMODAL_REGISTRY.register_image_pixel_input()
-@MULTIMODAL_REGISTRY.register_dummy_data(get_dummy_image_data)
-class ChatGLMForCausalLM(VisionLanguageModelBase):
-=======
-class ChatGLMForCausalLM(nn.Module, SupportsLoRA):
->>>>>>> f7160d94
+@MULTIMODAL_REGISTRY.register_image_input_mapper()
+@MULTIMODAL_REGISTRY.register_max_image_tokens(get_max_glmv_image_tokens)
+@INPUT_REGISTRY.register_dummy_data(dummy_data_for_glmv)
+@INPUT_REGISTRY.register_input_processor(input_processor_for_glmv)
+class ChatGLMForCausalLM(nn.Module, SupportsLoRA, SupportsVision):
     packed_modules_mapping = {
         "query_key_value": ["query_key_value"],
         "dense_h_to_4h": ["dense_h_to_4h"]
@@ -378,32 +443,22 @@
     def __init__(
         self,
         config: ChatGLMConfig,
-        vision_language_config: Optional[VisionLanguageConfig] = None,
+        multimodal_config: MultiModalConfig,
         cache_config: Optional[CacheConfig] = None,
         quant_config: Optional[QuantizationConfig] = None,
         lora_config: Optional[LoRAConfig] = None,
     ):
-<<<<<<< HEAD
-        super().__init__(vision_language_config)
-        self.config: ChatGLMConfig = config
+        super().__init__()
+
+        self.config = config
+        self.lora_config = lora_config
+        self.multimodal_config = multimodal_config
+
         self.quant_config = quant_config
         self.max_position_embeddings = getattr(config, "max_sequence_length",
                                                8192)
-        self.transformer = ChatGLMModel(config, vision_language_config,
-                                        cache_config, quant_config)
-        self.lm_head_weight = self.transformer.output_layer.weight
-=======
-        super().__init__()
-
-        self.config = config
-        self.lora_config = lora_config
-
-        self.quant_config = quant_config
-        self.max_position_embeddings = getattr(config, "max_sequence_length",
-                                               8192)
-        self.transformer = ChatGLMModel(config, cache_config, quant_config)
+        self.transformer = ChatGLMModel(config, multimodal_config, cache_config, quant_config)
         self.lm_head = self.transformer.output_layer
->>>>>>> f7160d94
         self.logits_processor = LogitsProcessor(config.padded_vocab_size)
         self.sampler = Sampler()
 
@@ -413,16 +468,11 @@
         positions: torch.Tensor,
         kv_caches: List[torch.Tensor],
         attn_metadata: AttentionMetadata,
-<<<<<<< HEAD
-        pixel_values: Optional[torch.Tensor] = None,
-        image_features: Optional[torch.Tensor] = None,
-=======
         intermediate_tensors: Optional[IntermediateTensors] = None,
->>>>>>> f7160d94
+        **kwargs
     ) -> torch.Tensor:
         hidden_states = self.transformer(input_ids, positions, kv_caches,
-                                         attn_metadata, pixel_values,
-                                         image_features)
+                                         attn_metadata, **kwargs)
         return hidden_states
 
     def compute_logits(self, hidden_states: torch.Tensor,

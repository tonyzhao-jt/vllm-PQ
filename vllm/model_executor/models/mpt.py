# coding=utf-8
# Adapted from https://huggingface.co/mosaicml/mpt-7b/tree/main
import math
from typing import Iterable, List, Optional, Tuple

import torch
import torch.nn as nn

from vllm.attention import Attention, AttentionMetadata
from vllm.config import CacheConfig
from vllm.distributed import (get_tensor_model_parallel_rank,
                              get_tensor_model_parallel_world_size)
from vllm.model_executor.layers.activation import get_act_fn
from vllm.model_executor.layers.attention_sinks import get_attention_sink
from vllm.model_executor.layers.linear import (ColumnParallelLinear,
                                               QKVParallelLinear,
                                               RowParallelLinear)
from vllm.model_executor.layers.logits_processor import LogitsProcessor
from vllm.model_executor.layers.quantization.base_config import (
    QuantizationConfig)
from vllm.model_executor.layers.sampler import Sampler
from vllm.model_executor.layers.vocab_parallel_embedding import (
    VocabParallelEmbedding)
from vllm.model_executor.model_loader.weight_utils import default_weight_loader
from vllm.model_executor.sampling_metadata import SamplingMetadata
from vllm.sequence import SamplerOutput
from vllm.transformers_utils.configs.mpt import MPTConfig


def _get_alibi_slopes(
    total_num_heads: int,
    alibi_bias_max: int,
) -> torch.Tensor:
    next_power_of_2 = 2**math.ceil(math.log2(total_num_heads))
    m = torch.arange(1, next_power_of_2 + 1, dtype=torch.float32)
    m = m.mul(alibi_bias_max / next_power_of_2)
    slopes = 1.0 / torch.pow(2, m)
    if next_power_of_2 != total_num_heads:
        slopes = torch.concat([slopes[1::2], slopes[::2]])[:total_num_heads]
    return slopes


class MPTAttention(nn.Module):

    def __init__(
        self,
        config: MPTConfig,
        cache_config: Optional[CacheConfig] = None,
        quant_config: Optional[QuantizationConfig] = None,
        use_attention_sinks: bool = False,
    ):
        super().__init__()
        self.d_model = config.d_model
        self.total_num_heads = config.n_heads
        self.head_dim = self.d_model // self.total_num_heads
        self.clip_qkv = config.attn_config["clip_qkv"]
        self.qk_ln = config.attn_config["qk_ln"]
        self.alibi_bias_max = config.attn_config["alibi_bias_max"]
        if "kv_n_heads" in config.attn_config:
            self.total_num_kv_heads = config.attn_config['kv_n_heads']
        else:
            self.total_num_kv_heads = self.total_num_heads
        assert not config.attn_config["prefix_lm"]
        assert config.attn_config["alibi"]

        # pylint: disable=invalid-name
        self.Wqkv = QKVParallelLinear(
            self.d_model,
            self.d_model // self.total_num_heads,
            self.total_num_heads,
            self.total_num_kv_heads,
            bias=not config.no_bias,
            quant_config=quant_config,
        )
        if self.qk_ln:
            self.q_ln = nn.LayerNorm(self.d_model)
            self.k_ln = nn.LayerNorm(self.d_model)
        self.out_proj = RowParallelLinear(
            self.d_model,
            self.d_model,
            bias=not config.no_bias,
            quant_config=quant_config,
        )

        tp_world_size = get_tensor_model_parallel_world_size()
        assert self.total_num_heads % tp_world_size == 0
        self.num_heads = self.total_num_heads // tp_world_size

        if self.total_num_kv_heads >= tp_world_size:
            # Number of KV heads is greater than TP size, so we partition
            # the KV heads across multiple tensor parallel GPUs.
            assert self.total_num_kv_heads % tp_world_size == 0
        else:
            # Number of KV heads is less than TP size, so we replicate
            # the KV heads across multiple tensor parallel GPUs.
            assert tp_world_size % self.total_num_kv_heads == 0
        self.num_kv_heads = max(1, self.total_num_kv_heads // tp_world_size)
        self.q_size = self.num_heads * self.head_dim
        self.kv_size = self.num_kv_heads * self.head_dim
        # Create the alibi slopes and slice them.
        tp_rank = get_tensor_model_parallel_rank()
        head_start = tp_rank * self.num_heads
        head_end = (tp_rank + 1) * self.num_heads
        alibi_slopes = _get_alibi_slopes(self.total_num_heads,
                                         self.alibi_bias_max)
        alibi_slopes = alibi_slopes[head_start:head_end].tolist()

        self.head_dim = self.d_model // self.total_num_heads
        scaling = self.head_dim**-0.5
        self.attn = Attention(self.num_heads,
                              self.head_dim,
                              scaling,
                              alibi_slopes=alibi_slopes,
                              num_kv_heads=self.num_kv_heads,
<<<<<<< HEAD
                              cache_config=cache_config)
        
        self.use_attention_sinks = use_attention_sinks
        if use_attention_sinks:
            self.attention_sink = get_attention_sink(
                self,
                cache_config,
                sliding_window=None,
                model_context_len=config.max_seq_len
            )
=======
                              cache_config=cache_config,
                              quant_config=quant_config)
>>>>>>> d5b1eb08

    def forward(
        self,
        position_ids: torch.Tensor,
        hidden_states: torch.Tensor,
        kv_cache: torch.Tensor,
        attn_metadata: AttentionMetadata,
    ) -> torch.Tensor:
        del position_ids  # unused.
        qkv, _ = self.Wqkv(hidden_states)
        if self.clip_qkv is not None:
            qkv.clamp_(min=-self.clip_qkv, max=self.clip_qkv)
        q, k, v = qkv.split([self.q_size, self.kv_size, self.kv_size], dim=-1)
        if self.qk_ln:
            q = self.q_ln(q)
            k = self.k_ln(k)
        
        if self.use_attention_sinks:
            attn_output = self.attention_sink(q, k, v, None, kv_cache, attn_metadata)
        else:
            attn_output = self.attn(q, k, v, kv_cache, attn_metadata)
        
        output, _ = self.out_proj(attn_output)
        return output


class MPTMLP(nn.Module):

    def __init__(
        self,
        config: MPTConfig,
        quant_config: Optional[QuantizationConfig] = None,
    ):
        super().__init__()
        hidden_size = config.d_model
        expansion_ratio = config.expansion_ratio
        intermediate_size = expansion_ratio * hidden_size
        self.up_proj = ColumnParallelLinear(
            hidden_size,
            intermediate_size,
            bias=not config.no_bias,
            quant_config=quant_config,
        )
        self.act = get_act_fn("gelu", quant_config, intermediate_size)
        self.down_proj = RowParallelLinear(
            intermediate_size,
            hidden_size,
            bias=not config.no_bias,
            quant_config=quant_config,
        )

    def forward(self, x: torch.Tensor) -> torch.Tensor:
        x, _ = self.up_proj(x)
        x = self.act(x)
        x, _ = self.down_proj(x)
        return x


class MPTBlock(nn.Module):

    def __init__(
        self,
        config: MPTConfig,
        cache_config: Optional[CacheConfig] = None,
        quant_config: Optional[QuantizationConfig] = None,
        use_attention_sinks: bool = False,
    ):
        super().__init__()
        hidden_size = config.d_model
        self.norm_1 = nn.LayerNorm(hidden_size)
        self.attn = MPTAttention(config, cache_config, quant_config, use_attention_sinks)
        self.norm_2 = nn.LayerNorm(hidden_size)
        self.ffn = MPTMLP(config, quant_config)

    def forward(
        self,
        position_ids: torch.Tensor,
        hidden_states: torch.Tensor,
        kv_cache: torch.Tensor,
        attn_metadata: AttentionMetadata,
    ) -> torch.Tensor:
        x = self.norm_1(hidden_states)
        x = self.attn(
            position_ids=position_ids,
            hidden_states=x,
            kv_cache=kv_cache,
            attn_metadata=attn_metadata,
        )
        hidden_states = hidden_states + x
        x = self.norm_2(hidden_states)
        x = self.ffn(x)
        hidden_states = hidden_states + x
        return hidden_states


class MPTModel(nn.Module):

    def __init__(
        self,
        config: MPTConfig,
        cache_config: Optional[CacheConfig] = None,
        quant_config: Optional[QuantizationConfig] = None,
        use_attention_sinks: bool = False,
    ):
        super().__init__()
        assert config.embedding_fraction == 1.0
        assert config.norm_type == "low_precision_layernorm"

        self.wte = VocabParallelEmbedding(
            config.vocab_size,
            config.d_model,
        )
        self.blocks = nn.ModuleList([
            MPTBlock(config, cache_config, quant_config, use_attention_sinks)
            for _ in range(config.n_layers)
        ])
        self.norm_f = nn.LayerNorm(config.d_model)
        if config.no_bias:
            for module in self.modules():
                if hasattr(module, "bias") and isinstance(
                        module.bias, nn.Parameter):
                    # Remove the bias term in Linear and LayerNorm.
                    module.register_parameter("bias", None)

    def forward(
        self,
        input_ids: torch.Tensor,
        position_ids: torch.Tensor,
        kv_caches: List[torch.Tensor],
        attn_metadata: AttentionMetadata,
    ) -> torch.Tensor:
        hidden_states = self.wte(input_ids)
        for i in range(len(self.blocks)):
            block = self.blocks[i]
            hidden_states = block(
                position_ids,
                hidden_states,
                kv_caches[i],
                attn_metadata,
            )
        hidden_states = self.norm_f(hidden_states)
        return hidden_states


class MPTForCausalLM(nn.Module):

    def __init__(
        self,
        config: MPTConfig,
        cache_config: Optional[CacheConfig] = None,
        quant_config: Optional[QuantizationConfig] = None,
        use_attention_sinks: bool = False,
    ):
        super().__init__()
        self.config = config
        assert config.tie_word_embeddings
        self.quant_config = quant_config

        self.transformer = MPTModel(config, cache_config, quant_config, use_attention_sinks)
        self.lm_head_weight = self.transformer.wte.weight
        self.logits_processor = LogitsProcessor(config.vocab_size)
        self.sampler = Sampler()

    def forward(
        self,
        input_ids: torch.Tensor,
        positions: torch.Tensor,
        kv_caches: List[torch.Tensor],
        attn_metadata: AttentionMetadata,
    ) -> torch.Tensor:
        hidden_states = self.transformer(input_ids, positions, kv_caches,
                                         attn_metadata)
        return hidden_states

    def compute_logits(self, hidden_states: torch.Tensor,
                       sampling_metadata: SamplingMetadata) -> torch.Tensor:
        logits = self.logits_processor(self.lm_head_weight, hidden_states,
                                       sampling_metadata)
        return logits

    def sample(
        self,
        logits: torch.Tensor,
        sampling_metadata: SamplingMetadata,
    ) -> Optional[SamplerOutput]:
        next_tokens = self.sampler(logits, sampling_metadata)
        return next_tokens

    def load_weights(self, weights: Iterable[Tuple[str, torch.Tensor]]):
        params_dict = dict(self.named_parameters(remove_duplicate=False))
        for name, loaded_weight in weights:
            # Skip loading extra bias for GPTQ models.
            if name.endswith(".bias") and name not in params_dict:
                continue
            param = params_dict[name]
            weight_loader = getattr(param, "weight_loader",
                                    default_weight_loader)
            weight_loader(param, loaded_weight)<|MERGE_RESOLUTION|>--- conflicted
+++ resolved
@@ -112,21 +112,16 @@
                               scaling,
                               alibi_slopes=alibi_slopes,
                               num_kv_heads=self.num_kv_heads,
-<<<<<<< HEAD
-                              cache_config=cache_config)
+                              cache_config=cache_config,
+                              quant_config=quant_config)
         
         self.use_attention_sinks = use_attention_sinks
         if use_attention_sinks:
             self.attention_sink = get_attention_sink(
                 self,
                 cache_config,
-                sliding_window=None,
                 model_context_len=config.max_seq_len
             )
-=======
-                              cache_config=cache_config,
-                              quant_config=quant_config)
->>>>>>> d5b1eb08
 
     def forward(
         self,

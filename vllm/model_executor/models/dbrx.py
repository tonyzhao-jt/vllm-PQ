--- conflicted
+++ resolved
@@ -23,13 +23,9 @@
 from vllm.sequence import IntermediateTensors
 from vllm.transformers_utils.configs.dbrx import DbrxConfig
 
-<<<<<<< HEAD
-from .utils import get_inputs_embeds
-=======
 from .interfaces import SupportsPP
-from .utils import (is_pp_missing_parameter,
+from .utils import (get_inputs_embeds, is_pp_missing_parameter,
                     make_empty_intermediate_tensors_factory, make_layers)
->>>>>>> 663874e0
 
 
 class DbrxRouter(nn.Module):
@@ -331,23 +327,19 @@
         position_ids: torch.Tensor,
         kv_caches: List[torch.Tensor],
         attn_metadata: AttentionMetadata,
-<<<<<<< HEAD
+        intermediate_tensors: Optional[IntermediateTensors],
         inputs_embeds: Optional[torch.Tensor] = None,
         inputs_embeds_masks: Optional[torch.Tensor] = None,
-    ) -> torch.Tensor:
-        hidden_states = get_inputs_embeds(input_ids, self.wte, inputs_embeds,
-                                          inputs_embeds_masks)
-        for i in range(len(self.blocks)):
-=======
-        intermediate_tensors: Optional[IntermediateTensors],
     ) -> Union[torch.Tensor, IntermediateTensors]:
         if get_pp_group().is_first_rank:
-            hidden_states = self.wte(input_ids)
+            hidden_states = get_inputs_embeds(input_ids,
+                                              self.wte,
+                                              inputs_embeds,
+                                              inputs_embeds_masks)
         else:
             assert intermediate_tensors
             hidden_states = intermediate_tensors["hidden_states"]
         for i in range(self.start_layer, self.end_layer):
->>>>>>> 663874e0
             block = self.blocks[i]
             hidden_states = block(
                 position_ids,
@@ -397,18 +389,12 @@
         kv_caches: List[torch.Tensor],
         attn_metadata: AttentionMetadata,
         intermediate_tensors: Optional[IntermediateTensors] = None,
-<<<<<<< HEAD
         inputs_embeds: Optional[torch.Tensor] = None,
         inputs_embeds_masks: Optional[torch.Tensor] = None,
-    ) -> torch.Tensor:
-        hidden_states = self.transformer(input_ids, positions, kv_caches,
-                                         attn_metadata, inputs_embeds,
-                                         inputs_embeds_masks)
-=======
     ) -> Union[torch.Tensor, IntermediateTensors]:
         hidden_states = self.transformer(input_ids, positions, kv_caches,
-                                         attn_metadata, intermediate_tensors)
->>>>>>> 663874e0
+                                         attn_metadata, intermediate_tensors,
+                                         inputs_embeds, inputs_embeds_masks)
         return hidden_states
 
     def compute_logits(

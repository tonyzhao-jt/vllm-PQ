--- conflicted
+++ resolved
@@ -14,15 +14,9 @@
     get_tensor_model_parallel_rank, get_tensor_model_parallel_world_size)
 from vllm.model_executor.parallel_utils.tensor_parallel import (
     ColumnParallelLinear, RowParallelLinear, VocabParallelEmbedding)
-<<<<<<< HEAD
-from vllm.model_executor.weight_utils import (hf_model_weights_iterator,
-                                              load_tensor_parallel_weights)
-=======
 from vllm.model_executor.weight_utils import (
     hf_model_weights_iterator, load_padded_tensor_parallel_vocab,
     load_tensor_parallel_weights)
-from vllm.sequence import SequenceOutputs
->>>>>>> 0080d832
 
 KVCache = Tuple[torch.Tensor, torch.Tensor]
 

# coding=utf-8
# Adapted from
# https://github.com/huggingface/transformers/blob/v4.28.0/src/transformers/models/gpt2/modeling_gpt2.py
# Copyright 2023 The vLLM team.
# Copyright 2018 The OpenAI Team Authors and HuggingFace Inc. team.
# Copyright (c) 2018, NVIDIA CORPORATION.  All rights reserved.
#
# Licensed under the Apache License, Version 2.0 (the "License");
# you may not use this file except in compliance with the License.
# You may obtain a copy of the License at
#
#     http://www.apache.org/licenses/LICENSE-2.0
#
# Unless required by applicable law or agreed to in writing, software
# distributed under the License is distributed on an "AS IS" BASIS,
# WITHOUT WARRANTIES OR CONDITIONS OF ANY KIND, either express or implied.
# See the License for the specific language governing permissions and
# limitations under the License.
"""Inference-only GPT-2 model compatible with HuggingFace weights."""
from typing import Iterable, List, Optional, Tuple

import torch
from torch import nn
from transformers import GPT2Config

from vllm.attention import Attention, AttentionMetadata
from vllm.config import CacheConfig
from vllm.distributed import get_tensor_model_parallel_world_size
from vllm.model_executor.layers.activation import get_act_fn
from vllm.model_executor.layers.linear import (ColumnParallelLinear,
                                               QKVParallelLinear,
                                               RowParallelLinear)
from vllm.model_executor.layers.logits_processor import LogitsProcessor
from vllm.model_executor.layers.quantization.base_config import (
    QuantizationConfig)
from vllm.model_executor.layers.sampler import Sampler
from vllm.model_executor.layers.vocab_parallel_embedding import (
    ParallelVocabEmbedding)
from vllm.model_executor.model_loader.weight_utils import default_weight_loader
from vllm.model_executor.sampling_metadata import SamplingMetadata
from vllm.sequence import SamplerOutput


class GPT2Attention(nn.Module):

    def __init__(
        self,
        config: GPT2Config,
        cache_config: Optional[CacheConfig] = None,
        quant_config: Optional[QuantizationConfig] = None,
    ):
        super().__init__()
        self.hidden_size = config.hidden_size
        total_num_heads = config.num_attention_heads
        tensor_model_parallel_world_size = (
            get_tensor_model_parallel_world_size())
        assert total_num_heads % tensor_model_parallel_world_size == 0
        self.num_heads = total_num_heads // tensor_model_parallel_world_size
        self.head_dim = self.hidden_size // total_num_heads
        self.scale = self.head_dim**-0.5

        self.c_attn = QKVParallelLinear(
            self.hidden_size,
            self.head_dim,
            total_num_heads,
            bias=True,
            quant_config=quant_config,
        )
        self.c_proj = RowParallelLinear(
            self.hidden_size,
            self.hidden_size,
            bias=True,
            quant_config=quant_config,
        )
        self.attn = Attention(self.num_heads,
                              self.head_dim,
                              scale=self.scale,
                              cache_config=cache_config,
                              quant_config=quant_config)

    def forward(
        self,
        hidden_states: torch.Tensor,
        kv_cache: torch.Tensor,
        attn_metadata: AttentionMetadata,
    ) -> torch.Tensor:
        qkv, _ = self.c_attn(hidden_states)
        q, k, v = qkv.chunk(chunks=3, dim=-1)
        attn_output = self.attn(q, k, v, kv_cache, attn_metadata)
        attn_output, _ = self.c_proj(attn_output)
        return attn_output


class GPT2MLP(nn.Module):

    def __init__(
        self,
        intermediate_size: int,
        config: GPT2Config,
        quant_config: Optional[QuantizationConfig] = None,
    ):
        super().__init__()
        hidden_size = config.hidden_size
        self.c_fc = ColumnParallelLinear(
            hidden_size,
            intermediate_size,
            bias=True,
            quant_config=quant_config,
        )
        self.c_proj = RowParallelLinear(
            intermediate_size,
            hidden_size,
            bias=True,
            quant_config=quant_config,
        )
        self.act = get_act_fn(config.activation_function, quant_config,
                              intermediate_size)

    def forward(self, hidden_states: torch.Tensor) -> torch.Tensor:
        hidden_states, _ = self.c_fc(hidden_states)
        hidden_states = self.act(hidden_states)
        hidden_states, _ = self.c_proj(hidden_states)
        return hidden_states


class GPT2Block(nn.Module):

    def __init__(
        self,
        config: GPT2Config,
        cache_config: Optional[CacheConfig] = None,
        quant_config: Optional[QuantizationConfig] = None,
    ):
        super().__init__()
        hidden_size = config.hidden_size
        inner_dim = (config.n_inner if config.n_inner is not None else 4 *
                     hidden_size)

        self.ln_1 = nn.LayerNorm(hidden_size, eps=config.layer_norm_epsilon)
        self.attn = GPT2Attention(config, cache_config, quant_config)
        self.ln_2 = nn.LayerNorm(hidden_size, eps=config.layer_norm_epsilon)
        self.mlp = GPT2MLP(inner_dim, config, quant_config)

    def forward(
        self,
        hidden_states: torch.Tensor,
        kv_cache: torch.Tensor,
        attn_metadata: AttentionMetadata,
    ) -> torch.Tensor:
        residual = hidden_states
        hidden_states = self.ln_1(hidden_states)
        attn_output = self.attn(
            hidden_states=hidden_states,
            kv_cache=kv_cache,
            attn_metadata=attn_metadata,
        )
        # residual connection
        hidden_states = attn_output + residual

        residual = hidden_states
        hidden_states = self.ln_2(hidden_states)
        feed_forward_hidden_states = self.mlp(hidden_states)
        # residual connection
        hidden_states = residual + feed_forward_hidden_states
        return hidden_states


class GPT2Model(nn.Module):

    def __init__(
        self,
        config: GPT2Config,
        cache_config: Optional[CacheConfig] = None,
        quant_config: Optional[QuantizationConfig] = None,
    ):
        super().__init__()
        self.config = config
        assert not config.add_cross_attention
        assert not config.scale_attn_by_inverse_layer_idx
        assert not config.reorder_and_upcast_attn
        self.embed_dim = config.hidden_size
        self.wte = ParallelVocabEmbedding(config.vocab_size, self.embed_dim)
        self.wpe = nn.Embedding(config.max_position_embeddings, self.embed_dim)
        self.h = nn.ModuleList([
            GPT2Block(config, cache_config, quant_config)
            for _ in range(config.num_hidden_layers)
        ])
        self.ln_f = nn.LayerNorm(self.embed_dim, eps=config.layer_norm_epsilon)

    def forward(
        self,
        input_ids: torch.Tensor,
        position_ids: torch.Tensor,
        kv_caches: List[torch.Tensor],
        attn_metadata: AttentionMetadata,
    ) -> torch.Tensor:
        inputs_embeds = self.wte(input_ids)
        position_embeds = self.wpe(position_ids)
        hidden_states = inputs_embeds + position_embeds

        for i in range(len(self.h)):
            layer = self.h[i]
            hidden_states = layer(hidden_states, kv_caches[i], attn_metadata)

        hidden_states = self.ln_f(hidden_states)
        return hidden_states


class GPT2LMHeadModel(nn.Module):

    def __init__(
        self,
        config: GPT2Config,
        cache_config: Optional[CacheConfig] = None,
        quant_config: Optional[QuantizationConfig] = None,
    ):
        super().__init__()
        self.config = config
        self.quant_config = quant_config
<<<<<<< HEAD
        self.transformer = GPT2Model(config, quant_config)
        self.lm_head = self.transformer.wte
=======
        self.transformer = GPT2Model(config, cache_config, quant_config)
        self.lm_head_weight = self.transformer.wte.weight
>>>>>>> 329df38f
        self.logits_processor = LogitsProcessor(config.vocab_size)
        self.sampler = Sampler()

    def forward(
        self,
        input_ids: torch.Tensor,
        positions: torch.Tensor,
        kv_caches: List[torch.Tensor],
        attn_metadata: AttentionMetadata,
    ) -> torch.Tensor:
        hidden_states = self.transformer(input_ids, positions, kv_caches,
                                         attn_metadata)
        return hidden_states

    def compute_logits(self, hidden_states: torch.Tensor,
                       sampling_metadata: SamplingMetadata) -> torch.Tensor:
        logits = self.logits_processor(self.lm_head, hidden_states,
                                       sampling_metadata)
        return logits

    def sample(
        self,
        logits: torch.Tensor,
        sampling_metadata: SamplingMetadata,
    ) -> Optional[SamplerOutput]:
        next_tokens = self.sampler(logits, sampling_metadata)
        return next_tokens

    def load_weights(self, weights: Iterable[Tuple[str, torch.Tensor]]):
        params_dict = dict(self.named_parameters(remove_duplicate=False))
        for name, loaded_weight in weights:
            if "lm_head.weight" in name:
                # GPT-2 ties the weights of the embedding layer and the final
                # linear layer.
                continue
            if ".attn.bias" in name or ".attn.masked_bias" in name:
                # Skip attention mask.
                # NOTE: "c_attn.bias" should not be skipped.
                continue
            if not name.startswith("transformer."):
                name = "transformer." + name
            param = params_dict[name]
            # The HF's GPT-2 implementation uses Conv1D instead of Linear.
            # Because of this, we need to transpose the weights.
            # Note(zhuohan): the logic below might break quantized models.
            for conv1d_weight_name in ["c_attn", "c_proj", "c_fc"]:
                if conv1d_weight_name not in name:
                    continue
                if not name.endswith(".weight"):
                    continue
                loaded_weight = loaded_weight.t()
            weight_loader = getattr(param, "weight_loader",
                                    default_weight_loader)
            weight_loader(param, loaded_weight)<|MERGE_RESOLUTION|>--- conflicted
+++ resolved
@@ -217,13 +217,8 @@
         super().__init__()
         self.config = config
         self.quant_config = quant_config
-<<<<<<< HEAD
-        self.transformer = GPT2Model(config, quant_config)
-        self.lm_head = self.transformer.wte
-=======
         self.transformer = GPT2Model(config, cache_config, quant_config)
         self.lm_head_weight = self.transformer.wte.weight
->>>>>>> 329df38f
         self.logits_processor = LogitsProcessor(config.vocab_size)
         self.sampler = Sampler()
 

--- conflicted
+++ resolved
@@ -59,14 +59,8 @@
 from vllm.model_executor.layers.vocab_parallel_embedding import ParallelLMHead
 from vllm.model_executor.model_loader.weight_utils import default_weight_loader
 from vllm.model_executor.models.qwen2 import Qwen2Model
-<<<<<<< HEAD
+from vllm.model_executor.pooling_metadata import PoolingMetadata
 from vllm.multimodal import MULTIMODAL_REGISTRY
-=======
-from vllm.model_executor.pooling_metadata import PoolingMetadata
-from vllm.multimodal import (MULTIMODAL_REGISTRY, MultiModalDataDict,
-                             MultiModalKwargs)
-from vllm.multimodal.base import MultiModalData
->>>>>>> b6dde330
 from vllm.multimodal.image import cached_get_image_processor
 from vllm.multimodal.inputs import (MultiModalData, MultiModalDataDict,
                                     MultiModalKwargs)

"""
Whenever you add an architecture to this page, please also update
`tests/models/registry.py` with example HuggingFace models for it.
"""
import importlib
import os
import pickle
import subprocess
import sys
import tempfile
from abc import ABC, abstractmethod
from dataclasses import dataclass, field
from functools import lru_cache
from typing import (AbstractSet, Callable, Dict, List, Optional, Tuple, Type,
                    TypeVar, Union)

import cloudpickle
import torch.nn as nn

from vllm.logger import init_logger
from vllm.platforms import current_platform

from .interfaces import (has_inner_state, is_attention_free, is_hybrid,
                         supports_cross_encoding, supports_multimodal,
                         supports_pp)
from .interfaces_base import is_text_generation_model

logger = init_logger(__name__)

# yapf: disable
_TEXT_GENERATION_MODELS = {
    # [Decoder-only]
    "AquilaModel": ("llama", "LlamaForCausalLM"),
    "AquilaForCausalLM": ("llama", "LlamaForCausalLM"),  # AquilaChat2
    "ArcticForCausalLM": ("arctic", "ArcticForCausalLM"),
    # baichuan-7b, upper case 'C' in the class name
    "BaiChuanForCausalLM": ("baichuan", "BaiChuanForCausalLM"),
    # baichuan-13b, lower case 'c' in the class name
    "BaichuanForCausalLM": ("baichuan", "BaichuanForCausalLM"),
    "BloomForCausalLM": ("bloom", "BloomForCausalLM"),
    # ChatGLMModel supports multimodal
    "CohereForCausalLM": ("commandr", "CohereForCausalLM"),
    "Cohere2ForCausalLM": ("commandr", "CohereForCausalLM"),
    "DbrxForCausalLM": ("dbrx", "DbrxForCausalLM"),
    "DeciLMForCausalLM": ("decilm", "DeciLMForCausalLM"),
    "DeepseekForCausalLM": ("deepseek", "DeepseekForCausalLM"),
    "DeepseekV2ForCausalLM": ("deepseek_v2", "DeepseekV2ForCausalLM"),
<<<<<<< HEAD
    "DeepseekV3ForCausalLM": ("deepseek_v3", "DeepseekV3ForCausalLM"),
=======
    "DeepseekV3ForCausalLM": ("deepseek_v2", "DeepseekV2ForCausalLM"),
>>>>>>> 08072528
    "ExaoneForCausalLM": ("exaone", "ExaoneForCausalLM"),
    "FalconForCausalLM": ("falcon", "FalconForCausalLM"),
    "GemmaForCausalLM": ("gemma", "GemmaForCausalLM"),
    "Gemma2ForCausalLM": ("gemma2", "Gemma2ForCausalLM"),
    "GlmForCausalLM": ("glm", "GlmForCausalLM"),
    "GPT2LMHeadModel": ("gpt2", "GPT2LMHeadModel"),
    "GPTBigCodeForCausalLM": ("gpt_bigcode", "GPTBigCodeForCausalLM"),
    "GPTJForCausalLM": ("gpt_j", "GPTJForCausalLM"),
    "GPTNeoXForCausalLM": ("gpt_neox", "GPTNeoXForCausalLM"),
    "GraniteForCausalLM": ("granite", "GraniteForCausalLM"),
    "GraniteMoeForCausalLM": ("granitemoe", "GraniteMoeForCausalLM"),
    "GritLM": ("gritlm", "GritLM"),
    "InternLMForCausalLM": ("llama", "LlamaForCausalLM"),
    "InternLM2ForCausalLM": ("internlm2", "InternLM2ForCausalLM"),
    "InternLM2VEForCausalLM": ("internlm2_ve", "InternLM2VEForCausalLM"),
    "JAISLMHeadModel": ("jais", "JAISLMHeadModel"),
    "JambaForCausalLM": ("jamba", "JambaForCausalLM"),
    "LlamaForCausalLM": ("llama", "LlamaForCausalLM"),
    # For decapoda-research/llama-*
    "LLaMAForCausalLM": ("llama", "LlamaForCausalLM"),
    "MambaForCausalLM": ("mamba", "MambaForCausalLM"),
    "FalconMambaForCausalLM": ("mamba", "MambaForCausalLM"),
    "MiniCPMForCausalLM": ("minicpm", "MiniCPMForCausalLM"),
    "MiniCPM3ForCausalLM": ("minicpm3", "MiniCPM3ForCausalLM"),
    "MistralForCausalLM": ("llama", "LlamaForCausalLM"),
    "MixtralForCausalLM": ("mixtral", "MixtralForCausalLM"),
    "QuantMixtralForCausalLM": ("mixtral_quant", "MixtralForCausalLM"),
    # transformers's mpt class has lower case
    "MptForCausalLM": ("mpt", "MPTForCausalLM"),
    "MPTForCausalLM": ("mpt", "MPTForCausalLM"),
    "NemotronForCausalLM": ("nemotron", "NemotronForCausalLM"),
    "OlmoForCausalLM": ("olmo", "OlmoForCausalLM"),
    "Olmo2ForCausalLM": ("olmo2", "Olmo2ForCausalLM"),
    "OlmoeForCausalLM": ("olmoe", "OlmoeForCausalLM"),
    "OPTForCausalLM": ("opt", "OPTForCausalLM"),
    "OrionForCausalLM": ("orion", "OrionForCausalLM"),
    "PersimmonForCausalLM": ("persimmon", "PersimmonForCausalLM"),
    "PhiForCausalLM": ("phi", "PhiForCausalLM"),
    "Phi3ForCausalLM": ("phi3", "Phi3ForCausalLM"),
    "Phi3SmallForCausalLM": ("phi3_small", "Phi3SmallForCausalLM"),
    "PhiMoEForCausalLM": ("phimoe", "PhiMoEForCausalLM"),
    # QWenLMHeadModel supports multimodal
    "Qwen2ForCausalLM": ("qwen2", "Qwen2ForCausalLM"),
    "Qwen2MoeForCausalLM": ("qwen2_moe", "Qwen2MoeForCausalLM"),
    "RWForCausalLM": ("falcon", "FalconForCausalLM"),
    "StableLMEpochForCausalLM": ("stablelm", "StablelmForCausalLM"),
    "StableLmForCausalLM": ("stablelm", "StablelmForCausalLM"),
    "Starcoder2ForCausalLM": ("starcoder2", "Starcoder2ForCausalLM"),
    "SolarForCausalLM": ("solar", "SolarForCausalLM"),
    "TeleChat2ForCausalLM": ("telechat2", "TeleChat2ForCausalLM"),
    "XverseForCausalLM": ("llama", "LlamaForCausalLM"),
    # [Encoder-decoder]
    "BartModel": ("bart", "BartForConditionalGeneration"),
    "BartForConditionalGeneration": ("bart", "BartForConditionalGeneration"),
    "Florence2ForConditionalGeneration": ("florence2", "Florence2ForConditionalGeneration"),  # noqa: E501
}

_EMBEDDING_MODELS = {
    # [Text-only]
    "BertModel": ("bert", "BertEmbeddingModel"),
    "RobertaModel": ("roberta", "RobertaEmbeddingModel"),
    "RobertaForMaskedLM": ("roberta", "RobertaEmbeddingModel"),
    "XLMRobertaModel": ("roberta", "RobertaEmbeddingModel"),
    "DeciLMForCausalLM": ("decilm", "DeciLMForCausalLM"),
    "Gemma2Model": ("gemma2", "Gemma2ForCausalLM"),
    "GlmForCausalLM": ("glm", "GlmForCausalLM"),
    "GritLM": ("gritlm", "GritLM"),
    "JambaForSequenceClassification": ("jamba", "JambaForSequenceClassification"),  # noqa: E501
    "LlamaModel": ("llama", "LlamaForCausalLM"),
    **{
        # Multiple models share the same architecture, so we include them all
        k: (mod, arch) for k, (mod, arch) in _TEXT_GENERATION_MODELS.items()
        if arch == "LlamaForCausalLM"
    },
    "MistralModel": ("llama", "LlamaForCausalLM"),
    "Phi3ForCausalLM": ("phi3", "Phi3ForCausalLM"),
    "Qwen2Model": ("qwen2", "Qwen2EmbeddingModel"),
    "Qwen2ForCausalLM": ("qwen2", "Qwen2ForCausalLM"),
    "Qwen2ForRewardModel": ("qwen2_rm", "Qwen2ForRewardModel"),
    "TeleChat2ForCausalLM": ("telechat2", "TeleChat2ForCausalLM"),
    # [Multimodal]
    "LlavaNextForConditionalGeneration": ("llava_next", "LlavaNextForConditionalGeneration"),  # noqa: E501
    "Phi3VForCausalLM": ("phi3v", "Phi3VForCausalLM"),
    "Qwen2VLForConditionalGeneration": ("qwen2_vl", "Qwen2VLForConditionalGeneration"),  # noqa: E501
    # [Auto-converted (see adapters.py)]
    "Qwen2ForSequenceClassification": ("qwen2", "Qwen2ForCausalLM"),
}

_CROSS_ENCODER_MODELS = {
    "BertForSequenceClassification": ("bert", "BertForSequenceClassification"),
    "RobertaForSequenceClassification": ("roberta",
                                         "RobertaForSequenceClassification"),
    "XLMRobertaForSequenceClassification": ("roberta",
                                            "RobertaForSequenceClassification"),
}

_MULTIMODAL_MODELS = {
    # [Decoder-only]
    "AriaForConditionalGeneration": ("aria", "AriaForConditionalGeneration"),
    "Blip2ForConditionalGeneration": ("blip2", "Blip2ForConditionalGeneration"),
    "ChameleonForConditionalGeneration": ("chameleon", "ChameleonForConditionalGeneration"),  # noqa: E501
    "ChatGLMModel": ("chatglm", "ChatGLMForCausalLM"),
    "ChatGLMForConditionalGeneration": ("chatglm", "ChatGLMForCausalLM"),
    "FuyuForCausalLM": ("fuyu", "FuyuForCausalLM"),
    "H2OVLChatModel": ("h2ovl", "H2OVLChatModel"),
    "InternVLChatModel": ("internvl", "InternVLChatModel"),
    "Idefics3ForConditionalGeneration":("idefics3","Idefics3ForConditionalGeneration"),
    "LlavaForConditionalGeneration": ("llava", "LlavaForConditionalGeneration"),
    "LlavaNextForConditionalGeneration": ("llava_next", "LlavaNextForConditionalGeneration"),  # noqa: E501
    "LlavaNextVideoForConditionalGeneration": ("llava_next_video", "LlavaNextVideoForConditionalGeneration"),  # noqa: E501
    "LlavaOnevisionForConditionalGeneration": ("llava_onevision", "LlavaOnevisionForConditionalGeneration"),  # noqa: E501
    "MantisForConditionalGeneration": ("llava", "MantisForConditionalGeneration"),  # noqa: E501
    "MiniCPMV": ("minicpmv", "MiniCPMV"),
    "MolmoForCausalLM": ("molmo", "MolmoForCausalLM"),
    "NVLM_D": ("nvlm_d", "NVLM_D_Model"),
    "PaliGemmaForConditionalGeneration": ("paligemma", "PaliGemmaForConditionalGeneration"),  # noqa: E501
    "Phi3VForCausalLM": ("phi3v", "Phi3VForCausalLM"),
    "PixtralForConditionalGeneration": ("pixtral", "PixtralForConditionalGeneration"),  # noqa: E501
    "QWenLMHeadModel": ("qwen", "QWenLMHeadModel"),
    "Qwen2VLForConditionalGeneration": ("qwen2_vl", "Qwen2VLForConditionalGeneration"),  # noqa: E501
    "Qwen2AudioForConditionalGeneration": ("qwen2_audio", "Qwen2AudioForConditionalGeneration"),  # noqa: E501
    "UltravoxModel": ("ultravox", "UltravoxModel"),
    # [Encoder-decoder]
    "MllamaForConditionalGeneration": ("mllama", "MllamaForConditionalGeneration"),  # noqa: E501
}

_SPECULATIVE_DECODING_MODELS = {
    "EAGLEModel": ("eagle", "EAGLE"),
    "MedusaModel": ("medusa", "Medusa"),
    "MLPSpeculatorPreTrainedModel": ("mlp_speculator", "MLPSpeculator"),
}
# yapf: enable

_VLLM_MODELS = {
    **_TEXT_GENERATION_MODELS,
    **_EMBEDDING_MODELS,
    **_CROSS_ENCODER_MODELS,
    **_MULTIMODAL_MODELS,
    **_SPECULATIVE_DECODING_MODELS,
}

# Models not supported by ROCm.
_ROCM_UNSUPPORTED_MODELS: List[str] = []

# Models partially supported by ROCm.
# Architecture -> Reason.
_ROCM_SWA_REASON = ("Sliding window attention (SWA) is not yet supported in "
                    "Triton flash attention. For half-precision SWA support, "
                    "please use CK flash attention by setting "
                    "`VLLM_USE_TRITON_FLASH_ATTN=0`")
_ROCM_PARTIALLY_SUPPORTED_MODELS: Dict[str, str] = {
    "Qwen2ForCausalLM":
    _ROCM_SWA_REASON,
    "MistralForCausalLM":
    _ROCM_SWA_REASON,
    "MixtralForCausalLM":
    _ROCM_SWA_REASON,
    "PaliGemmaForConditionalGeneration":
    ("ROCm flash attention does not yet "
     "fully support 32-bit precision on PaliGemma"),
    "Phi3VForCausalLM":
    ("ROCm Triton flash attention may run into compilation errors due to "
     "excessive use of shared memory. If this happens, disable Triton FA "
     "by setting `VLLM_USE_TRITON_FLASH_ATTN=0`")
}


@dataclass(frozen=True)
class _ModelInfo:
    architecture: str
    is_text_generation_model: bool
    is_pooling_model: bool
    supports_cross_encoding: bool
    supports_multimodal: bool
    supports_pp: bool
    has_inner_state: bool
    is_attention_free: bool
    is_hybrid: bool

    @staticmethod
    def from_model_cls(model: Type[nn.Module]) -> "_ModelInfo":
        return _ModelInfo(
            architecture=model.__name__,
            is_text_generation_model=is_text_generation_model(model),
            is_pooling_model=True,  # Can convert any model into a pooling model
            supports_cross_encoding=supports_cross_encoding(model),
            supports_multimodal=supports_multimodal(model),
            supports_pp=supports_pp(model),
            has_inner_state=has_inner_state(model),
            is_attention_free=is_attention_free(model),
            is_hybrid=is_hybrid(model),
        )


class _BaseRegisteredModel(ABC):

    @abstractmethod
    def inspect_model_cls(self) -> _ModelInfo:
        raise NotImplementedError

    @abstractmethod
    def load_model_cls(self) -> Type[nn.Module]:
        raise NotImplementedError


@dataclass(frozen=True)
class _RegisteredModel(_BaseRegisteredModel):
    """
    Represents a model that has already been imported in the main process.
    """

    interfaces: _ModelInfo
    model_cls: Type[nn.Module]

    @staticmethod
    def from_model_cls(model_cls: Type[nn.Module]):
        return _RegisteredModel(
            interfaces=_ModelInfo.from_model_cls(model_cls),
            model_cls=model_cls,
        )

    def inspect_model_cls(self) -> _ModelInfo:
        return self.interfaces

    def load_model_cls(self) -> Type[nn.Module]:
        return self.model_cls


@dataclass(frozen=True)
class _LazyRegisteredModel(_BaseRegisteredModel):
    """
    Represents a model that has not been imported in the main process.
    """
    module_name: str
    class_name: str

    # Performed in another process to avoid initializing CUDA
    def inspect_model_cls(self) -> _ModelInfo:
        return _run_in_subprocess(
            lambda: _ModelInfo.from_model_cls(self.load_model_cls()))

    def load_model_cls(self) -> Type[nn.Module]:
        mod = importlib.import_module(self.module_name)
        return getattr(mod, self.class_name)


@lru_cache(maxsize=128)
def _try_load_model_cls(
    model_arch: str,
    model: _BaseRegisteredModel,
) -> Optional[Type[nn.Module]]:
    if current_platform.is_rocm():
        if model_arch in _ROCM_UNSUPPORTED_MODELS:
            raise ValueError(f"Model architecture '{model_arch}' is not "
                             "supported by ROCm for now.")

        if model_arch in _ROCM_PARTIALLY_SUPPORTED_MODELS:
            msg = _ROCM_PARTIALLY_SUPPORTED_MODELS[model_arch]
            logger.warning(
                "Model architecture '%s' is partially "
                "supported by ROCm: %s", model_arch, msg)

    try:
        return model.load_model_cls()
    except Exception:
        logger.exception("Error in loading model architecture '%s'",
                         model_arch)
        return None


@lru_cache(maxsize=128)
def _try_inspect_model_cls(
    model_arch: str,
    model: _BaseRegisteredModel,
) -> Optional[_ModelInfo]:
    try:
        return model.inspect_model_cls()
    except Exception:
        logger.exception("Error in inspecting model architecture '%s'",
                         model_arch)
        return None


@dataclass
class _ModelRegistry:
    # Keyed by model_arch
    models: Dict[str, _BaseRegisteredModel] = field(default_factory=dict)

    def get_supported_archs(self) -> AbstractSet[str]:
        return self.models.keys()

    def register_model(
        self,
        model_arch: str,
        model_cls: Union[Type[nn.Module], str],
    ) -> None:
        """
        Register an external model to be used in vLLM.

        :code:`model_cls` can be either:

        - A :class:`torch.nn.Module` class directly referencing the model.
        - A string in the format :code:`<module>:<class>` which can be used to
          lazily import the model. This is useful to avoid initializing CUDA
          when importing the model and thus the related error
          :code:`RuntimeError: Cannot re-initialize CUDA in forked subprocess`.
        """
        if model_arch in self.models:
            logger.warning(
                "Model architecture %s is already registered, and will be "
                "overwritten by the new model class %s.", model_arch,
                model_cls)

        if isinstance(model_cls, str):
            split_str = model_cls.split(":")
            if len(split_str) != 2:
                msg = "Expected a string in the format `<module>:<class>`"
                raise ValueError(msg)

            model = _LazyRegisteredModel(*split_str)
        else:
            model = _RegisteredModel.from_model_cls(model_cls)

        self.models[model_arch] = model

    def _raise_for_unsupported(self, architectures: List[str]):
        all_supported_archs = self.get_supported_archs()

        if any(arch in all_supported_archs for arch in architectures):
            raise ValueError(
                f"Model architectures {architectures} failed "
                "to be inspected. Please check the logs for more details.")

        raise ValueError(
            f"Model architectures {architectures} are not supported for now. "
            f"Supported architectures: {all_supported_archs}")

    def _try_load_model_cls(self,
                            model_arch: str) -> Optional[Type[nn.Module]]:
        if model_arch not in self.models:
            return None

        return _try_load_model_cls(model_arch, self.models[model_arch])

    def _try_inspect_model_cls(self, model_arch: str) -> Optional[_ModelInfo]:
        if model_arch not in self.models:
            return None

        return _try_inspect_model_cls(model_arch, self.models[model_arch])

    def _normalize_archs(
        self,
        architectures: Union[str, List[str]],
    ) -> List[str]:
        if isinstance(architectures, str):
            architectures = [architectures]
        if not architectures:
            logger.warning("No model architectures are specified")

        return architectures

    def inspect_model_cls(
        self,
        architectures: Union[str, List[str]],
    ) -> Tuple[_ModelInfo, str]:
        architectures = self._normalize_archs(architectures)

        for arch in architectures:
            model_info = self._try_inspect_model_cls(arch)
            if model_info is not None:
                return (model_info, arch)

        return self._raise_for_unsupported(architectures)

    def resolve_model_cls(
        self,
        architectures: Union[str, List[str]],
    ) -> Tuple[Type[nn.Module], str]:
        architectures = self._normalize_archs(architectures)

        for arch in architectures:
            model_cls = self._try_load_model_cls(arch)
            if model_cls is not None:
                return (model_cls, arch)

        return self._raise_for_unsupported(architectures)

    def is_text_generation_model(
        self,
        architectures: Union[str, List[str]],
    ) -> bool:
        model_cls, _ = self.inspect_model_cls(architectures)
        return model_cls.is_text_generation_model

    def is_pooling_model(
        self,
        architectures: Union[str, List[str]],
    ) -> bool:
        model_cls, _ = self.inspect_model_cls(architectures)
        return model_cls.is_pooling_model

    def is_cross_encoder_model(
        self,
        architectures: Union[str, List[str]],
    ) -> bool:
        model_cls, _ = self.inspect_model_cls(architectures)
        return model_cls.supports_cross_encoding

    def is_multimodal_model(
        self,
        architectures: Union[str, List[str]],
    ) -> bool:
        model_cls, _ = self.inspect_model_cls(architectures)
        return model_cls.supports_multimodal

    def is_pp_supported_model(
        self,
        architectures: Union[str, List[str]],
    ) -> bool:
        model_cls, _ = self.inspect_model_cls(architectures)
        return model_cls.supports_pp

    def model_has_inner_state(
        self,
        architectures: Union[str, List[str]],
    ) -> bool:
        model_cls, _ = self.inspect_model_cls(architectures)
        return model_cls.has_inner_state

    def is_attention_free_model(
        self,
        architectures: Union[str, List[str]],
    ) -> bool:
        model_cls, _ = self.inspect_model_cls(architectures)
        return model_cls.is_attention_free

    def is_hybrid_model(
        self,
        architectures: Union[str, List[str]],
    ) -> bool:
        model_cls, _ = self.inspect_model_cls(architectures)
        return model_cls.is_hybrid


ModelRegistry = _ModelRegistry({
    model_arch: _LazyRegisteredModel(
        module_name=f"vllm.model_executor.models.{mod_relname}",
        class_name=cls_name,
    )
    for model_arch, (mod_relname, cls_name) in _VLLM_MODELS.items()
})

_T = TypeVar("_T")


def _run_in_subprocess(fn: Callable[[], _T]) -> _T:
    # NOTE: We use a temporary directory instead of a temporary file to avoid
    # issues like https://stackoverflow.com/questions/23212435/permission-denied-to-write-to-my-temporary-file
    with tempfile.TemporaryDirectory() as tempdir:
        output_filepath = os.path.join(tempdir, "registry_output.tmp")

        # `cloudpickle` allows pickling lambda functions directly
        input_bytes = cloudpickle.dumps((fn, output_filepath))

        # cannot use `sys.executable __file__` here because the script
        # contains relative imports
        returned = subprocess.run(
            [sys.executable, "-m", "vllm.model_executor.models.registry"],
            input=input_bytes,
            capture_output=True)

        # check if the subprocess is successful
        try:
            returned.check_returncode()
        except Exception as e:
            # wrap raised exception to provide more information
            raise RuntimeError(f"Error raised in subprocess:\n"
                               f"{returned.stderr.decode()}") from e

        with open(output_filepath, "rb") as f:
            return pickle.load(f)


def _run() -> None:
    # Setup plugins
    from vllm.plugins import load_general_plugins
    load_general_plugins()

    fn, output_file = pickle.loads(sys.stdin.buffer.read())

    result = fn()

    with open(output_file, "wb") as f:
        f.write(pickle.dumps(result))


if __name__ == "__main__":
    _run()<|MERGE_RESOLUTION|>--- conflicted
+++ resolved
@@ -45,11 +45,7 @@
     "DeciLMForCausalLM": ("decilm", "DeciLMForCausalLM"),
     "DeepseekForCausalLM": ("deepseek", "DeepseekForCausalLM"),
     "DeepseekV2ForCausalLM": ("deepseek_v2", "DeepseekV2ForCausalLM"),
-<<<<<<< HEAD
     "DeepseekV3ForCausalLM": ("deepseek_v3", "DeepseekV3ForCausalLM"),
-=======
-    "DeepseekV3ForCausalLM": ("deepseek_v2", "DeepseekV2ForCausalLM"),
->>>>>>> 08072528
     "ExaoneForCausalLM": ("exaone", "ExaoneForCausalLM"),
     "FalconForCausalLM": ("falcon", "FalconForCausalLM"),
     "GemmaForCausalLM": ("gemma", "GemmaForCausalLM"),
@@ -495,7 +491,8 @@
 
 
 ModelRegistry = _ModelRegistry({
-    model_arch: _LazyRegisteredModel(
+    model_arch:
+    _LazyRegisteredModel(
         module_name=f"vllm.model_executor.models.{mod_relname}",
         class_name=cls_name,
     )

--- conflicted
+++ resolved
@@ -364,34 +364,6 @@
     ) -> bool:
         return self.inspect_model_cls(architectures).is_text_generation_model
 
-<<<<<<< HEAD
-    @staticmethod
-    def model_has_inner_state(architectures: Union[str, List[str]]) -> bool:
-        if isinstance(architectures, str):
-            architectures = [architectures]
-        if not architectures:
-            logger.warning("No model architectures are specified")
-
-        has_instate = partial(ModelRegistry._check_stateless,
-                              has_inner_state,
-                              default=False)
-
-        return any(has_instate(arch) for arch in architectures)
-
-    @staticmethod
-    def is_attention_free_model(architectures: Union[str, List[str]]) -> bool:
-        if isinstance(architectures, str):
-            architectures = [architectures]
-        if not architectures:
-            logger.warning("No model architectures are specified")
-
-        is_attn_free = partial(ModelRegistry._check_stateless,
-                               is_attention_free,
-                               default=False)
-
-        return any(is_attn_free(arch) for arch in architectures)
-
-=======
     def is_embedding_model(
         self,
         architectures: Union[str, List[str]],
@@ -454,11 +426,36 @@
     fn, output_file = pickle.loads(sys.stdin.buffer.read())
 
     result = fn()
->>>>>>> 36ea7907
 
     with open(output_file, "wb") as f:
         f.write(pickle.dumps(result))
 
+    @staticmethod
+    def model_has_inner_state(architectures: Union[str, List[str]]) -> bool:
+        if isinstance(architectures, str):
+            architectures = [architectures]
+        if not architectures:
+            logger.warning("No model architectures are specified")
+
+        has_instate = partial(ModelRegistry._check_stateless,
+                              has_inner_state,
+                              default=False)
+
+        return any(has_instate(arch) for arch in architectures)
+
+    @staticmethod
+    def is_attention_free_model(architectures: Union[str, List[str]]) -> bool:
+        if isinstance(architectures, str):
+            architectures = [architectures]
+        if not architectures:
+            logger.warning("No model architectures are specified")
+
+        is_attn_free = partial(ModelRegistry._check_stateless,
+                               is_attention_free,
+                               default=False)
+
+        return any(is_attn_free(arch) for arch in architectures)
+
 
 if __name__ == "__main__":
     _run()
# coding=utf-8
# Adapted from
# https://huggingface.co/OrionStarAI/Orion-14B-Base/blob/main/modeling_orion.py
# Copyright (c) OrionStar Inc.
# LICENSE: https://huggingface.co/OrionStarAI/Orion-14B-Base/blob/main/LICENSE
"""Inference-only Orion-14B model compatible with HuggingFace weights."""
from typing import Any, Dict, Iterable, List, Optional, Tuple, Union

import torch
from torch import nn
from transformers import PretrainedConfig

from vllm.attention import Attention, AttentionMetadata
from vllm.compilation.decorators import support_torch_compile
from vllm.config import CacheConfig
from vllm.distributed import get_pp_group, get_tensor_model_parallel_world_size
from vllm.model_executor.layers.activation import SiluAndMul
from vllm.model_executor.layers.linear import (MergedColumnParallelLinear,
                                               QKVParallelLinear,
                                               RowParallelLinear)
from vllm.model_executor.layers.logits_processor import LogitsProcessor
from vllm.model_executor.layers.quantization import QuantizationConfig
from vllm.model_executor.layers.rotary_embedding import get_rope
from vllm.model_executor.layers.sampler import Sampler, SamplerOutput
from vllm.model_executor.layers.vocab_parallel_embedding import (
    ParallelLMHead, VocabParallelEmbedding)
from vllm.model_executor.model_loader.weight_utils import default_weight_loader
from vllm.model_executor.sampling_metadata import SamplingMetadata
from vllm.sequence import IntermediateTensors

from .interfaces import SupportsPP
from .utils import (get_inputs_embeds, is_pp_missing_parameter,
                    make_empty_intermediate_tensors_factory, make_layers)


class OrionMLP(nn.Module):

    def __init__(
        self,
        hidden_size: int,
        intermediate_size: int,
        hidden_act: str,
        quant_config: Optional[QuantizationConfig] = None,
    ) -> None:
        super().__init__()
        self.gate_up_proj = MergedColumnParallelLinear(
            hidden_size, [intermediate_size] * 2,
            bias=False,
            quant_config=quant_config)
        self.down_proj = RowParallelLinear(intermediate_size,
                                           hidden_size,
                                           bias=False,
                                           quant_config=quant_config)
        if hidden_act != "silu":
            raise ValueError(f"Unsupported activation: {hidden_act}. "
                             "Only silu is supported for now.")
        self.act_fn = SiluAndMul()

    def forward(self, x):
        gate_up, _ = self.gate_up_proj(x)
        x = self.act_fn(gate_up)
        x, _ = self.down_proj(x)
        return x


class OrionAttention(nn.Module):

    def __init__(
        self,
        hidden_size: int,
        num_heads: int,
        num_kv_heads: int,
        rope_theta: float = 10000,
        rope_scaling: Optional[Dict[str, Any]] = None,
        max_position_embeddings: int = 8192,
        cache_config: Optional[CacheConfig] = None,
        quant_config: Optional[QuantizationConfig] = None,
    ) -> None:
        super().__init__()
        self.hidden_size = hidden_size
        tp_size = get_tensor_model_parallel_world_size()
        self.total_num_heads = num_heads
        assert self.total_num_heads % tp_size == 0
        self.num_heads = self.total_num_heads // tp_size
        self.total_num_kv_heads = num_kv_heads
        if self.total_num_kv_heads >= tp_size:
            # Number of KV heads is greater than TP size, so we partition
            # the KV heads across multiple tensor parallel GPUs.
            assert self.total_num_kv_heads % tp_size == 0
        else:
            # Number of KV heads is less than TP size, so we replicate
            # the KV heads across multiple tensor parallel GPUs.
            assert tp_size % self.total_num_kv_heads == 0
        self.num_kv_heads = max(1, self.total_num_kv_heads // tp_size)
        self.head_dim = hidden_size // self.total_num_heads
        self.q_size = self.num_heads * self.head_dim
        self.kv_size = self.num_kv_heads * self.head_dim
        self.scaling = self.head_dim**-0.5
        self.rope_theta = rope_theta
        self.max_position_embeddings = max_position_embeddings

        self.qkv_proj = QKVParallelLinear(
            hidden_size,
            self.head_dim,
            self.total_num_heads,
            self.total_num_kv_heads,
            bias=False,
            quant_config=quant_config,
        )
        self.o_proj = RowParallelLinear(
            self.total_num_heads * self.head_dim,
            hidden_size,
            bias=False,
            quant_config=quant_config,
        )

        self.rotary_emb = get_rope(
            self.head_dim,
            rotary_dim=self.head_dim,
            max_position=max_position_embeddings,
            base=rope_theta,
            rope_scaling=rope_scaling,
        )
        self.attn = Attention(self.num_heads,
                              self.head_dim,
                              self.scaling,
                              num_kv_heads=self.num_kv_heads,
                              cache_config=cache_config,
                              quant_config=quant_config)

    def forward(
        self,
        positions: torch.Tensor,
        hidden_states: torch.Tensor,
        kv_cache: torch.Tensor,
        attn_metadata: AttentionMetadata,
    ) -> torch.Tensor:
        qkv, _ = self.qkv_proj(hidden_states)
        q, k, v = qkv.split([self.q_size, self.kv_size, self.kv_size], dim=-1)
        q, k = self.rotary_emb(positions, q, k)
        attn_output = self.attn(q, k, v, kv_cache, attn_metadata)
        output, _ = self.o_proj(attn_output)
        return output


class OrionDecoderLayer(nn.Module):

    def __init__(
        self,
        config: PretrainedConfig,
        cache_config: Optional[CacheConfig] = None,
        quant_config: Optional[QuantizationConfig] = None,
    ) -> None:
        super().__init__()
        self.hidden_size = config.hidden_size
        rope_theta = getattr(config, "rope_theta", 10000)
        rope_scaling = getattr(config, "rope_scaling", None)
        max_position_embeddings = getattr(config, "max_position_embeddings",
                                          8192)
        self.self_attn = OrionAttention(
            hidden_size=self.hidden_size,
            num_heads=config.num_attention_heads,
            num_kv_heads=config.num_key_value_heads,
            rope_theta=rope_theta,
            rope_scaling=rope_scaling,
            max_position_embeddings=max_position_embeddings,
            cache_config=cache_config,
            quant_config=quant_config,
        )
        self.mlp = OrionMLP(
            hidden_size=self.hidden_size,
            intermediate_size=config.intermediate_size,
            hidden_act=config.hidden_act,
            quant_config=quant_config,
        )

        self.input_layernorm = nn.LayerNorm(config.hidden_size,
                                            eps=config.rms_norm_eps)
        self.post_attention_layernorm = nn.LayerNorm(config.hidden_size,
                                                     eps=config.rms_norm_eps)

    def forward(
        self,
        positions: torch.Tensor,
        hidden_states: torch.Tensor,
        kv_cache: torch.Tensor,
        attn_metadata: AttentionMetadata,
    ) -> Tuple[torch.Tensor, torch.Tensor]:
        # Self Attention
        residual = hidden_states
        hidden_states = self.input_layernorm(hidden_states)
        hidden_states = self.self_attn(
            positions=positions,
            hidden_states=hidden_states,
            kv_cache=kv_cache,
            attn_metadata=attn_metadata,
        )

        hidden_states = residual + hidden_states

        # Fully Connected
        residual = hidden_states
        hidden_states = self.post_attention_layernorm(hidden_states)
        hidden_states = self.mlp(hidden_states)
        hidden_states = residual + hidden_states
        return hidden_states


@support_torch_compile
class OrionModel(nn.Module):

    def __init__(
        self,
        config: PretrainedConfig,
        cache_config: Optional[CacheConfig] = None,
        quant_config: Optional[QuantizationConfig] = None,
        prefix: str = "",
    ) -> None:
        super().__init__()
        self.config = config
        self.padding_idx = config.pad_token_id
        self.vocab_size = config.vocab_size
        self.embed_tokens = VocabParallelEmbedding(
            config.vocab_size,
            config.hidden_size,
        )
        self.start_layer, self.end_layer, self.layers = make_layers(
            config.num_hidden_layers,
            lambda prefix: OrionDecoderLayer(
                config,
                cache_config,
                quant_config,
            ),
            prefix=f"{prefix}.layers")
        self.norm = nn.LayerNorm(config.hidden_size, eps=config.rms_norm_eps)
        self.make_empty_intermediate_tensors = (
            make_empty_intermediate_tensors_factory([
                "hidden_states",
            ], config.hidden_size))

    def forward(
        self,
        input_ids: torch.Tensor,
        positions: torch.Tensor,
        kv_caches: List[torch.Tensor],
        attn_metadata: AttentionMetadata,
        intermediate_tensors: Optional[IntermediateTensors],
        inputs_embeds: Optional[torch.Tensor] = None,
        inputs_embeds_masks: Optional[torch.Tensor] = None,
    ) -> Union[torch.Tensor, IntermediateTensors]:
        if get_pp_group().is_first_rank:
<<<<<<< HEAD
            hidden_states = get_inputs_embeds(input_ids, self.embed_tokens,
                                              inputs_embeds,
                                              inputs_embeds_masks)
            residual = None
=======
            hidden_states = self.embed_tokens(input_ids)
>>>>>>> cd231fa7
        else:
            assert intermediate_tensors is not None
            hidden_states = intermediate_tensors["hidden_states"]
        for i in range(self.start_layer, self.end_layer):
            layer = self.layers[i]
            hidden_states = layer(
                positions,
                hidden_states,
                kv_caches[i - self.start_layer],
                attn_metadata,
            )
        if not get_pp_group().is_last_rank:
            return IntermediateTensors({
                "hidden_states": hidden_states,
            })
        hidden_states = self.norm(hidden_states)
        return hidden_states


class OrionForCausalLM(nn.Module, SupportsPP):

    def __init__(
        self,
        config: PretrainedConfig,
        cache_config: Optional[CacheConfig] = None,
        quant_config: Optional[QuantizationConfig] = None,
    ) -> None:
        super().__init__()
        self.config = config
        self.quant_config = quant_config
        self.model = OrionModel(config, cache_config, quant_config)
        self.lm_head = ParallelLMHead(config.vocab_size,
                                      config.hidden_size,
                                      quant_config=quant_config)
        if self.config.tie_word_embeddings:
            self.lm_head.weight = self.model.embed_tokens.weight
        self.logits_processor = LogitsProcessor(config.vocab_size)
        self.sampler = Sampler()
        self.make_empty_intermediate_tensors = (
            self.model.make_empty_intermediate_tensors)

    def forward(
        self,
        input_ids: torch.Tensor,
        positions: torch.Tensor,
        kv_caches: List[torch.Tensor],
        attn_metadata: AttentionMetadata,
        intermediate_tensors: Optional[IntermediateTensors] = None,
        inputs_embeds: Optional[torch.Tensor] = None,
        inputs_embeds_masks: Optional[torch.Tensor] = None,
    ) -> Union[torch.Tensor, IntermediateTensors]:
        hidden_states = self.model(input_ids, positions, kv_caches,
                                   attn_metadata, intermediate_tensors,
                                   inputs_embeds, inputs_embeds_masks)
        return hidden_states

    def compute_logits(
        self,
        hidden_states: torch.Tensor,
        sampling_metadata: SamplingMetadata,
    ) -> Optional[torch.Tensor]:
        logits = self.logits_processor(self.lm_head, hidden_states,
                                       sampling_metadata)
        return logits

    def sample(
        self,
        logits: torch.Tensor,
        sampling_metadata: SamplingMetadata,
    ) -> Optional[SamplerOutput]:
        next_tokens = self.sampler(logits, sampling_metadata)
        return next_tokens

    def load_weights(self, weights: Iterable[Tuple[str, torch.Tensor]]):
        stacked_params_mapping = [
            # (param_name, shard_name, shard_id)
            ("qkv_proj", "q_proj", "q"),
            ("qkv_proj", "k_proj", "k"),
            ("qkv_proj", "v_proj", "v"),
            ("gate_up_proj", "gate_proj", 0),
            ("gate_up_proj", "up_proj", 1),
        ]
        params_dict = dict(self.named_parameters())
        for name, loaded_weight in weights:
            if "rotary_emb.inv_freq" in name:
                continue
            if ("rotary_emb.cos_cached" in name
                    or "rotary_emb.sin_cached" in name):
                # Models trained using ColossalAI may include these tensors in
                # the checkpoint. Skip them.
                continue
            for (param_name, weight_name, shard_id) in stacked_params_mapping:
                if weight_name not in name:
                    continue
                name = name.replace(weight_name, param_name)
                # Skip loading extra bias for GPTQ models.
                if name.endswith(".bias") and name not in params_dict:
                    continue
                if is_pp_missing_parameter(name, self):
                    continue
                param = params_dict[name]
                weight_loader = param.weight_loader
                weight_loader(param, loaded_weight, shard_id)
                break
            else:
                # Skip loading extra bias for GPTQ models.
                if name.endswith(".bias") and name not in params_dict:
                    continue
                if is_pp_missing_parameter(name, self):
                    continue
                param = params_dict[name]
                weight_loader = getattr(param, "weight_loader",
                                        default_weight_loader)
                weight_loader(param, loaded_weight)<|MERGE_RESOLUTION|>--- conflicted
+++ resolved
@@ -249,14 +249,9 @@
         inputs_embeds_masks: Optional[torch.Tensor] = None,
     ) -> Union[torch.Tensor, IntermediateTensors]:
         if get_pp_group().is_first_rank:
-<<<<<<< HEAD
             hidden_states = get_inputs_embeds(input_ids, self.embed_tokens,
                                               inputs_embeds,
                                               inputs_embeds_masks)
-            residual = None
-=======
-            hidden_states = self.embed_tokens(input_ids)
->>>>>>> cd231fa7
         else:
             assert intermediate_tensors is not None
             hidden_states = intermediate_tensors["hidden_states"]

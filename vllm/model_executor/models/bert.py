from typing import Iterable, List, Optional, Set, Tuple

import torch
from torch import nn
from transformers import BertConfig

from vllm.attention import Attention, AttentionMetadata, AttentionType
from vllm.config import CacheConfig, PoolerConfig, VllmConfig
from vllm.distributed import get_tensor_model_parallel_world_size
from vllm.model_executor.layers.activation import get_act_fn
from vllm.model_executor.layers.linear import (ColumnParallelLinear,
                                               QKVParallelLinear,
                                               RowParallelLinear)
from vllm.model_executor.layers.pooler import Pooler, PoolingType
from vllm.model_executor.layers.quantization.base_config import (
    QuantizationConfig)
from vllm.model_executor.layers.vocab_parallel_embedding import (
    VocabParallelEmbedding)
from vllm.model_executor.model_loader.weight_utils import default_weight_loader
from vllm.model_executor.pooling_metadata import PoolingMetadata
from vllm.sequence import IntermediateTensors, PoolerOutput

from .utils import maybe_prefix


class BertEmbedding(nn.Module):

    def __init__(self, config: BertConfig):

        super().__init__()
        self.size = config.hidden_size
        self.word_embeddings = VocabParallelEmbedding(config.vocab_size,
                                                      config.hidden_size)
        self.position_embeddings = VocabParallelEmbedding(
            config.max_position_embeddings, config.hidden_size)
        self.token_type_embeddings = VocabParallelEmbedding(
            config.type_vocab_size, config.hidden_size)
        self.LayerNorm = nn.LayerNorm(config.hidden_size,
                                      eps=config.layer_norm_eps)
        self.position_ids = nn.Parameter(
            torch.empty((1, config.max_position_embeddings)), )

        self.position_embedding_type = config.position_embedding_type
        if self.position_embedding_type != "absolute":
            raise ValueError("Only 'absolute' position_embedding_type" +
                             " is supported")

    def forward(
        self,
        input_ids: torch.Tensor,
        position_ids: Optional[torch.Tensor] = None,
    ) -> torch.Tensor:
        input_shape = input_ids.size()

        # Input embeddings.
        inputs_embeds = self.word_embeddings(input_ids)

        # Position embeddings.
        position_embeddings = self.position_embeddings(position_ids)

        # Token type embeddings. (TODO: move off hotpath?)
        token_type_embeddings = self.token_type_embeddings(
            torch.zeros(input_shape,
                        dtype=torch.long,
                        device=inputs_embeds.device))

        embeddings = inputs_embeds + token_type_embeddings + position_embeddings
        embeddings = self.LayerNorm(embeddings)
        return embeddings


class BertEncoder(nn.Module):

    def __init__(self,
                 config: BertConfig,
                 cache_config: Optional[CacheConfig] = None,
                 quant_config: Optional[QuantizationConfig] = None,
                 prefix: str = ""):
        super().__init__()
        self.layer = nn.ModuleList([
            BertLayer(config=config,
                      cache_config=cache_config,
                      quant_config=quant_config,
                      prefix=f"{prefix}.layer.{layer_idx}")
            for layer_idx in range(config.num_hidden_layers)
        ])

    def forward(
        self,
        hidden_states: torch.Tensor,
        kv_caches: List[torch.Tensor],
        attn_metadata: AttentionMetadata,
    ) -> torch.Tensor:
        for i in range(len(self.layer)):
            layer = self.layer[i]
            hidden_states = layer(hidden_states, kv_caches[i], attn_metadata)
        return hidden_states


class BertLayer(nn.Module):

    def __init__(self,
                 config: BertConfig,
                 cache_config: Optional[CacheConfig] = None,
                 quant_config: Optional[QuantizationConfig] = None,
                 prefix: str = ""):
        super().__init__()

        self.attention = BertAttention(
            hidden_size=config.hidden_size,
            num_attention_heads=config.num_attention_heads,
            layer_norm_eps=config.layer_norm_eps,
            cache_config=cache_config,
            quant_config=quant_config,
            prefix=f"{prefix}.attention")

        self.intermediate = BertIntermediate(
            hidden_size=config.hidden_size,
            intermediate_size=config.intermediate_size,
            hidden_act=config.hidden_act,
            quant_config=quant_config,
            prefix=f"{prefix}.intermediate")

        self.output = BertOutput(hidden_size=config.hidden_size,
                                 intermediate_size=config.intermediate_size,
                                 layer_norm_eps=config.layer_norm_eps,
                                 quant_config=quant_config,
                                 prefix=f"{prefix}.output")

    def forward(
        self,
        hidden_states: torch.Tensor,
        kv_cache: Optional[torch.Tensor],
        attn_metadata: AttentionMetadata,
    ):
        attn_output = self.attention(hidden_states, kv_cache, attn_metadata)
        intermediate_output = self.intermediate(attn_output)
        output = self.output(intermediate_output, attn_output)
        return output


class BertAttention(nn.Module):

    def __init__(
        self,
        hidden_size: int,
        num_attention_heads: int,
        layer_norm_eps: float,
        cache_config: Optional[CacheConfig] = None,
        quant_config: Optional[QuantizationConfig] = None,
        prefix: str = "",
    ):
        super().__init__()

        self.self = BertSelfAttention(hidden_size=hidden_size,
                                      num_attention_heads=num_attention_heads,
                                      cache_config=cache_config,
                                      quant_config=quant_config,
                                      prefix=f"{prefix}.output")

        self.output = BertSelfOutput(hidden_size=hidden_size,
                                     layer_norm_eps=layer_norm_eps,
                                     quant_config=quant_config,
                                     prefix=f"{prefix}.output")

    def forward(
        self,
        hidden_states: torch.Tensor,
        kv_cache: torch.Tensor,
        attn_metadata: AttentionMetadata,
    ) -> torch.Tensor:
        self_output = self.self(hidden_states, kv_cache, attn_metadata)
        return self.output(self_output, hidden_states)


class BertSelfAttention(nn.Module):

    def __init__(
        self,
        hidden_size: int,
        num_attention_heads: int,
        cache_config: Optional[CacheConfig] = None,
        quant_config: Optional[QuantizationConfig] = None,
        prefix: str = "",
    ):
        super().__init__()
        self.hidden_size = hidden_size
        tp_size = get_tensor_model_parallel_world_size()

        self.total_num_heads = num_attention_heads
        assert self.total_num_heads % tp_size == 0

        self.num_heads = self.total_num_heads // tp_size
        self.total_num_kv_heads = self.total_num_heads
        self.head_dim = self.hidden_size // self.total_num_heads
        assert self.head_dim * self.total_num_heads == self.hidden_size

        self.num_kv_heads = max(1, self.total_num_kv_heads // tp_size)

        self.q_size = self.num_heads * self.head_dim
        self.kv_size = self.num_kv_heads * self.head_dim
        self.scaling = self.head_dim**-0.5
        self.qkv_proj = QKVParallelLinear(
            hidden_size=self.hidden_size,
            head_size=self.head_dim,
            total_num_heads=self.total_num_heads,
            total_num_kv_heads=self.total_num_kv_heads,
            bias=True,
            quant_config=quant_config,
            prefix=f"{prefix}.qkv_proj")

        self.attn = Attention(num_heads=self.num_heads,
                              head_size=self.head_dim,
                              scale=self.scaling,
                              num_kv_heads=self.num_kv_heads,
                              cache_config=cache_config,
                              quant_config=quant_config,
                              prefix=f"{prefix}.attn")

    def forward(
        self,
        hidden_states: torch.Tensor,
        kv_cache: torch.Tensor,
        attn_metadata: AttentionMetadata,
    ) -> torch.Tensor:
        qkv, _ = self.qkv_proj(hidden_states)
        q, k, v = qkv.split([self.q_size, self.kv_size, self.kv_size], dim=-1)
        output = self.attn(q,
                           k,
                           v,
                           kv_cache,
                           attn_metadata,
                           attn_type=AttentionType.ENCODER_ONLY)
        return output


class BertSelfOutput(nn.Module):

    def __init__(self,
                 hidden_size: int,
                 layer_norm_eps: float,
                 quant_config: Optional[QuantizationConfig] = None,
                 prefix: str = ""):
        super().__init__()
        self.dense = RowParallelLinear(input_size=hidden_size,
                                       output_size=hidden_size,
                                       bias=True,
                                       quant_config=quant_config,
                                       prefix=f"{prefix}.dense")
        self.LayerNorm = nn.LayerNorm(hidden_size, eps=layer_norm_eps)

    def forward(self, hidden_states: torch.Tensor,
                input_tensor: torch.Tensor) -> torch.Tensor:
        hidden_states, _ = self.dense(hidden_states)
        hidden_states = self.LayerNorm(hidden_states + input_tensor)
        return hidden_states


class BertIntermediate(nn.Module):

    def __init__(self,
                 hidden_size: int,
                 intermediate_size: int,
                 hidden_act: str,
                 quant_config: Optional[QuantizationConfig] = None,
                 prefix: str = ""):
        super().__init__()
        self.dense = ColumnParallelLinear(input_size=hidden_size,
                                          output_size=intermediate_size,
                                          bias=True,
                                          quant_config=quant_config,
                                          prefix=f"{prefix}.dense")
        self.intermediate_act_fn = get_act_fn(hidden_act)

    def forward(self, hidden_states: torch.Tensor) -> torch.Tensor:
        hidden_states, _ = self.dense(hidden_states)
        hidden_states = self.intermediate_act_fn(hidden_states)
        return hidden_states


class BertOutput(nn.Module):

    def __init__(self,
                 hidden_size: int,
                 intermediate_size: int,
                 layer_norm_eps: float,
                 quant_config: Optional[QuantizationConfig] = None,
                 prefix: str = ""):
        super().__init__()

        self.dense = RowParallelLinear(input_size=intermediate_size,
                                       output_size=hidden_size,
                                       bias=True,
                                       quant_config=quant_config,
                                       prefix=f"{prefix}.dense")

        self.LayerNorm = nn.LayerNorm(hidden_size, eps=layer_norm_eps)

    def forward(self, hidden_states: torch.Tensor,
                input_tensor: torch.Tensor) -> torch.Tensor:
        hidden_states, _ = self.dense(hidden_states)
        hidden_states = self.LayerNorm(hidden_states + input_tensor)
        return hidden_states


class BertModel(nn.Module):

    def __init__(self,
                 *,
                 vllm_config: VllmConfig,
                 prefix: str = "",
                 embedding_class: type = BertEmbedding):
        super().__init__()
        config = vllm_config.model_config.hf_config
        cache_config = vllm_config.cache_config
        quant_config = vllm_config.quant_config
        self.embeddings = embedding_class(config)
        self.encoder = BertEncoder(config,
                                   cache_config,
                                   quant_config,
                                   prefix=f"{prefix}.encoder")

    def forward(
        self,
        input_ids: torch.Tensor,
        position_ids: torch.Tensor,
        kv_caches: List[torch.Tensor],
        attn_metadata: AttentionMetadata,
        intermediate_tensors: Optional[IntermediateTensors] = None,
        inputs_embeds: Optional[torch.Tensor] = None,
    ) -> torch.Tensor:
        if inputs_embeds is not None:
            hidden_states = inputs_embeds
        else:
            hidden_states = self.embeddings(input_ids=input_ids,
                                            position_ids=position_ids)

        return self.encoder(hidden_states, kv_caches, attn_metadata)

    def load_weights(self, weights: Iterable[Tuple[str,
                                                   torch.Tensor]]) -> Set[str]:
        stacked_params_mapping = [
            # (param_name, shard_name, shard_id)
            ("qkv_proj", "query", "q"),
            ("qkv_proj", "key", "k"),
            ("qkv_proj", "value", "v"),
        ]

        params_dict = dict(self.named_parameters())
        loaded_params: Set[str] = set()
        for name, loaded_weight in weights:
            if "pooler" in name:
                continue
            for (param_name, weight_name, shard_id) in stacked_params_mapping:
                if weight_name not in name:
                    continue
                name = name.replace(weight_name, param_name)
                # Skip loading extra bias for GPTQ models.
                if name.endswith(".bias") and name not in params_dict:
                    continue
                param = params_dict[name]
                weight_loader = param.weight_loader
                weight_loader(param, loaded_weight, shard_id)
                break
            else:
                # Skip loading extra bias for GPTQ models.
                if name.endswith(".bias") and name not in params_dict:
                    continue
                param = params_dict[name]
                weight_loader = getattr(param, "weight_loader",
                                        default_weight_loader)
                weight_loader(param, loaded_weight)
            loaded_params.add(name)
        return loaded_params


class BertEmbeddingModel(nn.Module):
    """A model that uses Bert to provide embedding functionalities.

   This class encapsulates the BertModel and provides an interface for
   embedding operations and customized pooling functions.

   Attributes:
       model: An instance of BertModel used for forward operations.
       _pooler: An instance of Pooler used for pooling operations.
   """

    def __init__(self, *, vllm_config: VllmConfig, prefix: str = ""):
        super().__init__()
        pooler_config = vllm_config.model_config.pooler_config
        self.model = self._build_model(vllm_config=vllm_config,
                                       prefix=maybe_prefix(prefix, "model"))
        self._pooler = self._build_pooler(pooler_config)

    def forward(
        self,
        input_ids: Optional[torch.Tensor],
        positions: torch.Tensor,
        kv_caches: List[torch.Tensor],
        attn_metadata: AttentionMetadata,
        intermediate_tensors: Optional[IntermediateTensors] = None,
        inputs_embeds: Optional[torch.Tensor] = None,
    ) -> torch.Tensor:
        return self.model(input_ids=input_ids,
                          position_ids=positions,
                          kv_caches=kv_caches,
                          inputs_embeds=inputs_embeds,
                          intermediate_tensors=intermediate_tensors,
                          attn_metadata=attn_metadata)

    def pooler(
        self,
        hidden_states: torch.Tensor,
        pooling_metadata: PoolingMetadata,
    ) -> Optional[PoolerOutput]:
        return self._pooler(hidden_states, pooling_metadata)

<<<<<<< HEAD
    def load_weights(self, weights: Iterable[Tuple[str,
                                                   torch.Tensor]]) -> Set[str]:
        return self.model.load_weights(weights)
=======
    def load_weights(self, weights: Iterable[Tuple[str, torch.Tensor]]):
        self.model.load_weights(weights)

    def _build_model(self,
                     vllm_config: VllmConfig,
                     prefix: str = "") -> BertModel:
        return BertModel(vllm_config=vllm_config,
                         prefix=prefix,
                         embedding_class=BertEmbedding)

    def _build_pooler(self, pooler_config: PoolerConfig) -> Pooler:
        return Pooler.from_config_with_defaults(pooler_config,
                                                pooling_type=PoolingType.CLS,
                                                normalize=True,
                                                softmax=False)
>>>>>>> 8b6725b0
<|MERGE_RESOLUTION|>--- conflicted
+++ resolved
@@ -415,13 +415,9 @@
     ) -> Optional[PoolerOutput]:
         return self._pooler(hidden_states, pooling_metadata)
 
-<<<<<<< HEAD
     def load_weights(self, weights: Iterable[Tuple[str,
                                                    torch.Tensor]]) -> Set[str]:
         return self.model.load_weights(weights)
-=======
-    def load_weights(self, weights: Iterable[Tuple[str, torch.Tensor]]):
-        self.model.load_weights(weights)
 
     def _build_model(self,
                      vllm_config: VllmConfig,
@@ -434,5 +430,4 @@
         return Pooler.from_config_with_defaults(pooler_config,
                                                 pooling_type=PoolingType.CLS,
                                                 normalize=True,
-                                                softmax=False)
->>>>>>> 8b6725b0
+                                                softmax=False)
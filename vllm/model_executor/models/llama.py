# coding=utf-8
# Adapted from
# https://github.com/huggingface/transformers/blob/v4.28.0/src/transformers/models/llama/modeling_llama.py
# Copyright 2023 The vLLM team.
# Copyright 2022 EleutherAI and the HuggingFace Inc. team. All rights reserved.
#
# This code is based on EleutherAI's GPT-NeoX library and the GPT-NeoX
# and OPT implementations in this library. It has been modified from its
# original forms to accommodate minor architectural differences compared
# to GPT-NeoX and OPT used by the Meta AI team that trained the model.
#
# Licensed under the Apache License, Version 2.0 (the "License");
# you may not use this file except in compliance with the License.
# You may obtain a copy of the License at
#
#     http://www.apache.org/licenses/LICENSE-2.0
#
# Unless required by applicable law or agreed to in writing, software
# distributed under the License is distributed on an "AS IS" BASIS,
# WITHOUT WARRANTIES OR CONDITIONS OF ANY KIND, either express or implied.
# See the License for the specific language governing permissions and
# limitations under the License.
"""Inference-only LLaMA model compatible with HuggingFace weights."""
from typing import Any, Dict, Iterable, List, Optional, Tuple, Union

import torch
from torch import nn
from transformers import LlamaConfig

from vllm.attention import Attention, AttentionMetadata
from vllm.config import CacheConfig, LoRAConfig
from vllm.distributed import (get_pp_group, get_tensor_model_parallel_rank,
                              get_tensor_model_parallel_world_size)
from vllm.model_executor.layers.activation import SiluAndMul
from vllm.model_executor.layers.layernorm import RMSNorm
from vllm.model_executor.layers.linear import (  RowParallelLinear,
     MergedColumnParallelLinear, QKVParallelLinear)
from vllm.model_executor.layers.logits_processor import LogitsProcessor
from vllm.model_executor.layers.quantization.base_config import (
    QuantizationConfig)
from vllm.model_executor.layers.quantization.compressed_tensors.utils import (
    get_compressed_tensors_cache_scale)
from vllm.model_executor.layers.rotary_embedding import get_rope
from vllm.model_executor.layers.sampler import Sampler
from vllm.model_executor.layers.vocab_parallel_embedding import (
    DEFAULT_VOCAB_PADDING_SIZE, ParallelLMHead, VocabParallelEmbedding)
from vllm.model_executor.model_loader.weight_utils import (
    default_weight_loader, kv_cache_scales_loader, maybe_remap_kv_scale_name)
from vllm.model_executor.sampling_metadata import SamplingMetadata
from vllm.sequence import IntermediateTensors, SamplerOutput
from vllm.utils import is_hip

from vllm.distributed import (get_tensor_model_parallel_rank,
                              get_tensor_model_parallel_world_size,
                              tensor_model_parallel_all_gather)
from vllm.distributed.parallel_state import get_tp_group

from .interfaces import SupportsLoRA
from .utils import PPMissingLayer, is_pp_missing_parameter, make_layers


class LlamaMLP(nn.Module):

    def __init__(
        self,
        hidden_size: int,
        intermediate_size: int,
        hidden_act: str,
        quant_config: Optional[QuantizationConfig] = None,
        bias: bool = False,
<<<<<<< HEAD
        last_layer: bool = False,
=======
        prefix: str = "",
>>>>>>> 8571ac46
    ) -> None:
        super().__init__()
        self.gate_up_proj = MergedColumnParallelLinear(
            input_size=hidden_size,
            output_sizes=[intermediate_size] * 2,
            bias=bias,
            quant_config=quant_config,
<<<<<<< HEAD
            fuse_ag_gemm=True)

=======
            prefix=f"{prefix}.gate_up_proj")
>>>>>>> 8571ac46
        self.down_proj = RowParallelLinear(input_size=intermediate_size,
                                           output_size=hidden_size,
                                           bias=bias,
                                           quant_config=quant_config,
<<<<<<< HEAD
                                           fuse_gemm_rs=(not last_layer),
                                           )
=======
                                           prefix=f"{prefix}.down_proj")
>>>>>>> 8571ac46
        if hidden_act != "silu":
            raise ValueError(f"Unsupported activation: {hidden_act}. "
                             "Only silu is supported for now.")
        self.act_fn = SiluAndMul()

    def forward(self, x):
        gate_up, _ = self.gate_up_proj(x)
        x = self.act_fn(gate_up)
        x, _ = self.down_proj(x)
        return x


class LlamaAttention(nn.Module):

    def __init__(
        self,
        config: LlamaConfig,
        hidden_size: int,
        num_heads: int,
        num_kv_heads: int,
        first_layer: bool,
        rope_theta: float = 10000,
        rope_scaling: Optional[Dict[str, Any]] = None,
        max_position_embeddings: int = 8192,
        quant_config: Optional[QuantizationConfig] = None,
        bias: bool = False,
        cache_config: Optional[CacheConfig] = None,
        prefix: str = "",
    ) -> None:
        super().__init__()
        self.hidden_size = hidden_size
        tp_size = get_tensor_model_parallel_world_size()
        self.total_num_heads = num_heads
        assert self.total_num_heads % tp_size == 0
        self.num_heads = self.total_num_heads // tp_size
        self.total_num_kv_heads = num_kv_heads
        if self.total_num_kv_heads >= tp_size:
            # Number of KV heads is greater than TP size, so we partition
            # the KV heads across multiple tensor parallel GPUs.
            assert self.total_num_kv_heads % tp_size == 0
        else:
            # Number of KV heads is less than TP size, so we replicate
            # the KV heads across multiple tensor parallel GPUs.
            assert tp_size % self.total_num_kv_heads == 0
        self.num_kv_heads = max(1, self.total_num_kv_heads // tp_size)
        # MistralConfig has an optional head_dim introduced by Mistral-Nemo
        self.head_dim = getattr(config, "head_dim",
                                self.hidden_size // self.total_num_heads)
        self.q_size = self.num_heads * self.head_dim
        self.kv_size = self.num_kv_heads * self.head_dim
        self.scaling = self.head_dim**-0.5
        self.rope_theta = rope_theta
        self.max_position_embeddings = max_position_embeddings

        self.qkv_proj = QKVParallelLinear(
            hidden_size=hidden_size,
            head_size=self.head_dim,
            total_num_heads=self.total_num_heads,
            total_num_kv_heads=self.total_num_kv_heads,
            bias=bias,
            quant_config=quant_config,
<<<<<<< HEAD
            fuse_ag_gemm=(not first_layer)
=======
            prefix=f"{prefix}.qkv_proj",
>>>>>>> 8571ac46
        )
        # Ditto
        self.o_proj = RowParallelLinear(
            input_size=self.total_num_heads * self.head_dim,
            output_size=hidden_size,
            bias=bias,
            quant_config=quant_config,
<<<<<<< HEAD
            fuse_gemm_rs=True,
=======
            prefix=f"{prefix}.o_proj",
>>>>>>> 8571ac46
        )

        self.rotary_emb = get_rope(
            self.head_dim,
            rotary_dim=self.head_dim,
            max_position=max_position_embeddings,
            base=rope_theta,
            rope_scaling=rope_scaling,
        )
        self.attn = Attention(self.num_heads,
                              self.head_dim,
                              self.scaling,
                              num_kv_heads=self.num_kv_heads,
                              cache_config=cache_config,
                              quant_config=quant_config)

    def forward(
        self,
        positions: torch.Tensor,
        hidden_states: torch.Tensor,
        kv_cache: torch.Tensor,
        attn_metadata: AttentionMetadata,
    ) -> torch.Tensor:
        qkv, _ = self.qkv_proj(hidden_states)
        q, k, v = qkv.split([self.q_size, self.kv_size, self.kv_size], dim=-1)
        q, k = self.rotary_emb(positions, q, k)
        attn_output = self.attn(q, k, v, kv_cache, attn_metadata)
        output, _ = self.o_proj(attn_output)
        return output


class LlamaDecoderLayer(nn.Module):

    def __init__(
        self,
        config: LlamaConfig,
        first_layer: bool,
        last_layer: bool,
        cache_config: Optional[CacheConfig] = None,
        quant_config: Optional[QuantizationConfig] = None,
<<<<<<< HEAD
        # Hack: pass in whether this is the first/last layer
        # so we know if we can rewrite AllReduce -> ReduceScatter + AllGather,
        # and then propagate the AllGather to the next layer.
=======
        prefix: str = "",
>>>>>>> 8571ac46
    ) -> None:
        super().__init__()
        self.hidden_size = config.hidden_size
        rope_theta = getattr(config, "rope_theta", 10000)
        rope_scaling = getattr(config, "rope_scaling", None)
        if rope_scaling is not None and getattr(
                config, "original_max_position_embeddings", None):
            rope_scaling["original_max_position_embeddings"] = (
                config.original_max_position_embeddings)
        max_position_embeddings = getattr(config, "max_position_embeddings",
                                          8192)
        # Support abacusai/Smaug-72B-v0.1 with attention_bias
        # Support internlm/internlm-7b with bias
        attention_bias = getattr(config, "attention_bias", False) or getattr(
            config, "bias", False)
        self.self_attn = LlamaAttention(
            config=config,
            hidden_size=self.hidden_size,
            num_heads=config.num_attention_heads,
            num_kv_heads=getattr(config, "num_key_value_heads",
                                 config.num_attention_heads),
            first_layer=first_layer,
            rope_theta=rope_theta,
            rope_scaling=rope_scaling,
            max_position_embeddings=max_position_embeddings,
            quant_config=quant_config,
            bias=attention_bias,
            cache_config=cache_config,
            prefix=f"{prefix}.self_attn",
        )
        self.mlp = LlamaMLP(
            hidden_size=self.hidden_size,
            intermediate_size=config.intermediate_size,
            hidden_act=config.hidden_act,
            quant_config=quant_config,
            bias=getattr(config, "mlp_bias", False),
<<<<<<< HEAD
            last_layer=last_layer,
=======
            prefix=f"{prefix}.mlp",
>>>>>>> 8571ac46
        )
        self.input_layernorm = RMSNorm(config.hidden_size,
                                       eps=config.rms_norm_eps)
        self.post_attention_layernorm = RMSNorm(config.hidden_size,
                                                eps=config.rms_norm_eps)

        self.first_layer = first_layer
        self.last_layer = last_layer

    def forward(
        self,
        positions: torch.Tensor,
        hidden_states: torch.Tensor,
        kv_cache: torch.Tensor,
        attn_metadata: AttentionMetadata,
        residual: Optional[torch.Tensor],
    ) -> Tuple[torch.Tensor, torch.Tensor]:
        # Self Attention
        if residual is None:
            residual = hidden_states
            hidden_states = self.input_layernorm(hidden_states)
        else:
            assert(hidden_states.shape == residual.shape)
            hidden_states, residual = self.input_layernorm(
                hidden_states, residual)

        # Partition residual
        if self.first_layer:
            n_slices = get_tensor_model_parallel_world_size()
            residual_slices = torch.chunk(residual, n_slices, dim=0)
            my_residual = residual_slices[get_tensor_model_parallel_rank()]
        else:
            my_residual = residual
        
        hidden_states = self.self_attn(
            positions=positions,
            hidden_states=hidden_states,
            kv_cache=kv_cache,
            attn_metadata=attn_metadata,
        )

        # Fully Connected
        assert(hidden_states.shape == my_residual.shape)
        hidden_states, my_residual = self.post_attention_layernorm(
            hidden_states, my_residual)
        hidden_states = self.mlp(hidden_states)

        if self.last_layer:
            residual = tensor_model_parallel_all_gather(my_residual, 0)
        else:
            residual = my_residual

        assert(hidden_states.shape == residual.shape)
        return hidden_states, residual


class LlamaModel(nn.Module):

    def __init__(
        self,
        config: LlamaConfig,
        cache_config: Optional[CacheConfig] = None,
        quant_config: Optional[QuantizationConfig] = None,
        lora_config: Optional[LoRAConfig] = None,
        prefix: str = "",
    ) -> None:
        super().__init__()
        self.config = config
        self.padding_idx = config.pad_token_id
        lora_vocab = (lora_config.lora_extra_vocab_size *
                      (lora_config.max_loras or 1)) if lora_config else 0
        self.vocab_size = config.vocab_size + lora_vocab
        self.org_vocab_size = config.vocab_size
        if get_pp_group().is_first_rank or (config.tie_word_embeddings
                                            and get_pp_group().is_last_rank):
            self.embed_tokens = VocabParallelEmbedding(
                self.vocab_size,
                config.hidden_size,
                org_num_embeddings=config.vocab_size,
            )
        else:
            self.embed_tokens = PPMissingLayer()
        self.start_layer, self.end_layer, self.layers = make_layers(
            config.num_hidden_layers,
<<<<<<< HEAD
            get_pp_group().rank_in_group,
            get_pp_group().world_size)
        self.layers = nn.ModuleList(
            [nn.Identity() for _ in range(self.start_layer)] + [
                LlamaDecoderLayer(config=config,
                                  first_layer=(idx==self.start_layer),
                                  last_layer=(idx==self.end_layer-1),
                                  cache_config=cache_config,
                                  quant_config=quant_config)
                for idx in range(self.start_layer, self.end_layer)
            ] + [
                nn.Identity()
                for _ in range(self.end_layer, config.num_hidden_layers)
            ])

        self.norm = RMSNorm(config.hidden_size, eps=config.rms_norm_eps)
=======
            lambda prefix: LlamaDecoderLayer(config=config,
                                             cache_config=cache_config,
                                             quant_config=quant_config,
                                             prefix=prefix),
            prefix=f"{prefix}.layers")
        if get_pp_group().is_last_rank:
            self.norm = RMSNorm(config.hidden_size, eps=config.rms_norm_eps)
        else:
            self.norm = PPMissingLayer()
>>>>>>> 8571ac46

    def get_input_embeddings(self, input_ids: torch.Tensor) -> torch.Tensor:
        return self.embed_tokens(input_ids)

    def forward(
        self,
        input_ids: Optional[torch.Tensor],
        positions: torch.Tensor,
        kv_caches: List[torch.Tensor],
        attn_metadata: AttentionMetadata,
        intermediate_tensors: Optional[IntermediateTensors],
        inputs_embeds: Optional[torch.Tensor] = None,
    ) -> Union[torch.Tensor, IntermediateTensors]:
        if get_pp_group().is_first_rank:
            if inputs_embeds is not None:
                hidden_states = inputs_embeds
            else:
                hidden_states = self.get_input_embeddings(input_ids)
            residual = None
        else:
            assert intermediate_tensors is not None
            hidden_states = intermediate_tensors["hidden_states"]
            residual = intermediate_tensors["residual"]

        for i in range(self.start_layer, self.end_layer):
            layer = self.layers[i]
            hidden_states, residual = layer(
                positions,
                hidden_states,
                kv_caches[i - self.start_layer],
                attn_metadata,
                residual,
            )

        if not get_pp_group().is_last_rank:
            return IntermediateTensors({
                "hidden_states": hidden_states,
                "residual": residual
            })

        hidden_states, _ = self.norm(hidden_states, residual)
        return hidden_states


class LlamaForCausalLM(nn.Module, SupportsLoRA):
    packed_modules_mapping = {
        "qkv_proj": [
            "q_proj",
            "k_proj",
            "v_proj",
        ],
        "gate_up_proj": [
            "gate_proj",
            "up_proj",
        ],
    }

    # LoRA specific attributes
    supported_lora_modules = [
        "qkv_proj", "o_proj", "gate_up_proj", "down_proj", "embed_tokens",
        "lm_head"
    ]
    embedding_modules = {
        "embed_tokens": "input_embeddings",
        "lm_head": "output_embeddings",
    }
    embedding_padding_modules = ["lm_head"]
    bitsandbytes_stacked_params_mapping = {
        # shard_name, weight_name, index
        "q_proj": ("qkv_proj", 0),
        "k_proj": ("qkv_proj", 1),
        "v_proj": ("qkv_proj", 2),
        "gate_proj": ("gate_up_proj", 0),
        "up_proj": ("gate_up_proj", 1),
    }

    def __init__(
        self,
        config: LlamaConfig,
        cache_config: Optional[CacheConfig] = None,
        quant_config: Optional[QuantizationConfig] = None,
        lora_config: Optional[LoRAConfig] = None,
    ) -> None:
        super().__init__()

        self.config = config
        self.lora_config = lora_config

        self.model = LlamaModel(config,
                                cache_config,
                                quant_config,
                                lora_config=lora_config,
                                prefix="model")
        if get_pp_group().is_last_rank:
            self.unpadded_vocab_size = config.vocab_size
            if lora_config:
                self.unpadded_vocab_size += lora_config.lora_extra_vocab_size
            self.lm_head = ParallelLMHead(
                self.unpadded_vocab_size,
                config.hidden_size,
                org_num_embeddings=config.vocab_size,
                padding_size=DEFAULT_VOCAB_PADDING_SIZE
                # We need bigger padding if using lora for kernel
                # compatibility
                if not lora_config else lora_config.lora_vocab_padding_size,
                quant_config=quant_config,
            )
            if config.tie_word_embeddings:
                self.lm_head.weight = self.model.embed_tokens.weight

            logit_scale = getattr(config, "logit_scale", 1.0)
            self.logits_processor = LogitsProcessor(self.unpadded_vocab_size,
                                                    config.vocab_size,
                                                    logit_scale)
            self.sampler = Sampler()
        else:
            self.lm_head = PPMissingLayer()

    def forward(
        self,
        input_ids: torch.Tensor,
        positions: torch.Tensor,
        kv_caches: List[torch.Tensor],
        attn_metadata: AttentionMetadata,
        intermediate_tensors: Optional[IntermediateTensors] = None,
    ) -> Union[torch.Tensor, IntermediateTensors]:
        model_output = self.model(input_ids, positions, kv_caches,
                                  attn_metadata, intermediate_tensors)
        return model_output

    def compute_logits(self, hidden_states: torch.Tensor,
                       sampling_metadata: SamplingMetadata) -> torch.Tensor:
        logits = self.logits_processor(self.lm_head, hidden_states,
                                       sampling_metadata)
        return logits

    def sample(
        self,
        logits: torch.Tensor,
        sampling_metadata: SamplingMetadata,
    ) -> Optional[SamplerOutput]:
        next_tokens = self.sampler(logits, sampling_metadata)
        return next_tokens

    def make_empty_intermediate_tensors(
            self, batch_size: int, dtype: torch.dtype,
            device: torch.device) -> IntermediateTensors:
        return IntermediateTensors({
            "hidden_states":
            torch.zeros((batch_size, self.config.hidden_size),
                        dtype=dtype,
                        device=device),
            "residual":
            torch.zeros((batch_size, self.config.hidden_size),
                        dtype=dtype,
                        device=device),
        })

    def load_weights(self, weights: Iterable[Tuple[str, torch.Tensor]]):
        stacked_params_mapping = [
            # (param_name, shard_name, shard_id)
            (".qkv_proj", ".q_proj", "q"),
            (".qkv_proj", ".k_proj", "k"),
            (".qkv_proj", ".v_proj", "v"),
            (".gate_up_proj", ".gate_proj", 0),
            (".gate_up_proj", ".up_proj", 1),
        ]
        params_dict = dict(self.named_parameters())
        for name, loaded_weight in weights:
            if "rotary_emb.inv_freq" in name:
                continue
            if ("rotary_emb.cos_cached" in name
                    or "rotary_emb.sin_cached" in name):
                # Models trained using ColossalAI may include these tensors in
                # the checkpoint. Skip them.
                continue
            # With tie_word_embeddings, we can skip lm_head.weight
            # The weight might appear unnecessarily in the files if the model is
            # processed with quantization, LoRA, fine-tuning, etc.
            if self.config.tie_word_embeddings and "lm_head.weight" in name:
                continue
            if scale_name := get_compressed_tensors_cache_scale(name):
                # Loading kv cache scales for compressed-tensors quantization
                param = params_dict[scale_name]
                weight_loader = getattr(param, "weight_loader",
                                        default_weight_loader)
                loaded_weight = loaded_weight[0]
                weight_loader(param, loaded_weight)
                continue
            for (param_name, weight_name, shard_id) in stacked_params_mapping:
                if weight_name not in name:
                    continue
                name = name.replace(weight_name, param_name)
                # Skip loading extra bias for GPTQ models.
                if name.endswith(".bias") and name not in params_dict:
                    continue

                if is_pp_missing_parameter(name, self):
                    continue

                param = params_dict[name]
                weight_loader = param.weight_loader
                weight_loader(param, loaded_weight, shard_id)

                break
            else:
                # Skip loading extra bias for GPTQ models.
                if name.endswith(".bias") and name not in params_dict:
                    continue
                # Remapping the name of FP8 kv-scale.
                name = maybe_remap_kv_scale_name(name, params_dict)
                if name is None:
                    continue

                if is_pp_missing_parameter(name, self):
                    continue

                param = params_dict[name]
                weight_loader = getattr(param, "weight_loader",
                                        default_weight_loader)
                weight_loader(param, loaded_weight)

    # If this function is called, it should always initialize KV cache scale
    # factors (or else raise an exception). Thus, handled exceptions should
    # make sure to leave KV cache scale factors in a known good (dummy) state
    def load_kv_cache_scales(self, quantization_param_path: str) -> None:
        tp_size = get_tensor_model_parallel_world_size()
        tp_rank = get_tensor_model_parallel_rank()
        for layer_idx, scaling_factor in kv_cache_scales_loader(
                quantization_param_path, tp_rank, tp_size,
                self.config.num_hidden_layers,
                self.config.__class__.model_type):
            if not isinstance(self.model.layers[layer_idx], nn.Identity):
                layer_self_attn = self.model.layers[layer_idx].self_attn

            if is_hip():
                # The scaling factor convention we are assuming is
                # quantized_value * scaling_factor ~= true_value
                # which is consistent with the practice of setting
                # scaling_factor = tensor_amax / FPtype_max
                scaling_factor *= 2
            if hasattr(layer_self_attn, "kv_scale"):
                layer_self_attn.attn._kv_scale = scaling_factor
            else:
                raise RuntimeError("Self attention has no KV cache scaling "
                                   "factor attribute!")<|MERGE_RESOLUTION|>--- conflicted
+++ resolved
@@ -30,11 +30,13 @@
 from vllm.attention import Attention, AttentionMetadata
 from vllm.config import CacheConfig, LoRAConfig
 from vllm.distributed import (get_pp_group, get_tensor_model_parallel_rank,
-                              get_tensor_model_parallel_world_size)
+                              get_tensor_model_parallel_world_size,
+                              tensor_model_parallel_all_gather)
 from vllm.model_executor.layers.activation import SiluAndMul
 from vllm.model_executor.layers.layernorm import RMSNorm
-from vllm.model_executor.layers.linear import (  RowParallelLinear,
-     MergedColumnParallelLinear, QKVParallelLinear)
+from vllm.model_executor.layers.linear import (MergedColumnParallelLinear,
+                                               QKVParallelLinear,
+                                               RowParallelLinear)
 from vllm.model_executor.layers.logits_processor import LogitsProcessor
 from vllm.model_executor.layers.quantization.base_config import (
     QuantizationConfig)
@@ -50,11 +52,6 @@
 from vllm.sequence import IntermediateTensors, SamplerOutput
 from vllm.utils import is_hip
 
-from vllm.distributed import (get_tensor_model_parallel_rank,
-                              get_tensor_model_parallel_world_size,
-                              tensor_model_parallel_all_gather)
-from vllm.distributed.parallel_state import get_tp_group
-
 from .interfaces import SupportsLoRA
 from .utils import PPMissingLayer, is_pp_missing_parameter, make_layers
 
@@ -68,11 +65,8 @@
         hidden_act: str,
         quant_config: Optional[QuantizationConfig] = None,
         bias: bool = False,
-<<<<<<< HEAD
+        prefix: str = "",
         last_layer: bool = False,
-=======
-        prefix: str = "",
->>>>>>> 8571ac46
     ) -> None:
         super().__init__()
         self.gate_up_proj = MergedColumnParallelLinear(
@@ -80,22 +74,16 @@
             output_sizes=[intermediate_size] * 2,
             bias=bias,
             quant_config=quant_config,
-<<<<<<< HEAD
+            prefix=f"{prefix}.gate_up_proj",
             fuse_ag_gemm=True)
 
-=======
-            prefix=f"{prefix}.gate_up_proj")
->>>>>>> 8571ac46
         self.down_proj = RowParallelLinear(input_size=intermediate_size,
                                            output_size=hidden_size,
                                            bias=bias,
                                            quant_config=quant_config,
-<<<<<<< HEAD
-                                           fuse_gemm_rs=(not last_layer),
-                                           )
-=======
-                                           prefix=f"{prefix}.down_proj")
->>>>>>> 8571ac46
+                                           prefix=f"{prefix}.down_proj",
+                                           fuse_gemm_rs=(not last_layer))
+
         if hidden_act != "silu":
             raise ValueError(f"Unsupported activation: {hidden_act}. "
                              "Only silu is supported for now.")
@@ -157,23 +145,18 @@
             total_num_kv_heads=self.total_num_kv_heads,
             bias=bias,
             quant_config=quant_config,
-<<<<<<< HEAD
-            fuse_ag_gemm=(not first_layer)
-=======
             prefix=f"{prefix}.qkv_proj",
->>>>>>> 8571ac46
+            fuse_ag_gemm=(not first_layer),
         )
+
         # Ditto
         self.o_proj = RowParallelLinear(
             input_size=self.total_num_heads * self.head_dim,
             output_size=hidden_size,
             bias=bias,
             quant_config=quant_config,
-<<<<<<< HEAD
+            prefix=f"{prefix}.o_proj",
             fuse_gemm_rs=True,
-=======
-            prefix=f"{prefix}.o_proj",
->>>>>>> 8571ac46
         )
 
         self.rotary_emb = get_rope(
@@ -210,17 +193,14 @@
     def __init__(
         self,
         config: LlamaConfig,
+        # Hack: pass in whether this is the first/last layer
+        # so we know if we can rewrite AllReduce -> ReduceScatter + AllGather,
+        # and then propagate the AllGather to the next layer.
         first_layer: bool,
         last_layer: bool,
         cache_config: Optional[CacheConfig] = None,
         quant_config: Optional[QuantizationConfig] = None,
-<<<<<<< HEAD
-        # Hack: pass in whether this is the first/last layer
-        # so we know if we can rewrite AllReduce -> ReduceScatter + AllGather,
-        # and then propagate the AllGather to the next layer.
-=======
         prefix: str = "",
->>>>>>> 8571ac46
     ) -> None:
         super().__init__()
         self.hidden_size = config.hidden_size
@@ -257,11 +237,8 @@
             hidden_act=config.hidden_act,
             quant_config=quant_config,
             bias=getattr(config, "mlp_bias", False),
-<<<<<<< HEAD
+            prefix=f"{prefix}.mlp",
             last_layer=last_layer,
-=======
-            prefix=f"{prefix}.mlp",
->>>>>>> 8571ac46
         )
         self.input_layernorm = RMSNorm(config.hidden_size,
                                        eps=config.rms_norm_eps)
@@ -284,7 +261,7 @@
             residual = hidden_states
             hidden_states = self.input_layernorm(hidden_states)
         else:
-            assert(hidden_states.shape == residual.shape)
+            assert (hidden_states.shape == residual.shape)
             hidden_states, residual = self.input_layernorm(
                 hidden_states, residual)
 
@@ -295,7 +272,7 @@
             my_residual = residual_slices[get_tensor_model_parallel_rank()]
         else:
             my_residual = residual
-        
+
         hidden_states = self.self_attn(
             positions=positions,
             hidden_states=hidden_states,
@@ -304,7 +281,7 @@
         )
 
         # Fully Connected
-        assert(hidden_states.shape == my_residual.shape)
+        assert (hidden_states.shape == my_residual.shape)
         hidden_states, my_residual = self.post_attention_layernorm(
             hidden_states, my_residual)
         hidden_states = self.mlp(hidden_states)
@@ -314,7 +291,7 @@
         else:
             residual = my_residual
 
-        assert(hidden_states.shape == residual.shape)
+        assert (hidden_states.shape == residual.shape)
         return hidden_states, residual
 
 
@@ -346,24 +323,6 @@
             self.embed_tokens = PPMissingLayer()
         self.start_layer, self.end_layer, self.layers = make_layers(
             config.num_hidden_layers,
-<<<<<<< HEAD
-            get_pp_group().rank_in_group,
-            get_pp_group().world_size)
-        self.layers = nn.ModuleList(
-            [nn.Identity() for _ in range(self.start_layer)] + [
-                LlamaDecoderLayer(config=config,
-                                  first_layer=(idx==self.start_layer),
-                                  last_layer=(idx==self.end_layer-1),
-                                  cache_config=cache_config,
-                                  quant_config=quant_config)
-                for idx in range(self.start_layer, self.end_layer)
-            ] + [
-                nn.Identity()
-                for _ in range(self.end_layer, config.num_hidden_layers)
-            ])
-
-        self.norm = RMSNorm(config.hidden_size, eps=config.rms_norm_eps)
-=======
             lambda prefix: LlamaDecoderLayer(config=config,
                                              cache_config=cache_config,
                                              quant_config=quant_config,
@@ -373,7 +332,6 @@
             self.norm = RMSNorm(config.hidden_size, eps=config.rms_norm_eps)
         else:
             self.norm = PPMissingLayer()
->>>>>>> 8571ac46
 
     def get_input_embeddings(self, input_ids: torch.Tensor) -> torch.Tensor:
         return self.embed_tokens(input_ids)

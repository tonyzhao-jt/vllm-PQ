# coding=utf-8
# Adapted from
# https://github.com/huggingface/transformers/blob/v4.28.0/src/transformers/models/llama/modeling_llama.py
# Copyright 2023 The vLLM team.
# Copyright 2022 EleutherAI and the HuggingFace Inc. team. All rights reserved.
#
# This code is based on EleutherAI's GPT-NeoX library and the GPT-NeoX
# and OPT implementations in this library. It has been modified from its
# original forms to accommodate minor architectural differences compared
# to GPT-NeoX and OPT used by the Meta AI team that trained the model.
#
# Licensed under the Apache License, Version 2.0 (the "License");
# you may not use this file except in compliance with the License.
# You may obtain a copy of the License at
#
#     http://www.apache.org/licenses/LICENSE-2.0
#
# Unless required by applicable law or agreed to in writing, software
# distributed under the License is distributed on an "AS IS" BASIS,
# WITHOUT WARRANTIES OR CONDITIONS OF ANY KIND, either express or implied.
# See the License for the specific language governing permissions and
# limitations under the License.
"""Inference-only LLaMA model compatible with HuggingFace weights."""
from typing import Any, Dict, Iterable, List, Optional, Tuple

import torch
from torch import nn
from transformers import LlamaConfig

from vllm.attention import Attention, AttentionMetadata
from vllm.config import CacheConfig, LoRAConfig
from vllm.distributed import (get_tensor_model_parallel_rank,
                              get_tensor_model_parallel_world_size)
from vllm.model_executor.layers.activation import SiluAndMul
from vllm.model_executor.layers.attention_sink import StreamingAttentionSink
from vllm.model_executor.layers.layernorm import RMSNorm
from vllm.model_executor.layers.linear import (MergedColumnParallelLinear,
                                               QKVParallelLinear,
                                               RowParallelLinear)
from vllm.model_executor.layers.logits_processor import LogitsProcessor
from vllm.model_executor.layers.quantization.base_config import (
    QuantizationConfig)
from vllm.model_executor.layers.rotary_embedding import get_rope
from vllm.model_executor.layers.sampler import Sampler
from vllm.model_executor.layers.vocab_parallel_embedding import (
    DEFAULT_VOCAB_PADDING_SIZE, ParallelLMHead, VocabParallelEmbedding)
from vllm.model_executor.model_loader.weight_utils import (
    default_weight_loader, kv_cache_scales_loader)
from vllm.model_executor.sampling_metadata import SamplingMetadata
from vllm.sequence import SamplerOutput
from vllm.utils import is_hip


class LlamaMLP(nn.Module):

    def __init__(
        self,
        hidden_size: int,
        intermediate_size: int,
        hidden_act: str,
        quant_config: Optional[QKVParallelLinear] = None,
        bias: bool = False,
    ) -> None:
        super().__init__()
        self.gate_up_proj = MergedColumnParallelLinear(
            hidden_size, [intermediate_size] * 2,
            bias=bias,
            quant_config=quant_config)
        self.down_proj = RowParallelLinear(intermediate_size,
                                           hidden_size,
                                           bias=bias,
                                           quant_config=quant_config)
        if hidden_act != "silu":
            raise ValueError(f"Unsupported activation: {hidden_act}. "
                             "Only silu is supported for now.")
        self.act_fn = SiluAndMul()

    def forward(self, x):
        gate_up, _ = self.gate_up_proj(x)
        x = self.act_fn(gate_up)
        x, _ = self.down_proj(x)
        return x


class LlamaAttention(nn.Module):

    def __init__(
        self,
        hidden_size: int,
        num_heads: int,
        num_kv_heads: int,
        rope_theta: float = 10000,
        rope_scaling: Optional[Dict[str, Any]] = None,
        max_position_embeddings: int = 8192,
        quant_config: Optional[QuantizationConfig] = None,
        bias: bool = False,
        sliding_window: Optional[int] = None,
        cache_config: Optional[CacheConfig] = None,
    ) -> None:
        super().__init__()
        self.hidden_size = hidden_size
        tp_size = get_tensor_model_parallel_world_size()
        self.total_num_heads = num_heads
        assert self.total_num_heads % tp_size == 0
        self.num_heads = self.total_num_heads // tp_size
        self.total_num_kv_heads = num_kv_heads
        if self.total_num_kv_heads >= tp_size:
            # Number of KV heads is greater than TP size, so we partition
            # the KV heads across multiple tensor parallel GPUs.
            assert self.total_num_kv_heads % tp_size == 0
        else:
            # Number of KV heads is less than TP size, so we replicate
            # the KV heads across multiple tensor parallel GPUs.
            assert tp_size % self.total_num_kv_heads == 0
        self.num_kv_heads = max(1, self.total_num_kv_heads // tp_size)
        self.head_dim = hidden_size // self.total_num_heads
        self.q_size = self.num_heads * self.head_dim
        self.kv_size = self.num_kv_heads * self.head_dim
        self.scaling = self.head_dim**-0.5
        self.rope_theta = rope_theta
        self.max_position_embeddings = max_position_embeddings

        # This will be overwritten by model initialization if we are using it.
        # N.B. currently we only support per tensor scalar scaling factors
        # & only applicable to ROCm (AMD GPU).
        # The scaling factor convention we are assuming is
        # quantized_value * scaling_factor ~= true_value
        # which is consistent with the practice of setting
        # scaling_factor = tensor_amax / FPtype_max
        self.kv_scale = 1.0

        self.qkv_proj = QKVParallelLinear(
            hidden_size,
            self.head_dim,
            self.total_num_heads,
            self.total_num_kv_heads,
            bias=bias,
            quant_config=quant_config,
        )
        self.o_proj = RowParallelLinear(
            self.total_num_heads * self.head_dim,
            hidden_size,
            bias=bias,
            quant_config=quant_config,
        )

        self.rotary_emb = get_rope(
            self.head_dim,
            rotary_dim=self.head_dim,
            max_position=max_position_embeddings,
            base=rope_theta,
            rope_scaling=rope_scaling,
        )
        self.attn = Attention(self.num_heads,
                              self.head_dim,
                              self.scaling,
                              num_kv_heads=self.num_kv_heads,
<<<<<<< HEAD
                              sliding_window=sliding_window)
        
        self.use_attn_sinks = True
        llama_context_len = 4096 # where do we get this?
        if self.use_attn_sinks:
            self.attention_sink = StreamingAttentionSink(
                llama_context_len,
                self.num_kv_heads,
                self.head_dim,
                self.kv_scale,
                self.rotary_emb,
                self.attn,
                self.o_proj
            )
=======
                              sliding_window=sliding_window,
                              cache_config=cache_config)
>>>>>>> f12c3b5b

    def forward(
        self,
        positions: torch.Tensor,
        hidden_states: torch.Tensor,
        kv_cache: torch.Tensor,
        attn_metadata: AttentionMetadata,
    ) -> torch.Tensor:
        qkv, _ = self.qkv_proj(hidden_states)
        q, k, v = qkv.split([self.q_size, self.kv_size, self.kv_size], dim=-1)

        if self.use_attn_sinks:
            return self.attention_sink(
                q,
                k,
                v,
                positions,
                kv_cache,
                attn_metadata
            )
        else:
            q, k = self.rotary_emb(positions, q, k)
            attn_output = self.attn(q, k, v, kv_cache, attn_metadata,
                                    self.kv_scale)
            output, _ = self.o_proj(attn_output)
            return output


class LlamaDecoderLayer(nn.Module):

    def __init__(
        self,
        config: LlamaConfig,
        cache_config: Optional[CacheConfig] = None,
        quant_config: Optional[QuantizationConfig] = None,
    ) -> None:
        super().__init__()
        self.hidden_size = config.hidden_size
        rope_theta = getattr(config, "rope_theta", 10000)
        rope_scaling = getattr(config, "rope_scaling", None)
        if rope_scaling is not None and getattr(
                config, "original_max_position_embeddings", None):
            rope_scaling["original_max_position_embeddings"] = (
                config.original_max_position_embeddings)
        max_position_embeddings = getattr(config, "max_position_embeddings",
                                          8192)
        sliding_window = getattr(config, "sliding_window", None)
        # Support abacusai/Smaug-72B-v0.1 with attention_bias
        # Support internlm/internlm-7b with bias
        attention_bias = getattr(config, "attention_bias", False) or getattr(
            config, "bias", False)
        self.self_attn = LlamaAttention(
            hidden_size=self.hidden_size,
            num_heads=config.num_attention_heads,
            num_kv_heads=getattr(config, "num_key_value_heads",
                                 config.num_attention_heads),
            rope_theta=rope_theta,
            rope_scaling=rope_scaling,
            max_position_embeddings=max_position_embeddings,
            quant_config=quant_config,
            bias=attention_bias,
            sliding_window=sliding_window,
            cache_config=cache_config,
        )
        self.mlp = LlamaMLP(
            hidden_size=self.hidden_size,
            intermediate_size=config.intermediate_size,
            hidden_act=config.hidden_act,
            quant_config=quant_config,
            bias=getattr(config, "mlp_bias", False),
        )
        self.input_layernorm = RMSNorm(config.hidden_size,
                                       eps=config.rms_norm_eps)
        self.post_attention_layernorm = RMSNorm(config.hidden_size,
                                                eps=config.rms_norm_eps)

    def forward(
        self,
        positions: torch.Tensor,
        hidden_states: torch.Tensor,
        kv_cache: torch.Tensor,
        attn_metadata: AttentionMetadata,
        residual: Optional[torch.Tensor],
    ) -> Tuple[torch.Tensor, torch.Tensor]:
        # Self Attention
        if residual is None:
            residual = hidden_states
            hidden_states = self.input_layernorm(hidden_states)
        else:
            hidden_states, residual = self.input_layernorm(
                hidden_states, residual)
        hidden_states = self.self_attn(
            positions=positions,
            hidden_states=hidden_states,
            kv_cache=kv_cache,
            attn_metadata=attn_metadata,
        )

        # Fully Connected
        hidden_states, residual = self.post_attention_layernorm(
            hidden_states, residual)
        hidden_states = self.mlp(hidden_states)
        return hidden_states, residual


class LlamaModel(nn.Module):

    def __init__(
        self,
        config: LlamaConfig,
        cache_config: Optional[CacheConfig] = None,
        quant_config: Optional[QuantizationConfig] = None,
        lora_config: Optional[LoRAConfig] = None,
    ) -> None:
        super().__init__()
        self.config = config
        self.padding_idx = config.pad_token_id
        lora_vocab = (lora_config.lora_extra_vocab_size *
                      (lora_config.max_loras or 1)) if lora_config else 0
        self.vocab_size = config.vocab_size + lora_vocab
        self.org_vocab_size = config.vocab_size
        self.embed_tokens = VocabParallelEmbedding(
            self.vocab_size,
            config.hidden_size,
            org_num_embeddings=config.vocab_size,
        )
        self.layers = nn.ModuleList([
            LlamaDecoderLayer(config, cache_config, quant_config)
            for _ in range(config.num_hidden_layers)
        ])
        self.norm = RMSNorm(config.hidden_size, eps=config.rms_norm_eps)

    def get_input_embeddings(self, input_ids: torch.Tensor) -> torch.Tensor:
        return self.embed_tokens(input_ids)

    def forward(
        self,
        input_ids: Optional[torch.Tensor],
        positions: torch.Tensor,
        kv_caches: List[torch.Tensor],
        attn_metadata: AttentionMetadata,
        inputs_embeds: Optional[torch.Tensor] = None,
    ) -> torch.Tensor:
        if inputs_embeds is not None:
            hidden_states = inputs_embeds
        else:
            hidden_states = self.get_input_embeddings(input_ids)
        residual = None
        for i in range(len(self.layers)):
            layer = self.layers[i]
            hidden_states, residual = layer(
                positions,
                hidden_states,
                kv_caches[i],
                attn_metadata,
                residual,
            )
        hidden_states, _ = self.norm(hidden_states, residual)
        return hidden_states


class LlamaForCausalLM(nn.Module):
    packed_modules_mapping = {
        "qkv_proj": [
            "q_proj",
            "k_proj",
            "v_proj",
        ],
        "gate_up_proj": [
            "gate_proj",
            "up_proj",
        ],
    }

    # LoRA specific attributes
    supported_lora_modules = [
        "qkv_proj", "o_proj", "gate_up_proj", "down_proj", "embed_tokens",
        "lm_head"
    ]
    embedding_modules = {
        "embed_tokens": "input_embeddings",
        "lm_head": "output_embeddings",
    }
    embedding_padding_modules = ["lm_head"]

    def __init__(
        self,
        config: LlamaConfig,
        cache_config: Optional[CacheConfig] = None,
        quant_config: Optional[QuantizationConfig] = None,
        lora_config: Optional[LoRAConfig] = None,
    ) -> None:
        super().__init__()
        self.config = config
        self.model = LlamaModel(config,
                                cache_config,
                                quant_config,
                                lora_config=lora_config)
        self.unpadded_vocab_size = config.vocab_size
        if lora_config:
            self.unpadded_vocab_size += lora_config.lora_extra_vocab_size
        self.lm_head = ParallelLMHead(
            self.unpadded_vocab_size,
            config.hidden_size,
            org_num_embeddings=config.vocab_size,
            padding_size=DEFAULT_VOCAB_PADDING_SIZE
            # We need bigger padding if using lora for kernel
            # compatibility
            if not lora_config else lora_config.lora_vocab_padding_size,
        )
        if config.tie_word_embeddings:
            self.lm_head.weight = self.model.embed_tokens.weight

        logit_scale = getattr(config, "logit_scale", 1.0)
        self.logits_processor = LogitsProcessor(self.unpadded_vocab_size,
                                                config.vocab_size, logit_scale)
        self.sampler = Sampler()

    def forward(
        self,
        input_ids: torch.Tensor,
        positions: torch.Tensor,
        kv_caches: List[torch.Tensor],
        attn_metadata: AttentionMetadata,
    ) -> torch.Tensor:
        hidden_states = self.model(input_ids, positions, kv_caches,
                                   attn_metadata)
        return hidden_states

    def compute_logits(self, hidden_states: torch.Tensor,
                       sampling_metadata: SamplingMetadata) -> torch.Tensor:
        logits = self.logits_processor(self.lm_head.weight, hidden_states,
                                       sampling_metadata)
        return logits

    def sample(
        self,
        logits: torch.Tensor,
        sampling_metadata: SamplingMetadata,
    ) -> Optional[SamplerOutput]:
        next_tokens = self.sampler(logits, sampling_metadata)
        return next_tokens

    def load_weights(self, weights: Iterable[Tuple[str, torch.Tensor]]):
        stacked_params_mapping = [
            # (param_name, shard_name, shard_id)
            (".qkv_proj", ".q_proj", "q"),
            (".qkv_proj", ".k_proj", "k"),
            (".qkv_proj", ".v_proj", "v"),
            (".gate_up_proj", ".gate_proj", 0),
            (".gate_up_proj", ".up_proj", 1),
        ]
        params_dict = dict(self.named_parameters())
        for name, loaded_weight in weights:
            if "rotary_emb.inv_freq" in name:
                continue
            if ("rotary_emb.cos_cached" in name
                    or "rotary_emb.sin_cached" in name):
                # Models trained using ColossalAI may include these tensors in
                # the checkpoint. Skip them.
                continue
            for (param_name, weight_name, shard_id) in stacked_params_mapping:
                if weight_name not in name:
                    continue
                name = name.replace(weight_name, param_name)
                # Skip loading extra bias for GPTQ models.
                if name.endswith(".bias") and name not in params_dict:
                    continue
                param = params_dict[name]
                weight_loader = param.weight_loader
                weight_loader(param, loaded_weight, shard_id)
                break
            else:
                # Skip loading extra bias for GPTQ models.
                if name.endswith(".bias") and name not in params_dict:
                    continue
                param = params_dict[name]
                weight_loader = getattr(param, "weight_loader",
                                        default_weight_loader)
                weight_loader(param, loaded_weight)

    # If this function is called, it should always initialize KV cache scale
    # factors (or else raise an exception). Thus, handled exceptions should
    # make sure to leave KV cache scale factors in a known good (dummy) state
    def load_kv_cache_scales(self, quantization_param_path: str) -> None:
        tp_size = get_tensor_model_parallel_world_size()
        tp_rank = get_tensor_model_parallel_rank()
        for layer_idx, scaling_factor in kv_cache_scales_loader(
                quantization_param_path, tp_rank, tp_size,
                self.config.num_hidden_layers,
                self.config.__class__.model_type):
            layer_self_attn = self.model.layers[layer_idx].self_attn

            if is_hip():
                # The scaling factor convention we are assuming is
                # quantized_value * scaling_factor ~= true_value
                # which is consistent with the practice of setting
                # scaling_factor = tensor_amax / FPtype_max
                scaling_factor *= 2
            if hasattr(layer_self_attn, "kv_scale"):
                layer_self_attn.kv_scale = scaling_factor
            else:
                raise RuntimeError("Self attention has no KV cache scaling "
                                   "factor attribute!")<|MERGE_RESOLUTION|>--- conflicted
+++ resolved
@@ -155,8 +155,8 @@
                               self.head_dim,
                               self.scaling,
                               num_kv_heads=self.num_kv_heads,
-<<<<<<< HEAD
-                              sliding_window=sliding_window)
+                              sliding_window=sliding_window,
+                              cache_config=cache_config)
         
         self.use_attn_sinks = True
         llama_context_len = 4096 # where do we get this?
@@ -170,10 +170,6 @@
                 self.attn,
                 self.o_proj
             )
-=======
-                              sliding_window=sliding_window,
-                              cache_config=cache_config)
->>>>>>> f12c3b5b
 
     def forward(
         self,

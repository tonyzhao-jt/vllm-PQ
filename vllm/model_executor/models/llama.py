# coding=utf-8
# Adapted from
# https://github.com/huggingface/transformers/blob/v4.28.0/src/transformers/models/llama/modeling_llama.py
# Copyright 2023 The vLLM team.
# Copyright 2022 EleutherAI and the HuggingFace Inc. team. All rights reserved.
#
# This code is based on EleutherAI's GPT-NeoX library and the GPT-NeoX
# and OPT implementations in this library. It has been modified from its
# original forms to accommodate minor architectural differences compared
# to GPT-NeoX and OPT used by the Meta AI team that trained the model.
#
# Licensed under the Apache License, Version 2.0 (the "License");
# you may not use this file except in compliance with the License.
# You may obtain a copy of the License at
#
#     http://www.apache.org/licenses/LICENSE-2.0
#
# Unless required by applicable law or agreed to in writing, software
# distributed under the License is distributed on an "AS IS" BASIS,
# WITHOUT WARRANTIES OR CONDITIONS OF ANY KIND, either express or implied.
# See the License for the specific language governing permissions and
# limitations under the License.
"""Inference-only LLaMA model compatible with HuggingFace weights."""
from typing import Any, Dict, List, Optional, Tuple

import torch
from torch import nn
from transformers import LlamaConfig

from vllm.attention import Attention, AttentionMetadata
from vllm.config import LoRAConfig
from vllm.model_executor.layers.activation import SiluAndMul
from vllm.model_executor.layers.layernorm import RMSNorm
from vllm.model_executor.layers.linear import (LinearMethodBase,
                                               MergedColumnParallelLinear,
                                               QKVParallelLinear,
                                               RowParallelLinear)
from vllm.model_executor.layers.logits_processor import LogitsProcessor
from vllm.model_executor.layers.rotary_embedding import get_rope
from vllm.model_executor.layers.sampler import Sampler
from vllm.model_executor.layers.vocab_parallel_embedding import (
    DEFAULT_VOCAB_PADDING_SIZE, ParallelLMHead, VocabParallelEmbedding)
from vllm.model_executor.parallel_utils.parallel_state import (
    get_tensor_model_parallel_world_size)
from vllm.model_executor.sampling_metadata import SamplingMetadata
from vllm.model_executor.weight_utils import (default_weight_loader,
                                              hf_model_weights_iterator)
from vllm.sequence import SamplerOutput
<<<<<<< HEAD
from vllm import custom_ops

KVCache = Tuple[torch.Tensor, torch.Tensor]

=======
from vllm import _custom_C
>>>>>>> 4e850c10

class LlamaMLP(nn.Module):

    def __init__(
        self,
        hidden_size: int,
        intermediate_size: int,
        hidden_act: str,
        linear_method: Optional[LinearMethodBase] = None,
    ) -> None:
        super().__init__()
        self.gate_up_proj = MergedColumnParallelLinear(
            hidden_size, [intermediate_size] * 2,
            bias=False,
            linear_method=linear_method)
        self.down_proj = RowParallelLinear(intermediate_size,
                                           hidden_size,
                                           bias=False,
                                           linear_method=linear_method)
        if hidden_act != "silu":
            raise ValueError(f"Unsupported activation: {hidden_act}. "
                             "Only silu is supported for now.")
        self.act_fn = SiluAndMul()

    def forward(self, x):
        if x.shape[0] == 1 and x.shape[1] == 1:
            out = torch.empty(x.shape[0],
                              self.gate_up_proj.weight.shape[0] // 2,
                              dtype=x.dtype,
                              device=x.device)
<<<<<<< HEAD
            custom_ops.LLMM_Silu(self.gate_up_proj.weight,
=======
            _custom_C.LLMM_Silu(self.gate_up_proj.weight,
>>>>>>> 4e850c10
                                 x.view(-1, x.size(-1)), out, 8)
            x = out.view(x.shape[0], x.shape[1], out.shape[1])
        else:
            gate_up, _ = self.gate_up_proj(x)
            x = self.act_fn(gate_up)
        x, _ = self.down_proj(x)
        return x


class LlamaAttention(nn.Module):

    def __init__(
        self,
        hidden_size: int,
        num_heads: int,
        num_kv_heads: int,
        rope_theta: float = 10000,
        rope_scaling: Optional[Dict[str, Any]] = None,
        max_position_embeddings: int = 8192,
        linear_method: Optional[LinearMethodBase] = None,
        bias: bool = False,
        sliding_window: Optional[int] = None,
    ) -> None:
        super().__init__()
        self.hidden_size = hidden_size
        tp_size = get_tensor_model_parallel_world_size()
        self.total_num_heads = num_heads
        assert self.total_num_heads % tp_size == 0
        self.num_heads = self.total_num_heads // tp_size
        self.total_num_kv_heads = num_kv_heads
        if self.total_num_kv_heads >= tp_size:
            # Number of KV heads is greater than TP size, so we partition
            # the KV heads across multiple tensor parallel GPUs.
            assert self.total_num_kv_heads % tp_size == 0
        else:
            # Number of KV heads is less than TP size, so we replicate
            # the KV heads across multiple tensor parallel GPUs.
            assert tp_size % self.total_num_kv_heads == 0
        self.num_kv_heads = max(1, self.total_num_kv_heads // tp_size)
        self.head_dim = hidden_size // self.total_num_heads
        self.q_size = self.num_heads * self.head_dim
        self.kv_size = self.num_kv_heads * self.head_dim
        self.scaling = self.head_dim**-0.5
        self.rope_theta = rope_theta
        self.max_position_embeddings = max_position_embeddings

        self.qkv_proj = QKVParallelLinear(
            hidden_size,
            self.head_dim,
            self.total_num_heads,
            self.total_num_kv_heads,
            bias=bias,
            linear_method=linear_method,
        )
        self.o_proj = RowParallelLinear(
            self.total_num_heads * self.head_dim,
            hidden_size,
            bias=bias,
            linear_method=linear_method,
        )

        self.rotary_emb = get_rope(
            self.head_dim,
            rotary_dim=self.head_dim,
            max_position=max_position_embeddings,
            base=rope_theta,
            rope_scaling=rope_scaling,
        )
        self.attn = Attention(self.num_heads,
                              self.head_dim,
                              self.scaling,
                              num_kv_heads=self.num_kv_heads,
                              sliding_window=sliding_window)

    def forward(
        self,
        positions: torch.Tensor,
        hidden_states: torch.Tensor,
        kv_cache: torch.Tensor,
        attn_metadata: AttentionMetadata,
    ) -> torch.Tensor:
        qkv, _ = self.qkv_proj(hidden_states)
        q, k, v = qkv.split([self.q_size, self.kv_size, self.kv_size], dim=-1)
        q, k = self.rotary_emb(positions, q, k)
        attn_output = self.attn(q, k, v, kv_cache, attn_metadata)
        output, _ = self.o_proj(attn_output)
        return output


class LlamaDecoderLayer(nn.Module):

    def __init__(
        self,
        config: LlamaConfig,
        linear_method: Optional[LinearMethodBase] = None,
    ) -> None:
        super().__init__()
        self.hidden_size = config.hidden_size
        rope_theta = getattr(config, "rope_theta", 10000)
        rope_scaling = getattr(config, "rope_scaling", None)
        max_position_embeddings = getattr(config, "max_position_embeddings",
                                          8192)
        sliding_window = getattr(config, "sliding_window", None)
        self.self_attn = LlamaAttention(
            hidden_size=self.hidden_size,
            num_heads=config.num_attention_heads,
            num_kv_heads=getattr(config, "num_key_value_heads",
                                 config.num_attention_heads),
            rope_theta=rope_theta,
            rope_scaling=rope_scaling,
            max_position_embeddings=max_position_embeddings,
            linear_method=linear_method,
            bias=getattr(config, "bias", False),
            sliding_window=sliding_window,
        )
        self.mlp = LlamaMLP(
            hidden_size=self.hidden_size,
            intermediate_size=config.intermediate_size,
            hidden_act=config.hidden_act,
            linear_method=linear_method,
        )
        self.input_layernorm = RMSNorm(config.hidden_size,
                                       eps=config.rms_norm_eps)
        self.post_attention_layernorm = RMSNorm(config.hidden_size,
                                                eps=config.rms_norm_eps)

    def forward(
        self,
        positions: torch.Tensor,
        hidden_states: torch.Tensor,
        kv_cache: torch.Tensor,
        attn_metadata: AttentionMetadata,
        residual: Optional[torch.Tensor],
    ) -> Tuple[torch.Tensor, torch.Tensor]:
        # Self Attention
        if residual is None:
            residual = hidden_states
            hidden_states = self.input_layernorm(hidden_states)
        else:
            hidden_states, residual = self.input_layernorm(
                hidden_states, residual)
        hidden_states = self.self_attn(
            positions=positions,
            hidden_states=hidden_states,
            kv_cache=kv_cache,
            attn_metadata=attn_metadata,
        )

        # Fully Connected
        hidden_states, residual = self.post_attention_layernorm(
            hidden_states, residual)
        hidden_states = self.mlp(hidden_states)
        return hidden_states, residual


class LlamaModel(nn.Module):

    def __init__(
        self,
        config: LlamaConfig,
        linear_method: Optional[LinearMethodBase] = None,
        lora_config: Optional[LoRAConfig] = None,
    ) -> None:
        super().__init__()
        self.config = config
        self.padding_idx = config.pad_token_id
        lora_vocab = (lora_config.lora_extra_vocab_size *
                      (lora_config.max_loras or 1)) if lora_config else 0
        self.vocab_size = config.vocab_size + lora_vocab
        self.org_vocab_size = config.vocab_size
        self.embed_tokens = VocabParallelEmbedding(
            self.vocab_size,
            config.hidden_size,
            org_num_embeddings=config.vocab_size,
        )
        self.layers = nn.ModuleList([
            LlamaDecoderLayer(config, linear_method)
            for _ in range(config.num_hidden_layers)
        ])
        self.norm = RMSNorm(config.hidden_size, eps=config.rms_norm_eps)

    def get_input_embeddings(self, input_ids: torch.Tensor) -> torch.Tensor:
        return self.embed_tokens(input_ids)

    def forward(
        self,
        input_ids: Optional[torch.Tensor],
        positions: torch.Tensor,
        kv_caches: List[torch.Tensor],
        attn_metadata: AttentionMetadata,
        inputs_embeds: Optional[torch.Tensor] = None,
    ) -> torch.Tensor:
        if inputs_embeds is not None:
            hidden_states = inputs_embeds
        else:
            hidden_states = self.get_input_embeddings(input_ids)
        residual = None
        for i in range(len(self.layers)):
            layer = self.layers[i]
            hidden_states, residual = layer(
                positions,
                hidden_states,
                kv_caches[i],
                attn_metadata,
                residual,
            )
        hidden_states, _ = self.norm(hidden_states, residual)
        return hidden_states


class LlamaForCausalLM(nn.Module):
    packed_modules_mapping = {
        "qkv_proj": [
            "q_proj",
            "k_proj",
            "v_proj",
        ],
        "gate_up_proj": [
            "gate_proj",
            "up_proj",
        ],
    }

    # LoRA specific attributes
    supported_lora_modules = [
        "qkv_proj",
        "o_proj",
        "gate_up_proj",
        "down_proj",
        "embed_tokens",
        "lm_head",
    ]
    embedding_modules = {
        "embed_tokens": "input_embeddings",
        "lm_head": "output_embeddings",
    }
    embedding_padding_modules = ["lm_head"]

    def __init__(
        self,
        config: LlamaConfig,
        linear_method: Optional[LinearMethodBase] = None,
        lora_config: Optional[LoRAConfig] = None,
    ) -> None:
        super().__init__()
        self.config = config
        self.linear_method = linear_method
        self.model = LlamaModel(config, linear_method, lora_config=lora_config)
        self.unpadded_vocab_size = config.vocab_size
        if lora_config:
            self.unpadded_vocab_size += lora_config.lora_extra_vocab_size
        self.lm_head = ParallelLMHead(
            self.unpadded_vocab_size,
            config.hidden_size,
            org_num_embeddings=config.vocab_size,
            padding_size=DEFAULT_VOCAB_PADDING_SIZE
            # We need bigger padding if using lora for kernel
            # compatibility
            if not lora_config else lora_config.lora_vocab_padding_size,
        )

        logit_scale = getattr(config, "logit_scale", 1.0)
        self.logits_processor = LogitsProcessor(self.unpadded_vocab_size,
                                                config.vocab_size, logit_scale)
        self.sampler = Sampler()

    def forward(
        self,
        input_ids: torch.Tensor,
        positions: torch.Tensor,
        kv_caches: List[torch.Tensor],
        attn_metadata: AttentionMetadata,
    ) -> torch.Tensor:
        hidden_states = self.model(input_ids, positions, kv_caches,
                                   attn_metadata)
        return hidden_states

    def compute_logits(self, hidden_states: torch.Tensor,
                       sampling_metadata: SamplingMetadata) -> torch.Tensor:
        logits = self.logits_processor(self.lm_head.weight, hidden_states,
                                       sampling_metadata)
        return logits

    def sample(
        self,
        logits: torch.Tensor,
        sampling_metadata: SamplingMetadata,
    ) -> Optional[SamplerOutput]:
        next_tokens = self.sampler(logits, sampling_metadata)
        return next_tokens

    def load_weights(self,
                     model_name_or_path: str,
                     cache_dir: Optional[str] = None,
                     load_format: str = "auto",
                     revision: Optional[str] = None):
        stacked_params_mapping = [
            # (param_name, shard_name, shard_id)
            ("qkv_proj", "q_proj", "q"),
            ("qkv_proj", "k_proj", "k"),
            ("qkv_proj", "v_proj", "v"),
            ("gate_up_proj", "gate_proj", 0),
            ("gate_up_proj", "up_proj", 1),
        ]
        params_dict = dict(self.named_parameters())
        for name, loaded_weight in hf_model_weights_iterator(
                model_name_or_path, cache_dir, load_format, revision):
            if "rotary_emb.inv_freq" in name:
                continue
            if ("rotary_emb.cos_cached" in name
                    or "rotary_emb.sin_cached" in name):
                # Models trained using ColossalAI may include these tensors in
                # the checkpoint. Skip them.
                continue
            for (param_name, weight_name, shard_id) in stacked_params_mapping:
                if weight_name not in name:
                    continue
                name = name.replace(weight_name, param_name)
                # Skip loading extra bias for GPTQ models.
                if name.endswith(".bias") and name not in params_dict:
                    continue
                param = params_dict[name]
                weight_loader = param.weight_loader
                weight_loader(param, loaded_weight, shard_id)
                break
            else:
                # Skip loading extra bias for GPTQ models.
                if name.endswith(".bias") and name not in params_dict:
                    continue
                param = params_dict[name]
                weight_loader = getattr(param, "weight_loader",
                                        default_weight_loader)
                weight_loader(param, loaded_weight)<|MERGE_RESOLUTION|>--- conflicted
+++ resolved
@@ -46,14 +46,7 @@
 from vllm.model_executor.weight_utils import (default_weight_loader,
                                               hf_model_weights_iterator)
 from vllm.sequence import SamplerOutput
-<<<<<<< HEAD
-from vllm import custom_ops
-
-KVCache = Tuple[torch.Tensor, torch.Tensor]
-
-=======
 from vllm import _custom_C
->>>>>>> 4e850c10
 
 class LlamaMLP(nn.Module):
 
@@ -84,11 +77,7 @@
                               self.gate_up_proj.weight.shape[0] // 2,
                               dtype=x.dtype,
                               device=x.device)
-<<<<<<< HEAD
-            custom_ops.LLMM_Silu(self.gate_up_proj.weight,
-=======
             _custom_C.LLMM_Silu(self.gate_up_proj.weight,
->>>>>>> 4e850c10
                                  x.view(-1, x.size(-1)), out, 8)
             x = out.view(x.shape[0], x.shape[1], out.shape[1])
         else:

"""Custom normalization layers."""
from typing import Optional, Tuple, Union

import torch
import torch.nn as nn

from vllm.model_executor.custom_op import CustomOp


class RMSNorm(CustomOp):
    """Root mean square normalization.

    Computes x -> w * x / sqrt(E[x^2] + eps) where w is the learned weight.
    Refer to https://arxiv.org/abs/1910.07467
    """

    def __init__(
        self,
        hidden_size: int,
        eps: float = 1e-6,
        var_hidden_size: Optional[int] = None,
    ) -> None:
        super().__init__()

        self.hidden_size = hidden_size
        self.variance_epsilon = eps
        self.variance_size_override = (None if var_hidden_size == hidden_size
                                       else var_hidden_size)

        self.weight = nn.Parameter(torch.ones(hidden_size))

    def forward_native(
        self,
        x: torch.Tensor,
        residual: Optional[torch.Tensor] = None,
    ) -> Union[torch.Tensor, Tuple[torch.Tensor, torch.Tensor]]:
        """PyTorch-native implementation equivalent to forward()."""
        orig_dtype = x.dtype
        x = x.to(torch.float32)
        if residual is not None:
            x = x + residual.to(torch.float32)
            residual = x.to(orig_dtype)

        hidden_size = x.shape[-1]
        if hidden_size != self.hidden_size:
            raise ValueError("Expected hidden_size to be "
                             f"{self.hidden_size}, but found: {hidden_size}")

        if self.variance_size_override is None:
            x_var = x
        else:
            if hidden_size < self.variance_size_override:
                raise ValueError(
                    "Expected hidden_size to be at least "
                    f"{self.variance_size_override}, but found: {hidden_size}")

            x_var = x[:, :, :self.variance_size_override]

        variance = x_var.pow(2).mean(dim=-1, keepdim=True)

        x = x * torch.rsqrt(variance + self.variance_epsilon)
        x = x.to(orig_dtype) * self.weight
        if residual is None:
            return x
        else:
            return x, residual

    def forward_cuda(
        self,
        x: torch.Tensor,
        residual: Optional[torch.Tensor] = None,
    ) -> Union[torch.Tensor, Tuple[torch.Tensor, torch.Tensor]]:
        if self.variance_size_override is not None:
            return self.forward_native(x, residual)

        from vllm import _custom_ops as ops

        if residual is not None:
            ops.fused_add_rms_norm(
                x,
                residual,
                self.weight.data,
                self.variance_epsilon,
            )
            return x, residual
        out = torch.empty_like(x)
        ops.rms_norm(
            out,
            x,
            self.weight.data,
            self.variance_epsilon,
        )
        return out

<<<<<<< HEAD
=======
    def forward_xpu(
        self,
        x: torch.Tensor,
        residual: Optional[torch.Tensor] = None,
    ) -> Union[torch.Tensor, Tuple[torch.Tensor, torch.Tensor]]:
        if self.variance_size_override is not None:
            return self.forward_native(x, residual)

        from vllm._ipex_ops import ipex_ops as ops

        if residual is not None:
            ops.fused_add_rms_norm(
                x,
                residual,
                self.weight.data,
                self.variance_epsilon,
            )
            return x, residual
        return ops.rms_norm(
            x,
            self.weight.data,
            self.variance_epsilon,
        )

>>>>>>> de895f16
    def extra_repr(self) -> str:
        s = f"hidden_size={self.weight.data.size(0)}"
        s += f", eps={self.variance_epsilon}"
        return s


class GemmaRMSNorm(CustomOp):
    """RMS normalization for Gemma.

    Two differences from the above RMSNorm:
        1. x * (1 + w) instead of x * w.
        2. (x * w).to(orig_dtype) instead of x.to(orig_dtype) * w.
    """

    def __init__(
        self,
        hidden_size: int,
        eps: float = 1e-6,
    ) -> None:
        super().__init__()
        self.weight = nn.Parameter(torch.zeros(hidden_size))
        self.variance_epsilon = eps

    @staticmethod
    def forward_static(
        weight: torch.Tensor,
        variance_epsilon: float,
        x: torch.Tensor,
        residual: Optional[torch.Tensor],
    ) -> Union[torch.Tensor, Tuple[torch.Tensor, torch.Tensor]]:
        """PyTorch-native implementation equivalent to forward()."""
        orig_dtype = x.dtype
        if residual is not None:
            x = x + residual
            residual = x

        x = x.float()
        variance = x.pow(2).mean(dim=-1, keepdim=True)
        x = x * torch.rsqrt(variance + variance_epsilon)
        # Llama does x.to(float16) * w whilst Gemma is (x * w).to(float16)
        # See https://github.com/huggingface/transformers/pull/29402
        x = x * (1.0 + weight.float())
        x = x.to(orig_dtype)
<<<<<<< HEAD
        return x if residual is None else (x, residual)
=======
        return x if residual is None else (x, residual)

    def forward_native(
        self,
        x: torch.Tensor,
        residual: Optional[torch.Tensor] = None,
    ) -> Union[torch.Tensor, Tuple[torch.Tensor, torch.Tensor]]:
        """PyTorch-native implementation equivalent to forward()."""
        return self.forward_static(self.weight.data, self.variance_epsilon, x,
                                   residual)

    def forward_cuda(
        self,
        x: torch.Tensor,
        residual: Optional[torch.Tensor] = None,
    ) -> Union[torch.Tensor, Tuple[torch.Tensor, torch.Tensor]]:
        if torch.compiler.is_compiling():
            return self.forward_native(x, residual)

        if not getattr(self, "_is_compiled", False):
            self.forward_static = torch.compile(  # type: ignore
                self.forward_static)
            self._is_compiled = True
        return self.forward_native(x, residual)
>>>>>>> de895f16
<|MERGE_RESOLUTION|>--- conflicted
+++ resolved
@@ -92,33 +92,6 @@
         )
         return out
 
-<<<<<<< HEAD
-=======
-    def forward_xpu(
-        self,
-        x: torch.Tensor,
-        residual: Optional[torch.Tensor] = None,
-    ) -> Union[torch.Tensor, Tuple[torch.Tensor, torch.Tensor]]:
-        if self.variance_size_override is not None:
-            return self.forward_native(x, residual)
-
-        from vllm._ipex_ops import ipex_ops as ops
-
-        if residual is not None:
-            ops.fused_add_rms_norm(
-                x,
-                residual,
-                self.weight.data,
-                self.variance_epsilon,
-            )
-            return x, residual
-        return ops.rms_norm(
-            x,
-            self.weight.data,
-            self.variance_epsilon,
-        )
-
->>>>>>> de895f16
     def extra_repr(self) -> str:
         s = f"hidden_size={self.weight.data.size(0)}"
         s += f", eps={self.variance_epsilon}"
@@ -162,31 +135,4 @@
         # See https://github.com/huggingface/transformers/pull/29402
         x = x * (1.0 + weight.float())
         x = x.to(orig_dtype)
-<<<<<<< HEAD
-        return x if residual is None else (x, residual)
-=======
-        return x if residual is None else (x, residual)
-
-    def forward_native(
-        self,
-        x: torch.Tensor,
-        residual: Optional[torch.Tensor] = None,
-    ) -> Union[torch.Tensor, Tuple[torch.Tensor, torch.Tensor]]:
-        """PyTorch-native implementation equivalent to forward()."""
-        return self.forward_static(self.weight.data, self.variance_epsilon, x,
-                                   residual)
-
-    def forward_cuda(
-        self,
-        x: torch.Tensor,
-        residual: Optional[torch.Tensor] = None,
-    ) -> Union[torch.Tensor, Tuple[torch.Tensor, torch.Tensor]]:
-        if torch.compiler.is_compiling():
-            return self.forward_native(x, residual)
-
-        if not getattr(self, "_is_compiled", False):
-            self.forward_static = torch.compile(  # type: ignore
-                self.forward_static)
-            self._is_compiled = True
-        return self.forward_native(x, residual)
->>>>>>> de895f16
+        return x if residual is None else (x, residual)
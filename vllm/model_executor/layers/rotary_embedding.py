# coding=utf-8
# Adapted from
# https://github.com/huggingface/transformers/blob/v4.33.2/src/transformers/models/llama/modeling_llama.py
# Copyright 2023 The vLLM team.
# Copyright 2022 EleutherAI and the HuggingFace Inc. team. All rights reserved.
#
# This code is based on EleutherAI's GPT-NeoX library and the GPT-NeoX
# and OPT implementations in this library. It has been modified from its
# original forms to accommodate minor architectural differences compared
# to GPT-NeoX and OPT used by the Meta AI team that trained the model.
#
# Licensed under the Apache License, Version 2.0 (the "License");
# you may not use this file except in compliance with the License.
# You may obtain a copy of the License at
#
#     http://www.apache.org/licenses/LICENSE-2.0
#
# Unless required by applicable law or agreed to in writing, software
# distributed under the License is distributed on an "AS IS" BASIS,
# WITHOUT WARRANTIES OR CONDITIONS OF ANY KIND, either express or implied.
# See the License for the specific language governing permissions and
# limitations under the License.
"""Rotary Positional Embeddings."""
import math
from typing import Any, Dict, List, Optional, Tuple, Union

import torch
import torch.nn as nn

from vllm.model_executor.custom_op import CustomOp


def _rotate_neox(x: torch.Tensor) -> torch.Tensor:
    x1 = x[..., :x.shape[-1] // 2]
    x2 = x[..., x.shape[-1] // 2:]
    return torch.cat((-x2, x1), dim=-1)


def _rotate_gptj(x: torch.Tensor) -> torch.Tensor:
    x1 = x[..., ::2]
    x2 = x[..., 1::2]
    x = torch.stack((-x2, x1), dim=-1)
    return x.flatten(-2)


def _apply_rotary_emb(
    x: torch.Tensor,
    cos: torch.Tensor,
    sin: torch.Tensor,
    is_neox_style: bool,
) -> torch.Tensor:
    """
    Args:
        x: [num_tokens, num_heads, head_size]
        cos: [num_tokens, head_size // 2]
        sin: [num_tokens, head_size // 2]
        is_neox_style: Whether to use the Neox-style or GPT-J-style rotary
            positional embeddings.
    """
    cos = cos.unsqueeze(-2).to(x.dtype)
    sin = sin.unsqueeze(-2).to(x.dtype)
    if is_neox_style:
        x1, x2 = torch.chunk(x, 2, dim=-1)
    else:
        x1 = x[..., ::2]
        x2 = x[..., 1::2]
    o1 = x1 * cos - x2 * sin
    o2 = x2 * cos + x1 * sin
    if is_neox_style:
        return torch.cat((o1, o2), dim=-1)
    else:
        return torch.stack((o1, o2), dim=-1).flatten(-2)


class RotaryEmbedding(CustomOp):
    """Original rotary positional embedding."""

    def __init__(
        self,
        head_size: int,
        rotary_dim: int,
        max_position_embeddings: int,
        base: int,
        is_neox_style: bool,
        dtype: torch.dtype,
    ) -> None:
        super().__init__()
        self.head_size = head_size
        self.rotary_dim = rotary_dim
        self.max_position_embeddings = max_position_embeddings
        self.base = base
        self.is_neox_style = is_neox_style
        self.dtype = dtype

        cache = self._compute_cos_sin_cache()
        cache = cache.to(dtype)
        self.cos_sin_cache: torch.Tensor
        self.register_buffer("cos_sin_cache", cache, persistent=False)

    def _compute_inv_freq(self, base: Union[int, float]) -> torch.Tensor:
        """Compute the inverse frequency."""
        # NOTE(woosuk): To exactly match the HF implementation, we need to
        # use CPU to compute the cache and then move it to GPU. However, we
        # create the cache on GPU for faster initialization. This may cause
        # a slight numerical difference between the HF implementation and ours.
        inv_freq = 1.0 / (base**(torch.arange(
            0, self.rotary_dim, 2, dtype=torch.float) / self.rotary_dim))
        return inv_freq

    def _compute_cos_sin_cache(self) -> torch.Tensor:
        """Compute the cos and sin cache."""
        inv_freq = self._compute_inv_freq(self.base)
        t = torch.arange(self.max_position_embeddings, dtype=torch.float)

        freqs = torch.einsum("i,j -> ij", t, inv_freq)
        cos = freqs.cos()
        sin = freqs.sin()
        cache = torch.cat((cos, sin), dim=-1)
        return cache

    def forward_native(
        self,
        positions: torch.Tensor,
        query: torch.Tensor,
        key: torch.Tensor,
        offsets: Optional[torch.Tensor] = None,
    ) -> Tuple[torch.Tensor, torch.Tensor]:
        """A PyTorch-native implementation of forward()."""
        if offsets is not None:
            positions = positions + offsets
        positions = positions.flatten()
        num_tokens = positions.shape[0]
        cos_sin = self.cos_sin_cache.index_select(0, positions)
        cos, sin = cos_sin.chunk(2, dim=-1)

        query_shape = query.shape
        query = query.view(num_tokens, -1, self.head_size)
        query_rot = query[..., :self.rotary_dim]
        query_pass = query[..., self.rotary_dim:]
        query_rot = _apply_rotary_emb(query_rot, cos, sin, self.is_neox_style)
        query = torch.cat((query_rot, query_pass), dim=-1).reshape(query_shape)

        key_shape = key.shape
        key = key.view(num_tokens, -1, self.head_size)
        key_rot = key[..., :self.rotary_dim]
        key_pass = key[..., self.rotary_dim:]
        key_rot = _apply_rotary_emb(key_rot, cos, sin, self.is_neox_style)
        key = torch.cat((key_rot, key_pass), dim=-1).reshape(key_shape)
        return query, key

    def forward_cuda(
        self,
        positions: torch.Tensor,
        query: torch.Tensor,
        key: torch.Tensor,
        offsets: Optional[torch.Tensor] = None,
    ) -> Tuple[torch.Tensor, torch.Tensor]:
        from vllm import _custom_ops as ops

        self.cos_sin_cache = self.cos_sin_cache.to(query.device,
                                                   dtype=query.dtype)
        # ops.rotary_embedding()/batched_rotary_embedding()
        # are in-place operations that update the query and key tensors.
        if offsets is not None:
            ops.batched_rotary_embedding(positions, query, key, self.head_size,
                                         self.cos_sin_cache,
                                         self.is_neox_style, self.rotary_dim,
                                         offsets)
        else:
            ops.rotary_embedding(positions, query, key, self.head_size,
                                 self.cos_sin_cache, self.is_neox_style)
        return query, key

    def forward_cpu(
        self,
        positions: torch.Tensor,
        query: torch.Tensor,
        key: torch.Tensor,
        offsets: Optional[torch.Tensor] = None,
    ) -> Tuple[torch.Tensor, torch.Tensor]:
        if self.is_neox_style:
            return self.forward_native2(positions, query, key, offsets)
        else:
            return self.forward_native(positions, query, key, offsets)

    def forward_xpu(
        self,
        positions: torch.Tensor,
        query: torch.Tensor,
        key: torch.Tensor,
        offsets: Optional[torch.Tensor] = None,
    ) -> Tuple[torch.Tensor, torch.Tensor]:
        from vllm._ipex_ops import ipex_ops as ops

        self.cos_sin_cache = self.cos_sin_cache.to(positions.device,
                                                   dtype=query.dtype)
        # ops.rotary_embedding()/batched_rotary_embedding()
        # are in-place operations that update the query and key tensors.
        if offsets is not None:
            ops.batched_rotary_embedding(positions, query, key, self.head_size,
                                         self.cos_sin_cache,
                                         self.is_neox_style, self.rotary_dim,
                                         offsets)
        else:
            ops.rotary_embedding(positions, query, key, self.head_size,
                                 self.cos_sin_cache, self.is_neox_style)
        return query, key

<<<<<<< HEAD
    def forward_tpu(
        self,
        positions: torch.Tensor,
        query: torch.Tensor,
        key: torch.Tensor,
        offsets: Optional[torch.Tensor] = None,
    ) -> Tuple[torch.Tensor, torch.Tensor]:
        if self.is_neox_style:
            return self.forward_native2(positions, query, key, offsets)
        else:
            return self.forward_native(positions, query, key, offsets)

=======
>>>>>>> de895f16
    def extra_repr(self) -> str:
        s = f"head_size={self.head_size}, rotary_dim={self.rotary_dim}"
        s += f", max_position_embeddings={self.max_position_embeddings}"
        s += f", base={self.base}, is_neox_style={self.is_neox_style}"
        return s


class LinearScalingRotaryEmbedding(RotaryEmbedding):
    """RotaryEmbedding extended with linear scaling.

    It supports multiple scaling factors. Since multiple LoRA adapters may have
    different scaling factors, we need multiple cos/sin caches. In this way,
    instead of running rotary embedding kernel per lora, we can run multiple
    lora in a batched way.

    In addition to that, we also keep the cos/sin cache for the scaling factor
    of 1 (default) at all times.

    Exemplary for two scaling factors x=1, y and z with embeddings
    [[x11, x12, ... x1m], ..., [xn1, xn2, ..., xnm]] and
    [[y11, y12, ... y1o], ..., [yn1, yn2, ..., yno]], and
    [[z11, z12, ... z1p], ..., [zn1, zn2, ..., znp]],

    we construct the cos/sin cache as follows:
    [[x11, x12, ... x1m, y11, y12, ... y1o, z11, z12, ... z1p],
        ...
     [xn1, xn2, ... xnm, yn1, yn2, ... yno, zn1, zn2, ... znp]]

    We then use offsets to index into the cos/sin cache for
    the respective scaling factors.

    The offset to cache can be accessed via `scaling_factor_to_offset` API.

    Credits to the Reddit user /u/kaiokendev
    """

    def __init__(
        self,
        head_size: int,
        rotary_dim: int,
        max_position_embeddings: int,
        base: int,
        is_neox_style: bool,
        scaling_factors: Union[List[float], float],
        dtype: torch.dtype,
    ) -> None:
        if isinstance(scaling_factors, float):
            scaling_factors = [scaling_factors]
        self.scaling_factors: List[float] = scaling_factors  # noqa
        super().__init__(head_size, rotary_dim, max_position_embeddings, base,
                         is_neox_style, dtype)
        # Lazy initialized.
        self._scaling_factor_to_offset: Dict[float, int]

    def _compute_cos_sin_cache(self) -> torch.Tensor:
        inv_freq = self._compute_inv_freq(self.base)
        cache_list: List[torch.Tensor] = []
        # offsets to the next cache in a tensor.
        # Each offset corresponds to the same index in scaling_factors.
        offsets: List[int] = []
        for scaling_factor in self.scaling_factors:
            # NOTE(woosuk): self.max_position_embeddings is the original
            # maximum length before applying the rope scaling.
            # Thus, the maximum length after applying the rope scaling is
            # self.max_position_embeddings * self.scaling_factor.
            max_len = self.max_position_embeddings * scaling_factor
            t = torch.arange(max_len, dtype=torch.float)
            t = t / scaling_factor

            freqs = torch.einsum("i,j -> ij", t, inv_freq)
            cos = freqs.cos()
            sin = freqs.sin()
            cache = torch.cat((cos, sin), dim=-1)
            if not cache_list:
                offset = 0
            else:
                last_offset = offsets[-1]
                next_max_len = cache_list[-1].shape[0]
                offset = last_offset + next_max_len
            offsets.append(offset)
            cache_list.append(cache)
        self._scaling_factor_to_offset = {
            float(scaling_factor): offsets[i]
            for i, scaling_factor in enumerate(self.scaling_factors)
        }
        assert len(self.scaling_factors) == len(offsets)
        return torch.cat(cache_list, dim=0)

    @property
    def scaling_factor_to_offset(self) -> Dict[float, int]:
        return self._scaling_factor_to_offset


class DynamicNTKScalingRotaryEmbedding(RotaryEmbedding):
    """RotaryEmbedding extended with Dynamic NTK scaling.

    Credits to the Reddit users /u/bloc97 and /u/emozilla
    """

    def __init__(
        self,
        head_size: int,
        rotary_dim: int,
        max_position_embeddings: int,
        base: int,
        is_neox_style: bool,
        scaling_factor: float,
        dtype: torch.dtype,
    ) -> None:
        self.scaling_factor = scaling_factor
        super().__init__(head_size, rotary_dim, max_position_embeddings, base,
                         is_neox_style, dtype)

    def _compute_cos_sin_cache(self) -> torch.Tensor:
        # NOTE(woosuk): self.max_position_embeddings is the original
        # maximum length before applying the rope scaling.
        # Thus, the maximum length after applying the rope scaling is
        # self.max_position_embeddings * self.scaling_factor.
        max_len = self.max_position_embeddings * self.scaling_factor
        base = self.base * (
            (self.scaling_factor * max_len / self.max_position_embeddings) -
            (self.scaling_factor - 1))**(self.rotary_dim /
                                         (self.rotary_dim - 2))
        inv_freq = self._compute_inv_freq(base)
        t = torch.arange(max_len, dtype=torch.float)

        freqs = torch.einsum("i,j -> ij", t, inv_freq)
        cos = freqs.cos()
        sin = freqs.sin()
        cache = torch.cat((cos, sin), dim=-1)
        return cache


# Inverse dim formula to find dim based on number of rotations
def _yarn_find_correction_dim(num_rotations: int,
                              dim: int,
                              base: float = 10000,
                              max_position_embeddings: int = 2048) -> float:
    return (dim * math.log(max_position_embeddings /
                           (num_rotations * 2 * math.pi))) / (2 *
                                                              math.log(base))


# Find dim range bounds based on rotations
def _yarn_find_correction_range(
        low_rot: int,
        high_rot: int,
        dim: int,
        base: float = 10000,
        max_position_embeddings: int = 2048) -> Tuple[int, int]:
    low = math.floor(
        _yarn_find_correction_dim(low_rot, dim, base, max_position_embeddings))
    high = math.ceil(
        _yarn_find_correction_dim(high_rot, dim, base,
                                  max_position_embeddings))
    return max(low, 0), min(high, dim - 1)  # Clamp values just in case


def _yarn_linear_ramp_mask(low: float, high: float, dim: int,
                           dtype: torch.dtype) -> torch.Tensor:
    if low == high:
        high += 0.001  # Prevent singularity

    linear_func = (torch.arange(dim, dtype=dtype) - low) / (high - low)
    ramp_func = torch.clamp(linear_func, 0, 1)
    return ramp_func


def _yarn_get_mscale(scale: float = 1) -> float:
    if scale <= 1:
        return 1.0
    return 0.1 * math.log(scale) + 1.0


class YaRNScalingRotaryEmbedding(RotaryEmbedding):
    """RotaryEmbedding extended with YaRN method.

    Credits to Peng et al. github.com/jquesnelle/yarn
    """

    def __init__(
        self,
        head_size: int,
        rotary_dim: int,
        max_position_embeddings: int,
        base: int,
        is_neox_style: bool,
        scaling_factor: float,
        dtype: torch.dtype,
        *,
        extrapolation_factor: float = 1,
        attn_factor: float = 1,
        beta_fast: int = 32,
        beta_slow: int = 1,
    ) -> None:
        self.scaling_factor = scaling_factor
        self.extrapolation_factor = extrapolation_factor
        self.attn_factor = attn_factor
        self.beta_fast = beta_fast
        self.beta_slow = beta_slow
        # Get n-d magnitude scaling corrected for interpolation
        self.mscale = float(
            _yarn_get_mscale(self.scaling_factor) * attn_factor)
        super().__init__(head_size, rotary_dim, max_position_embeddings, base,
                         is_neox_style, dtype)

    def _compute_inv_freq(self, scaling_factor: float) -> torch.Tensor:
        pos_freqs = self.base**(
            torch.arange(0, self.rotary_dim, 2, dtype=torch.float) /
            self.rotary_dim)
        inv_freq_extrapolation = 1.0 / pos_freqs
        inv_freq_interpolation = 1.0 / (scaling_factor * pos_freqs)

        low, high = _yarn_find_correction_range(self.beta_fast, self.beta_slow,
                                                self.rotary_dim, self.base,
                                                self.max_position_embeddings)
        # Get n-d rotational scaling corrected for extrapolation
        inv_freq_mask = (1 - _yarn_linear_ramp_mask(
            low, high, self.rotary_dim // 2,
            dtype=torch.float)) * self.extrapolation_factor
        inv_freq = inv_freq_interpolation * (
            1 - inv_freq_mask) + inv_freq_extrapolation * inv_freq_mask
        return inv_freq

    def _compute_cos_sin_cache(self) -> torch.Tensor:
        inv_freq = self._compute_inv_freq(self.scaling_factor)
        t = torch.arange(self.max_position_embeddings * self.scaling_factor,
                         dtype=torch.float32)
        freqs = torch.einsum("i,j -> ij", t, inv_freq)
        cos = (freqs.cos() * self.mscale)
        sin = (freqs.sin() * self.mscale)
        cache = torch.cat((cos, sin), dim=-1)
        return cache


class Phi3LongRoPEScaledRotaryEmbedding(nn.Module):
    """Phi3 family of models scaled rotary embedding.

    Based on the original RotaryEmbedding implementation.
    """

    def __init__(
        self,
        head_size: int,
        rotary_dim: int,
        max_position_embeddings: int,
        original_max_position_embeddings: int,
        base: int,
        is_neox_style: bool,
        dtype: torch.dtype,
        short_factor: List[float],
        long_factor: List[float],
        short_mscale: Optional[float] = None,
        long_mscale: Optional[float] = None,
    ):
        super().__init__()

        if rotary_dim != head_size:
            raise ValueError(
                f"`Phi3LongRoPEScaledRotaryEmbedding` does not support \
                    rotary_dim != head_size ({rotary_dim}!={head_size}).")
        if is_neox_style is False:
            raise ValueError(
                "`Phi3LongRoPEScaledRotaryEmbedding` only supports neox_style."
            )

        self.head_size = head_size
        self.max_position_embeddings = max_position_embeddings
        self.original_max_position_embeddings = original_max_position_embeddings
        self.base = base
        self.short_factor = short_factor
        self.long_factor = long_factor

        scale = self.max_position_embeddings / \
            self.original_max_position_embeddings
        if scale <= 1.0:
            scaling_factor = 1.0
        else:
            scaling_factor = math.sqrt(
                1 + math.log(scale) /
                math.log(self.original_max_position_embeddings))
        if short_mscale is None:
            short_mscale = scaling_factor
        if long_mscale is None:
            long_mscale = scaling_factor

        self.short_mscale = short_mscale
        self.long_mscale = long_mscale

        short_cache = self._compute_cos_sin_cache(
            original_max_position_embeddings, short_factor, short_mscale)
        short_cache = short_cache.to(dtype)
        self.register_buffer("short_cos_sin_cache",
                             short_cache,
                             persistent=False)

        long_cache = self._compute_cos_sin_cache(max_position_embeddings,
                                                 long_factor, long_mscale)
        long_cache = long_cache.to(dtype)
        self.register_buffer("long_cos_sin_cache",
                             long_cache,
                             persistent=False)

        long_short_cache = torch.cat(
            [self.short_cos_sin_cache, self.long_cos_sin_cache], dim=0)
        self.register_buffer("long_short_cos_sin_cache",
                             long_short_cache,
                             persistent=False)

    def _compute_inv_freq(self, rescale_factors: List[float]) -> torch.Tensor:
        rescale_factors = torch.tensor(rescale_factors, dtype=torch.float32)
        inv_freq = 1.0 / (rescale_factors * (self.base**(torch.arange(
            0, self.head_size, 2, dtype=torch.float) / self.head_size)))
        return inv_freq

    def _compute_cos_sin_cache(
        self,
        max_position_embeddings: int,
        rescale_factors: List[float],
        mscale: float,
    ) -> torch.Tensor:
        inv_freq = self._compute_inv_freq(rescale_factors)
        t = torch.arange(max_position_embeddings, dtype=torch.float)
        freqs = torch.einsum("i,j -> ij", t, inv_freq)
        cos = freqs.cos() * mscale
        sin = freqs.sin() * mscale
        cache = torch.cat((cos, sin), dim=-1)
        return cache

    def forward(
        self,
        positions: torch.Tensor,
        query: torch.Tensor,
        key: torch.Tensor,
        offsets: Optional[torch.Tensor] = None,
    ) -> Tuple[torch.Tensor, torch.Tensor]:
        query = query.view(*query.shape[:-1], -1, self.head_size)
        key = key.view(*key.shape[:-1], -1, self.head_size)

        k = self.original_max_position_embeddings
        long_prompt_offset = (torch.any(positions > k).float() *
                              torch.full_like(positions, k)).long()
        idx = (torch.add(positions, long_prompt_offset)
               if long_prompt_offset is not None else positions)
        self.long_short_cos_sin_cache: torch.Tensor = (
            self.long_short_cos_sin_cache.to(idx.device))
        idx = torch.add(idx, offsets) if offsets is not None else idx
        cos_sin = torch.index_select(self.long_short_cos_sin_cache, 0, idx)

        cos, sin = cos_sin.chunk(2, dim=-1)
        cos = cos.repeat(1, 2).unsqueeze(-2)
        sin = sin.repeat(1, 2).unsqueeze(-2)

        query = query * cos + _rotate_neox(query) * sin
        key = key * cos + _rotate_neox(key) * sin

        return query.flatten(-2), key.flatten(-2)


def yarn_get_mscale(scale: float = 1, mscale: float = 1) -> float:
    if scale <= 1:
        return 1.0
    return 0.1 * mscale * math.log(scale) + 1.0


class DeepseekScalingRotaryEmbedding(RotaryEmbedding):
    """RotaryEmbedding extended with YaRN method.

    Credits to Peng et al. github.com/jquesnelle/yarn
    """

    def __init__(
        self,
        head_size: int,
        rotary_dim: int,
        max_position_embeddings: int,
        base: int,
        is_neox_style: bool,
        scaling_factor: float,
        dtype: torch.dtype,
        *,
        extrapolation_factor: float = 1,
        attn_factor: float = 1,
        beta_fast: int = 32,
        beta_slow: int = 1,
        mscale: float = 1,
        mscale_all_dim: float = 0,
    ) -> None:
        self.scaling_factor = scaling_factor
        self.extrapolation_factor = extrapolation_factor
        self.attn_factor = attn_factor
        self.beta_fast = beta_fast
        self.beta_slow = beta_slow
        # Get n-d magnitude scaling corrected for interpolation.
        self.mscale = float(
            yarn_get_mscale(self.scaling_factor, float(mscale)) /
            yarn_get_mscale(self.scaling_factor, float(mscale_all_dim)) *
            attn_factor)
        super().__init__(head_size, rotary_dim, max_position_embeddings, base,
                         is_neox_style, dtype)

    def _compute_inv_freq(self, scaling_factor: float) -> torch.Tensor:
        pos_freqs = self.base**(torch.arange(
            0, self.rotary_dim, 2, dtype=torch.float, device="cuda") /
                                self.rotary_dim)
        inv_freq_extrapolation = 1.0 / pos_freqs
        inv_freq_interpolation = 1.0 / (scaling_factor * pos_freqs)

        low, high = _yarn_find_correction_range(self.beta_fast, self.beta_slow,
                                                self.rotary_dim, self.base,
                                                self.max_position_embeddings)
        # Get n-d rotational scaling corrected for extrapolation
        inv_freq_mask = (1 - _yarn_linear_ramp_mask(
            low, high, self.rotary_dim // 2,
            dtype=torch.float)) * self.extrapolation_factor
        inv_freq = inv_freq_interpolation * (
            1 - inv_freq_mask) + inv_freq_extrapolation * inv_freq_mask
        return inv_freq

    def _compute_cos_sin_cache(self) -> torch.Tensor:
        inv_freq = self._compute_inv_freq(self.scaling_factor)
        t = torch.arange(self.max_position_embeddings * self.scaling_factor,
                         device="cuda",
                         dtype=torch.float32)
        freqs = torch.einsum("i,j -> ij", t, inv_freq)
        cos = (freqs.cos() * self.mscale)
        sin = (freqs.sin() * self.mscale)
        cache = torch.cat((cos, sin), dim=-1)
        print("Cache shape", cache.shape)
        return cache

    def forward(
        self,
        positions: torch.Tensor,
        query: torch.Tensor,
        key: torch.Tensor,
        offsets: Optional[torch.Tensor] = None,
    ) -> Tuple[torch.Tensor, torch.Tensor]:
        """PyTorch-native implementation equivalent to forward()."""
        query_rot = query[..., :self.rotary_dim]
        key_rot = key[..., :self.rotary_dim]
        if self.rotary_dim < self.head_size:
            query_pass = query[..., self.rotary_dim:]
            key_pass = key[..., self.rotary_dim:]

        self.cos_sin_cache: torch.Tensor = self.cos_sin_cache.to(
            positions.device)
        cos_sin = self.cos_sin_cache[torch.add(positions, offsets)
                                     if offsets is not None else positions]
        cos, sin = cos_sin.chunk(2, dim=-1)
        if self.is_neox_style:
            # NOTE(woosuk): Here we assume that the positions tensor has the
            # shape [batch_size, seq_len].
            cos = cos.repeat(1, 1, 2).unsqueeze(-2)
            sin = sin.repeat(1, 1, 2).unsqueeze(-2)
        else:
            cos = cos.repeat_interleave(2, dim=-1).unsqueeze(-2)
            sin = sin.repeat_interleave(2, dim=-1).unsqueeze(-2)

        rotate_fn = _rotate_neox if self.is_neox_style else _rotate_gptj
        query_rot = query_rot * cos + rotate_fn(query_rot) * sin
        key_rot = key_rot * cos + rotate_fn(key_rot) * sin

        if self.rotary_dim < self.head_size:
            query = torch.cat((query_rot, query_pass), dim=-1)
            key = torch.cat((key_rot, key_pass), dim=-1)
        else:
            query = query_rot
            key = key_rot
        return query, key


class Llama3RotaryEmbedding(RotaryEmbedding):

    def __init__(
        self,
        head_size: int,
        rotary_dim: int,
        max_position_embeddings: int,
        base: int,
        is_neox_style: bool,
        dtype: torch.dtype,
        scaling_factor: float,
        low_freq_factor: float,
        high_freq_factor: float,
        orig_max_position: int,
    ) -> None:
        self.scaling_factor = scaling_factor
        self.low_freq_factor = low_freq_factor
        self.high_freq_factor = high_freq_factor
        self.orig_max_position = orig_max_position
        super().__init__(head_size, rotary_dim, max_position_embeddings, base,
                         is_neox_style, dtype)

    def _compute_inv_freq(self, base: Union[int, float]) -> torch.Tensor:
        inv_freqs = super()._compute_inv_freq(base)
        low_freq_wavelen = self.orig_max_position / self.low_freq_factor
        high_freq_wavelen = self.orig_max_position / self.high_freq_factor

        wave_len = 2 * math.pi / inv_freqs
        if self.low_freq_factor != self.high_freq_factor:
            smooth = (self.orig_max_position / wave_len - self.low_freq_factor
                      ) / (self.high_freq_factor - self.low_freq_factor)
        else:
            smooth = 0
        new_freqs = torch.where(
            wave_len < high_freq_wavelen,
            inv_freqs,
            torch.where(
                wave_len > low_freq_wavelen,
                inv_freqs / self.scaling_factor,
                (1 - smooth) * inv_freqs / self.scaling_factor +
                smooth * inv_freqs,
            ),
        )
        return new_freqs


class MRotaryEmbedding(RotaryEmbedding):
    """Rotary Embedding with Multimodal Sections."""

    def __init__(
        self,
        head_size: int,
        rotary_dim: int,
        max_position_embeddings: int,
        base: int,
        is_neox_style: bool,
        dtype: torch.dtype,
        mrope_section: Optional[List[int]] = None,
    ) -> None:
        super().__init__(head_size, rotary_dim, max_position_embeddings, base,
                         is_neox_style, dtype)

        self.mrope_section = mrope_section
        if self.mrope_section:
            assert sum(self.mrope_section) == rotary_dim // 2

    def forward(
        self,
        positions: torch.Tensor,
        query: torch.Tensor,
        key: torch.Tensor,
    ) -> Tuple[torch.Tensor, torch.Tensor]:
        """PyTorch-native implementation equivalent to forward().

        Args:
            positions:
                [num_tokens,] (text only) or
                [3, num_tokens] (T/H/W positions with multimodal inputs)
            query: [num_tokens, num_heads * head_size]
            key: [num_tokens, num_kv_heads * head_size]
        """
        assert positions.ndim == 1 or positions.ndim == 2

        num_tokens = positions.shape[-1]
        cos_sin = self.cos_sin_cache[positions]
        cos, sin = cos_sin.chunk(2, dim=-1)
        if positions.ndim == 2:
            assert self.mrope_section

            cos = torch.cat([
                m[i]
                for i, m in enumerate(cos.split(self.mrope_section, dim=-1))
            ],
                            dim=-1)
            sin = torch.cat([
                m[i]
                for i, m in enumerate(sin.split(self.mrope_section, dim=-1))
            ],
                            dim=-1)

        query_shape = query.shape
        query = query.view(num_tokens, -1, self.head_size)
        query_rot = query[..., :self.rotary_dim]
        query_pass = query[..., self.rotary_dim:]
        query_rot = _apply_rotary_emb(query_rot, cos, sin, self.is_neox_style)
        query = torch.cat((query_rot, query_pass), dim=-1).reshape(query_shape)

        key_shape = key.shape
        key = key.view(num_tokens, -1, self.head_size)
        key_rot = key[..., :self.rotary_dim]
        key_pass = key[..., self.rotary_dim:]
        key_rot = _apply_rotary_emb(key_rot, cos, sin, self.is_neox_style)
        key = torch.cat((key_rot, key_pass), dim=-1).reshape(key_shape)
        return query, key

    @staticmethod
    def get_input_positions(
        input_tokens: List[int],
        image_grid_thw: Union[List[List[int]], torch.Tensor],
        video_grid_thw: Union[List[List[int]], torch.Tensor],
        image_token_id: int,
        video_token_id: int,
        vision_start_token_id: int,
        vision_end_token_id: int,
        spatial_merge_size: int,
        context_len: int = 0,
    ) -> Tuple[List[List[int]], int]:
        """Get mrope input positions and delta value."""

        if isinstance(image_grid_thw, torch.Tensor):
            image_grid_thw = image_grid_thw.tolist()
        if isinstance(video_grid_thw, torch.Tensor):
            video_grid_thw = video_grid_thw.tolist()

        input_tokens_tensor = torch.tensor(input_tokens)
        vision_start_indices = torch.argwhere(
            input_tokens_tensor == vision_start_token_id).squeeze(1)
        vision_tokens = input_tokens_tensor[vision_start_indices + 1]
        image_nums = (vision_tokens == image_token_id).sum()
        video_nums = (vision_tokens == video_token_id).sum()
        llm_pos_ids_list: list = []

        st = 0
        remain_images, remain_videos = image_nums, video_nums

        image_index, video_index = 0, 0
        for _ in range(image_nums + video_nums):
            if image_token_id in input_tokens and remain_images > 0:
                ed_image = input_tokens.index(image_token_id, st)
            else:
                ed_image = len(input_tokens) + 1
            if video_token_id in input_tokens and remain_videos > 0:
                ed_video = input_tokens.index(video_token_id, st)
            else:
                ed_video = len(input_tokens) + 1
            if ed_image < ed_video:
                t, h, w = (
                    image_grid_thw[image_index][0],
                    image_grid_thw[image_index][1],
                    image_grid_thw[image_index][2],
                )
                image_index += 1
                remain_images -= 1
                ed = ed_image
            else:
                t, h, w = (
                    video_grid_thw[video_index][0],
                    video_grid_thw[video_index][1],
                    video_grid_thw[video_index][2],
                )
                video_index += 1
                remain_videos -= 1
                ed = ed_video
            llm_grid_t, llm_grid_h, llm_grid_w = \
                t, h // spatial_merge_size, w // spatial_merge_size
            text_len = ed - st

            st_idx = llm_pos_ids_list[-1].max() + 1 if len(
                llm_pos_ids_list) > 0 else 0
            llm_pos_ids_list.append(
                torch.arange(text_len).view(1, -1).expand(3, -1) + st_idx)

            t_index = torch.arange(llm_grid_t).view(-1, 1).expand(
                -1, llm_grid_h * llm_grid_w).flatten()
            h_index = torch.arange(llm_grid_h).view(1, -1, 1).expand(
                llm_grid_t, -1, llm_grid_w).flatten()
            w_index = torch.arange(llm_grid_w).view(1, 1, -1).expand(
                llm_grid_t, llm_grid_h, -1).flatten()
            llm_pos_ids_list.append(
                torch.stack([t_index, h_index, w_index]) + text_len + st_idx)
            st = ed + llm_grid_t * llm_grid_h * llm_grid_w

        if st < len(input_tokens):
            st_idx = llm_pos_ids_list[-1].max() + 1 if len(
                llm_pos_ids_list) > 0 else 0
            text_len = len(input_tokens) - st
            llm_pos_ids_list.append(
                torch.arange(text_len).view(1, -1).expand(3, -1) + st_idx)

        llm_positions = torch.cat(llm_pos_ids_list, dim=1).reshape(3, -1)
        llm_positions = llm_positions[:, context_len:]
        mrope_position_delta = (llm_positions.max() + 1 -
                                len(input_tokens)).item()

        return llm_positions.tolist(), mrope_position_delta

    @staticmethod
    def get_next_input_positions(
        mrope_position_delta: int,
        context_len: int,
        seq_len: int,
    ) -> List[List[int]]:
        return [
            list(
                range(context_len + mrope_position_delta,
                      seq_len + mrope_position_delta)) for _ in range(3)
        ]


_ROPE_DICT: Dict[Tuple, RotaryEmbedding] = {}


def get_rope(
    head_size: int,
    rotary_dim: int,
    max_position: int,
    base: int,
    is_neox_style: bool = True,
    rope_scaling: Optional[Dict[str, Any]] = None,
    dtype: Optional[torch.dtype] = None,
    partial_rotary_factor: float = 1.0,
) -> RotaryEmbedding:
    if dtype is None:
        dtype = torch.get_default_dtype()
    if rope_scaling is not None:
        # Transforms every value that is a list into a tuple for caching calls
        rope_scaling_tuple = {
            k: tuple(v) if isinstance(v, list) else v
            for k, v in rope_scaling.items()
        }
        rope_scaling_args = tuple(rope_scaling_tuple.items())
    else:
        rope_scaling_args = None
    if partial_rotary_factor < 1.0:
        rotary_dim = int(rotary_dim * partial_rotary_factor)
    key = (head_size, rotary_dim, max_position, base, is_neox_style,
           rope_scaling_args, dtype)
    if key in _ROPE_DICT:
        return _ROPE_DICT[key]

    if rope_scaling is None:
        rotary_emb = RotaryEmbedding(head_size, rotary_dim, max_position, base,
                                     is_neox_style, dtype)
    else:
        scaling_type = rope_scaling[
            "type"] if "type" in rope_scaling else rope_scaling["rope_type"]
        # The correct one should be "longrope" but keep "su" here
        # for backward compatible
        if scaling_type not in {"su", "longrope"}:
            scaling_factor = rope_scaling.get("factor", 1.0)
        if scaling_type == "llama3":
            low_freq_factor = rope_scaling["low_freq_factor"]
            high_freq_factor = rope_scaling["high_freq_factor"]
            original_max_position = rope_scaling[
                "original_max_position_embeddings"]
            rotary_emb = Llama3RotaryEmbedding(head_size, rotary_dim,
                                               max_position, base,
                                               is_neox_style, dtype,
                                               scaling_factor, low_freq_factor,
                                               high_freq_factor,
                                               original_max_position)
        elif scaling_type == "linear":
            rotary_emb = LinearScalingRotaryEmbedding(head_size, rotary_dim,
                                                      max_position, base,
                                                      is_neox_style,
                                                      scaling_factor, dtype)
        elif scaling_type == "dynamic":
            rotary_emb = DynamicNTKScalingRotaryEmbedding(
                head_size, rotary_dim, max_position, base, is_neox_style,
                scaling_factor, dtype)
        elif scaling_type == "yarn":
            original_max_position = rope_scaling[
                "original_max_position_embeddings"]
            extra_kwargs = {
                k: v
                for k, v in rope_scaling.items()
                if k in ("extrapolation_factor", "attn_factor", "beta_fast",
                         "beta_slow")
            }
            rotary_emb = YaRNScalingRotaryEmbedding(head_size, rotary_dim,
                                                    original_max_position,
                                                    base, is_neox_style,
                                                    scaling_factor, dtype,
                                                    **extra_kwargs)
        elif scaling_type == "deepseek_yarn":
            original_max_position = rope_scaling[
                "original_max_position_embeddings"]
            # assert max_position == original_max_position * scaling_factor
            extra_kwargs = {
                k: v
                for k, v in rope_scaling.items()
                if k in ("extrapolation_factor", "attn_factor", "beta_fast",
                         "beta_slow", "mscale", "mscale_all_dim")
            }
            rotary_emb = DeepseekScalingRotaryEmbedding(
                head_size, rotary_dim, original_max_position, base,
                is_neox_style, scaling_factor, dtype, **extra_kwargs)
        # The correct one should be "longrope" but keep "su" here
        # for backward compatible
        elif scaling_type == "su" or scaling_type == "longrope":
            short_factor = rope_scaling["short_factor"]
            long_factor = rope_scaling["long_factor"]
            original_max_position = rope_scaling[
                "original_max_position_embeddings"]
            extra_kwargs = {
                k: v
                for k, v in rope_scaling.items()
                if k in ("short_mscale", "long_mscale")
            }
            rotary_emb = Phi3LongRoPEScaledRotaryEmbedding(
                head_size, rotary_dim, max_position, original_max_position,
                base, is_neox_style, dtype, short_factor, long_factor,
                **extra_kwargs)
        elif scaling_type == "mrope":
            rotary_emb = MRotaryEmbedding(
                head_size,
                rotary_dim,
                max_position,
                base,
                is_neox_style,
                dtype,
                mrope_section=rope_scaling["mrope_section"],
            )
        else:
            raise ValueError(f"Unknown RoPE scaling type {scaling_type}")
    _ROPE_DICT[key] = rotary_emb
    return rotary_emb<|MERGE_RESOLUTION|>--- conflicted
+++ resolved
@@ -206,7 +206,6 @@
                                  self.cos_sin_cache, self.is_neox_style)
         return query, key
 
-<<<<<<< HEAD
     def forward_tpu(
         self,
         positions: torch.Tensor,
@@ -219,8 +218,6 @@
         else:
             return self.forward_native(positions, query, key, offsets)
 
-=======
->>>>>>> de895f16
     def extra_repr(self) -> str:
         s = f"head_size={self.head_size}, rotary_dim={self.rotary_dim}"
         s += f", max_position_embeddings={self.max_position_embeddings}"

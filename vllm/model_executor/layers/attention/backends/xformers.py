--- conflicted
+++ resolved
@@ -28,6 +28,15 @@
 
     The prompts might have different lengths, while the generation tokens
     always have length 1.
+
+    If chunked prefill is enabled, the input will include both prompt tokens
+    and generation tokens. The layout is as follows:
+
+    |<--------- num_prompt_tokens ----->|<--- num_generation_tokens----->|
+    |<-prompt_0->|<-prompt_1->|.........|<-gen_0->|<-gen_1->|............|
+
+    Cuda-graph is not used with chunked prefill, and there's no padding
+    to prompt and decoding tokens.
     """
 
     def __init__(
@@ -136,21 +145,10 @@
                                                   value.shape[-1])
 
                 if self.use_ref_attention:
-<<<<<<< HEAD
-                    output[:num_prompt_tokens] = _ref_masked_attention(
-                        query,
-                        key,
-                        value,
-                        self.num_heads,
-                        self.num_kv_heads,
-                        self.head_size,
-                        self.scale,
-                    )
-=======
                     print("ref attention used.")
-                    output = torch.empty_like(query)
+                    ref_output = output[:num_prompt_tokens]
                     start = 0
-                    for _, prompt_len in enumerate(input_metadata.prompt_lens):
+                    for _, prompt_len in enumerate(prefill_input_metadata.prompt_lens):
                         end = start + prompt_len
                         out = _ref_masked_attention(
                             query[None, start:end],
@@ -162,23 +160,17 @@
                             self.scale,
                         )
                         # TODO(woosuk): Unnecessary copy. Optimize.
-                        output[start:end].copy_(out)
+                        ref_output[start:end].copy_(out)
                         start += prompt_len
 
->>>>>>> e2873082
                     # Using view got RuntimeError: view size is not compatible
                     # with input tensor's size and stride (at least one
                     # dimension spans across two contiguous subspaces).
                     # Use reshape instead.
-                    return output.reshape(num_tokens, hidden_size)
-
-<<<<<<< HEAD
-                output[:num_prompt_tokens] = self._multi_query_kv_attention(
-                    query, key, value, prefill_input_metadata)
-=======
-                output = self._run_memory_efficient_xformer_forward(
+                    return ref_output.reshape(num_tokens, hidden_size)
+
+                output[:num_prompt_tokens] = self._run_memory_efficient_xformer_forward(
                     query, key, value, input_metadata)
->>>>>>> e2873082
             else:
                 # prefix-enabled attention
                 # print("SANG-TODO prefix")

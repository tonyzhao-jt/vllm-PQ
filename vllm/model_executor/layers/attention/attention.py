"""Attention layer."""
from functools import lru_cache
from typing import List, Optional

import torch
import torch.nn as nn

from vllm.logger import init_logger
from vllm.model_executor.input_metadata import InputMetadata
from vllm.utils import is_hip

logger = init_logger(__name__)


class Attention(nn.Module):
    """Attention layer.

    This class takes query, key, and value tensors as input. The input tensors
    can either contain prompt tokens or generation tokens.

<<<<<<< HEAD
    There can be 3 different inputs. Prompt, decoding, and chunked prefill
    (meaning prefill can be chunked and decoding tokens can be mixed to a
    single batch).

    If the input tensors contain prompt tokens, the layout is as follows:
    |<--------------- num_prompt_tokens -------------->|	
    |<--prompt_0-->|<--prompt_1-->|...|<--prompt_N-1-->|

    Otherwise, the layout is as follows:	
    |<------------------ num_generation_tokens (M) ----------------->|	
    |<--generation_0-->|..........|<--generation_M-1-->|<--padding-->|

    Generation tokens can contain padding when cuda-graph is used.
    Currently, prompt tokens don't contain any padding.

    If chunked prefill is enabled, the input will include both prompt tokens
    and generation tokens. The layout is as follows:

    |<--------- num_prompt_tokens ----->|<--- num_generation_tokens----->|
    |<-prompt_0->|<-prompt_1->|.........|<-gen_0->|<-gen_1->|............|

    Cuda-graph is not used with chunked prefill, and there's no padding
    to prompt and decoding tokens.

    The prompts might have different lengths, while the generation tokens
    always have length 1.

=======
>>>>>>> e2873082
    The class does the following:

    1. Store the input key and value tensors in the KV cache.
    2. Perform (multi-head/multi-query/grouped-query) attention.
    3. Output the output tensor.
    """

    def __init__(
        self,
        num_heads: int,
        head_size: int,
        scale: float,
        num_kv_heads: Optional[int] = None,
        alibi_slopes: Optional[List[float]] = None,
        sliding_window: Optional[int] = None,
    ) -> None:
        super().__init__()
        if False and _use_flash_attn():
            from vllm.model_executor.layers.attention.backends.flash_attn import FlashAttentionBackend  # noqa: E501
            self.backend = FlashAttentionBackend(num_heads, head_size, scale,
                                                 num_kv_heads, alibi_slopes,
                                                 sliding_window)
        else:
            from vllm.model_executor.layers.attention.backends.xformers import XFormersBackend  # noqa: E501
            self.backend = XFormersBackend(num_heads, head_size, scale,
                                           num_kv_heads, alibi_slopes,
                                           sliding_window)

    def forward(
        self,
        query: torch.Tensor,
        key: torch.Tensor,
        value: torch.Tensor,
        key_cache: Optional[torch.Tensor],
        value_cache: Optional[torch.Tensor],
        input_metadata: InputMetadata,
    ) -> torch.Tensor:
        return self.backend.forward(query, key, value, key_cache, value_cache,
                                    input_metadata)


@lru_cache(maxsize=1)
def _use_flash_attn() -> bool:
    try:
        import flash_attn  # noqa: F401
    except ImportError:
        logger.info("flash_attn is not found. Using xformers backend.")
        return False

    if is_hip():
        # AMD GPUs.
        return False
    if torch.cuda.get_device_capability()[0] < 8:
        # Volta and Turing NVIDIA GPUs.
        logger.info("flash_attn is not supported on Turing or older GPUs. "
                    "Using xformers backend.")
        return False
    if torch.get_default_dtype() not in (torch.float16, torch.bfloat16):
        logger.info(
            "flash_attn only supports torch.float16 or torch.bfloat16. "
            "Using xformers backend.")
        return False

    logger.info("Using flash_attn backend.")
    return True<|MERGE_RESOLUTION|>--- conflicted
+++ resolved
@@ -18,36 +18,6 @@
     This class takes query, key, and value tensors as input. The input tensors
     can either contain prompt tokens or generation tokens.
 
-<<<<<<< HEAD
-    There can be 3 different inputs. Prompt, decoding, and chunked prefill
-    (meaning prefill can be chunked and decoding tokens can be mixed to a
-    single batch).
-
-    If the input tensors contain prompt tokens, the layout is as follows:
-    |<--------------- num_prompt_tokens -------------->|	
-    |<--prompt_0-->|<--prompt_1-->|...|<--prompt_N-1-->|
-
-    Otherwise, the layout is as follows:	
-    |<------------------ num_generation_tokens (M) ----------------->|	
-    |<--generation_0-->|..........|<--generation_M-1-->|<--padding-->|
-
-    Generation tokens can contain padding when cuda-graph is used.
-    Currently, prompt tokens don't contain any padding.
-
-    If chunked prefill is enabled, the input will include both prompt tokens
-    and generation tokens. The layout is as follows:
-
-    |<--------- num_prompt_tokens ----->|<--- num_generation_tokens----->|
-    |<-prompt_0->|<-prompt_1->|.........|<-gen_0->|<-gen_1->|............|
-
-    Cuda-graph is not used with chunked prefill, and there's no padding
-    to prompt and decoding tokens.
-
-    The prompts might have different lengths, while the generation tokens
-    always have length 1.
-
-=======
->>>>>>> e2873082
     The class does the following:
 
     1. Store the input key and value tensors in the KV cache.

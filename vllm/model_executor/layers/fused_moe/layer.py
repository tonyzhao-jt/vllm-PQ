from abc import abstractmethod
<<<<<<< HEAD
from typing import Callable, List, Optional, Tuple
=======
from enum import Enum
from typing import List, Optional, Tuple
>>>>>>> c166e7e4

import torch

from vllm.distributed import (get_tensor_model_parallel_rank,
                              get_tensor_model_parallel_world_size,
                              tensor_model_parallel_all_reduce)
from vllm.logger import init_logger
from vllm.model_executor.custom_op import CustomOp
from vllm.model_executor.layers.quantization.base_config import (
    QuantizationConfig, QuantizeMethodBase)
from vllm.model_executor.utils import set_weight_attrs

logger = init_logger(__name__)


class FusedMoeWeightScaleSupported(Enum):
    TENSOR = "tensor"
    CHANNEL = "channel"
    GROUP = "group"


class FusedMoEMethodBase(QuantizeMethodBase):

    @abstractmethod
    def create_weights(self, layer: torch.nn.Module, num_experts: int,
                       hidden_size: int, intermediate_size: int,
                       params_dtype: torch.dtype, **extra_weight_attrs):
        raise NotImplementedError

    @abstractmethod
    def apply(self, layer: torch.nn.Module, x: torch.Tensor,
              router_logits: torch.Tensor, top_k: int, renormalize: bool,
              use_grouped_topk: bool) -> torch.Tensor:
        raise NotImplementedError


class UnquantizedFusedMoEMethod(FusedMoEMethodBase, CustomOp):
    """MoE method without quantization."""

    def create_weights(self, layer: torch.nn.Module, num_experts: int,
                       hidden_size: int, intermediate_size: int,
                       params_dtype: torch.dtype, **extra_weight_attrs):

        # Fused gate_up_proj (column parallel)
        w13_weight = torch.nn.Parameter(torch.empty(num_experts,
                                                    2 * intermediate_size,
                                                    hidden_size,
                                                    dtype=params_dtype),
                                        requires_grad=False)
        layer.register_parameter("w13_weight", w13_weight)
        set_weight_attrs(w13_weight, extra_weight_attrs)

        # down_proj (row parallel)
        w2_weight = torch.nn.Parameter(torch.empty(num_experts,
                                                   hidden_size,
                                                   intermediate_size,
                                                   dtype=params_dtype),
                                       requires_grad=False)
        layer.register_parameter("w2_weight", w2_weight)
        set_weight_attrs(w2_weight, extra_weight_attrs)

    def apply(
            self,
            layer: torch.nn.Module,
            x: torch.Tensor,
            router_logits: torch.Tensor,
            top_k: int,
            renormalize: bool,
            use_grouped_topk: bool,
            topk_group: Optional[int] = None,
            num_expert_group: Optional[int] = None,
            custom_routing_function: Optional[Callable] = None
    ) -> torch.Tensor:

        return self.forward(x=x,
                            layer=layer,
                            router_logits=router_logits,
                            top_k=top_k,
                            renormalize=renormalize,
                            use_grouped_topk=use_grouped_topk,
                            topk_group=topk_group,
                            num_expert_group=num_expert_group,
                            custom_routing_function=custom_routing_function)

    def forward_cuda(
            self,
            layer: torch.nn.Module,
            x: torch.Tensor,
            use_grouped_topk: bool,
            top_k: int,
            router_logits: torch.Tensor,
            renormalize: bool,
            topk_group: Optional[int] = None,
            num_expert_group: Optional[int] = None,
            custom_routing_function: Optional[Callable] = None
    ) -> torch.Tensor:

        from vllm.model_executor.layers.fused_moe.fused_moe import (
            fused_experts)

        topk_weights, topk_ids = FusedMoE.select_experts(
            hidden_states=x,
            router_logits=router_logits,
            use_grouped_topk=use_grouped_topk,
            top_k=top_k,
            renormalize=renormalize,
            topk_group=topk_group,
            num_expert_group=num_expert_group,
            custom_routing_function=custom_routing_function)

        return fused_experts(hidden_states=x,
                             w1=layer.w13_weight,
                             w2=layer.w2_weight,
                             topk_weights=topk_weights,
                             topk_ids=topk_ids,
                             inplace=True)

    def forward_cpu(self, *args, **kwargs):
        raise NotImplementedError(
            "The CPU backend currently does not support MoE.")

    def forward_tpu(
            self,
            layer: torch.nn.Module,
            x: torch.Tensor,
            use_grouped_topk: bool,
            top_k: int,
            router_logits: torch.Tensor,
            renormalize: bool,
            topk_group: Optional[int] = None,
            num_expert_group: Optional[int] = None,
            custom_routing_function: Optional[Callable] = None
    ) -> torch.Tensor:

        from vllm.model_executor.layers.fused_moe.moe_pallas import fused_moe
        assert not use_grouped_topk
        assert num_expert_group is None
        assert topk_group is None
        assert custom_routing_function is None
        return fused_moe(hidden_states=x,
                         w1=layer.w13_weight,
                         w2=layer.w2_weight,
                         topk=top_k,
                         gating_output=router_logits,
                         renormalize=renormalize)


class FusedMoE(torch.nn.Module):
    """FusedMoE layer for MoE models.

    This layer contains both MergedColumnParallel weights (gate_up_proj / 
    w13) and RowParallelLinear weights (down_proj/ w2).

    Note: Mixtral uses w1, w2, and w3 for gate, up, and down_proj. We
    copy that naming convention here and handle any remapping in the
    load_weights function in each model implementation.

    Args:
        num_experts: Number of experts in the model
        top_k: Number of experts selected for each token
        hidden_size: Input hidden state size of the transformer
        intermediate_size: Intermediate size of the experts
        params_dtype: Data type for the parameters.
        reduce_results: Whether to all all_reduce on the output of the layer
        renomalize: Whether to renormalize the logits in the fused_moe kernel
        quant_config: Quantization configure.
    """

    def __init__(
        self,
        num_experts: int,
        top_k: int,
        hidden_size: int,
        intermediate_size: int,
        params_dtype: Optional[torch.dtype] = None,
        reduce_results: bool = False,
        renormalize: bool = True,
        use_grouped_topk: bool = False,
        num_expert_group: Optional[int] = None,
        topk_group: Optional[int] = None,
        quant_config: Optional[QuantizationConfig] = None,
        tp_size: Optional[int] = None,
        prefix: str = "",
        custom_routing_function: Optional[Callable] = None,
    ):
        super().__init__()

        if params_dtype is None:
            params_dtype = torch.get_default_dtype()

        self.tp_size = (tp_size if tp_size is not None else
                        get_tensor_model_parallel_world_size())
        self.top_k = top_k
        self.num_experts = num_experts
        self.intermediate_size_per_partition = intermediate_size // self.tp_size
        self.reduce_results = reduce_results
        self.renormalize = renormalize
        self.use_grouped_topk = use_grouped_topk
        if self.use_grouped_topk:
            assert num_expert_group is not None and topk_group is not None
        self.num_expert_group = num_expert_group
        self.topk_group = topk_group
        self.custom_routing_function = custom_routing_function

        if quant_config is None:
            self.quant_method: Optional[QuantizeMethodBase] = (
                UnquantizedFusedMoEMethod())
        else:
            self.quant_method = quant_config.get_quant_method(self, prefix)
        assert self.quant_method is not None

        self.quant_method.create_weights(
            layer=self,
            num_experts=num_experts,
            hidden_size=hidden_size,
            intermediate_size=self.intermediate_size_per_partition,
            params_dtype=params_dtype,
            weight_loader=self.weight_loader)

    def _load_per_tensor_weight_scale(self, shard_id: str,
                                      param: torch.nn.Parameter,
                                      loaded_weight: torch.Tensor,
                                      expert_id: int):
        param_data = param.data
        # for per tensor weight quantization
        if shard_id in ("w1", "w3"):
            # We have to keep the weight scales of w1 and w3 because
            # we need to re-quantize w1/w3 weights after weight loading.
            idx = 0 if shard_id == "w1" else 1
            param_data[expert_id][idx] = loaded_weight
        # If we are in the row parallel case (down_proj)
        elif shard_id == "w2":
            param_data[expert_id] = loaded_weight

    def _load_model_weight_or_group_weight_scale(self, shard_dim: int,
                                                 expert_data: torch.Tensor,
                                                 shard_id: str,
                                                 loaded_weight: torch.tensor,
                                                 tp_rank: int):
        # Load grouped weight scales for group quantization
        # or model weights
        if shard_id == "w2":
            self._load_w2(shard_id=shard_id,
                          shard_dim=shard_dim,
                          loaded_weight=loaded_weight,
                          expert_data=expert_data,
                          tp_rank=tp_rank)
        elif shard_id in ("w1", "w3"):
            self._load_w13(shard_id=shard_id,
                           shard_dim=shard_dim,
                           loaded_weight=loaded_weight,
                           expert_data=expert_data,
                           tp_rank=tp_rank)

    def _load_per_channel_weight_scale(self, expert_data: torch.Tensor,
                                       shard_dim: int, shard_id: str,
                                       loaded_weight: torch.tensor,
                                       tp_rank: int):
        # for per channel weight quantization
        if shard_id == "w2":
            expert_data.copy_(loaded_weight)
        elif shard_id in ("w1", "w3"):
            self._load_w13(shard_id=shard_id,
                           shard_dim=shard_dim,
                           loaded_weight=loaded_weight,
                           expert_data=expert_data,
                           tp_rank=tp_rank)

    def _load_w13(self, expert_data: torch.Tensor, shard_dim: int,
                  shard_id: str, loaded_weight: torch.tensor, tp_rank: int):

        # Index the loaded weight for tp sharding.
        # gate_up_proj: "MergedColumnParallel", so tp sharding on output_dim
        shard_size = expert_data.shape[shard_dim] // 2
        loaded_weight = loaded_weight.narrow(shard_dim, shard_size * tp_rank,
                                             shard_size)
        # Narrow parameter and load.
        # w1, gate_proj: Load into first logical weight of w13.
        if shard_id == "w1":
            expert_data = expert_data.narrow(shard_dim, 0, shard_size)
        # w3, up_proj: Load into second logical weight of w13.
        else:
            assert shard_id == "w3"
            expert_data = expert_data.narrow(shard_dim, shard_size, shard_size)
        expert_data.copy_(loaded_weight)

    def _load_w2(self, expert_data: torch.Tensor, shard_dim: int,
                 shard_id: str, loaded_weight: torch.tensor, tp_rank: int):

        # Index the loaded weight for tp sharding.
        # down_proj: "RowParallel" so tp sharding on input_dim
        # Narrow parameter and load.
        shard_size = expert_data.shape[shard_dim]
        loaded_weight = loaded_weight.narrow(shard_dim, shard_size * tp_rank,
                                             shard_size)
        # w2, down_proj: Load into only logical weight of w2.
        expert_data.copy_(loaded_weight)

    def _load_single_value(self, param: torch.nn.Parameter,
                           loaded_weight: torch.Tensor, expert_id: int):
        param_data = param.data

        # Input scales can be loaded directly and should be equal.
        param_data[expert_id] = loaded_weight

    def weight_loader(self, param: torch.nn.Parameter,
                      loaded_weight: torch.Tensor, weight_name: str,
                      shard_id: str, expert_id: int) -> None:

        if shard_id not in ("w1", "w2", "w3"):
            raise ValueError(f"shard_id must be ['w1','w2','w3'] but "
                             f"got {shard_id}.")

        WEIGHT_SCALE_SUPPORTED = [
            e.value for e in FusedMoeWeightScaleSupported
        ]
        # Fetch the dim to shard the parameter/loaded weight
        # based on the shard id. This will be whatever
        # dimension intermediate_size is used.
        SHARD_ID_TO_SHARDED_DIM = {"w1": 0, "w2": 1, "w3": 0}

        expert_data = param.data[expert_id]
        tp_rank = get_tensor_model_parallel_rank()

        # is_transposed: whether or not the parameter is transposed on disk
        # If transposed, the loaded weight will be transposed and the dim
        # to shard the loaded weight will be flipped.
        is_transposed = getattr(param, "is_transposed", False)
        shard_dim = SHARD_ID_TO_SHARDED_DIM[shard_id]
        if is_transposed:
            loaded_weight = loaded_weight.t().contiguous()
            shard_dim = ~shard_dim

        # Case weight_scales
        if "weight_scale" in weight_name:
            # load the weight scaling based on the quantization scheme
            # supported weight scales can be found in
            # FusedMoeWeightScaleSupported
            # TODO @dsikka: once hardened, refactor to use vLLM Parameters
            # specific to each case
            quant_method = getattr(param, "quant_method", None)
            if quant_method == FusedMoeWeightScaleSupported.CHANNEL.value:
                self._load_per_channel_weight_scale(
                    shard_id=shard_id,
                    shard_dim=shard_dim,
                    loaded_weight=loaded_weight,
                    expert_data=expert_data,
                    tp_rank=tp_rank)
            elif quant_method == FusedMoeWeightScaleSupported.GROUP.value:
                self._load_model_weight_or_group_weight_scale(
                    shard_id=shard_id,
                    shard_dim=shard_dim,
                    loaded_weight=loaded_weight,
                    expert_data=expert_data,
                    tp_rank=tp_rank)
            elif quant_method == FusedMoeWeightScaleSupported.TENSOR.value:
                self._load_per_tensor_weight_scale(shard_id=shard_id,
                                                   param=param,
                                                   loaded_weight=loaded_weight,
                                                   expert_id=expert_id)
            else:
                raise ValueError(
                    f"quant method must be one of {WEIGHT_SCALE_SUPPORTED}")
            return

        if "weight_shape" in weight_name:
            self._load_single_value(param=param,
                                    loaded_weight=loaded_weight,
                                    expert_id=expert_id)
            return

        # Case input scale
        if "input_scale" in weight_name:
            # Note: input_scale loading is only supported for fp8
            if param.data[expert_id] != 1 and (param.data[expert_id] -
                                               loaded_weight).abs() > 1e-5:
                raise ValueError(
                    "input_scales of w1 and w3 of a layer "
                    f"must be equal. But got {param.data[expert_id]} "
                    f"vs. {loaded_weight}")

            self._load_single_value(param=param,
                                    loaded_weight=loaded_weight,
                                    expert_id=expert_id)
            return

        # Case model weights
        if "weight" in weight_name:
            self._load_model_weight_or_group_weight_scale(
                shard_id=shard_id,
                shard_dim=shard_dim,
                loaded_weight=loaded_weight,
                expert_data=expert_data,
                tp_rank=tp_rank)
            return

    @staticmethod
    def select_experts(hidden_states: torch.Tensor,
                       router_logits: torch.Tensor,
                       top_k: int,
                       use_grouped_topk: bool,
                       renormalize: bool,
                       topk_group: Optional[int] = None,
                       num_expert_group: Optional[int] = None,
                       custom_routing_function: Optional[Callable] = None):
        from vllm.model_executor.layers.fused_moe.fused_moe import (
            fused_topk, grouped_topk)

        # DeekSeekv2 uses grouped_top_k
        if use_grouped_topk:
            assert topk_group is not None
            assert num_expert_group is not None
            topk_weights, topk_ids = grouped_topk(
                hidden_states=hidden_states,
                gating_output=router_logits,
                topk=top_k,
                renormalize=renormalize,
                num_expert_group=num_expert_group,
                topk_group=topk_group)
        elif custom_routing_function is None:
            topk_weights, topk_ids = fused_topk(hidden_states=hidden_states,
                                                gating_output=router_logits,
                                                topk=top_k,
                                                renormalize=renormalize)
        else:
            topk_weights, topk_ids = custom_routing_function(
                hidden_states=hidden_states,
                gating_output=router_logits,
                topk=top_k,
                renormalize=renormalize)

        return topk_weights, topk_ids

    def forward(self, hidden_states: torch.Tensor,
                router_logits: torch.Tensor):
        assert self.quant_method is not None

        # Matrix multiply.
        final_hidden_states = self.quant_method.apply(
            layer=self,
            x=hidden_states,
            router_logits=router_logits,
            top_k=self.top_k,
            renormalize=self.renormalize,
            use_grouped_topk=self.use_grouped_topk,
            topk_group=self.topk_group,
            num_expert_group=self.num_expert_group,
            custom_routing_function=self.custom_routing_function)

        if self.reduce_results and self.tp_size > 1:
            final_hidden_states = tensor_model_parallel_all_reduce(
                final_hidden_states)

        return final_hidden_states

    @classmethod
    def make_expert_params_mapping(
            cls, ckpt_gate_proj_name: str, ckpt_down_proj_name: str,
            ckpt_up_proj_name: str,
            num_experts: int) -> List[Tuple[str, str, int, str]]:

        return [
            # (param_name, weight_name, expert_id, shard_id)
            ("experts.w13_" if weight_name
             in [ckpt_gate_proj_name, ckpt_up_proj_name] else "experts.w2_",
             f"experts.{expert_id}.{weight_name}.", expert_id, shard_id)
            for expert_id in range(num_experts) for shard_id, weight_name in [
                ("w1", ckpt_gate_proj_name),
                ("w2", ckpt_down_proj_name),
                ("w3", ckpt_up_proj_name),
            ]
        ]

    def _load_fp8_scale(self, param: torch.nn.Parameter,
                        loaded_weight: torch.Tensor, weight_name: str,
                        shard_id: str, expert_id: int) -> None:
        param_data = param.data

        # Input scales can be loaded directly and should be equal.
        if "input_scale" in weight_name:
            if param_data[expert_id] != 1 and (param_data[expert_id] -
                                               loaded_weight).abs() > 1e-5:
                raise ValueError(
                    "input_scales of w1 and w3 of a layer "
                    f"must be equal. But got {param_data[expert_id]} "
                    f"vs. {loaded_weight}")
            param_data[expert_id] = loaded_weight
        # Weight scales
        elif "weight_scale" in weight_name:
            # If we are in merged column case (gate_up_proj)
            if shard_id in ("w1", "w3"):
                # We have to keep the weight scales of w1 and w3 because
                # we need to re-quantize w1/w3 weights after weight loading.
                idx = 0 if shard_id == "w1" else 1
                param_data[expert_id][idx] = loaded_weight
            # If we are in the row parallel case (down_proj)
            else:
                param_data[expert_id] = loaded_weight<|MERGE_RESOLUTION|>--- conflicted
+++ resolved
@@ -1,10 +1,6 @@
 from abc import abstractmethod
-<<<<<<< HEAD
+from enum import Enum
 from typing import Callable, List, Optional, Tuple
-=======
-from enum import Enum
-from typing import List, Optional, Tuple
->>>>>>> c166e7e4
 
 import torch
 

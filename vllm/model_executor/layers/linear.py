--- conflicted
+++ resolved
@@ -26,9 +26,6 @@
     return shard_size * marlin_tile_size, shard_offset * marlin_tile_size
 
 
-<<<<<<< HEAD
-class LinearMethodBase(QuantizableMethodBase):
-=======
 def adjust_bitsandbytes_shard(param: Parameter,
                               qkv_offsets: Dict[str, Tuple[int, int]],
                               loaded_shard_id: str) -> Tuple[int, int]:
@@ -44,8 +41,22 @@
     return quantized_size, quantized_offset
 
 
+def adjust_bitsandbytes_shard(param: Parameter,
+                              qkv_offsets: Dict[str, Tuple[int, int]],
+                              loaded_shard_id: str) -> Tuple[int, int]:
+    """Adjust the quantization offsets and sizes for BitsAndBytes sharding."""
+
+    total, _ = qkv_offsets["total"]
+    orig_offset, orig_size = qkv_offsets[loaded_shard_id]
+
+    quantized_total = param.data.shape[0]
+    quantized_offset = orig_offset * quantized_total // total
+    quantized_size = orig_size * quantized_total // total
+
+    return quantized_size, quantized_offset
+
+
 class LinearMethodBase(QuantizeMethodBase):
->>>>>>> 329df38f
     """Base class for different (maybe quantized) linear methods."""
 
     @abstractmethod

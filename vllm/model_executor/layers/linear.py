--- conflicted
+++ resolved
@@ -264,12 +264,7 @@
 
         param_data = param.data
         output_dim = getattr(param, "output_dim", None)
-<<<<<<< HEAD
-        # shard_dim indicates fixed size concatenated along shard_id
-        shard_dim = getattr(param, "shard_dim", None)
-=======
         is_metadata = getattr(param, "is_metadata", False)
->>>>>>> 7b67492c
         if loaded_shard_id is None:
             # Loaded weight is already packed.
             if output_dim is None:

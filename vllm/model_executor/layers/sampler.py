--- conflicted
+++ resolved
@@ -9,15 +9,10 @@
 from vllm.model_executor.sampling_metadata import (SamplingMetadata,
                                                    SamplingTensors)
 from vllm.sampling_params import SamplingParams, SamplingType
-<<<<<<< HEAD
-from vllm.sequence import (PromptLogprobs, SampleLogprobs, SamplerOutput,
-                           SequenceData, SequenceGroupOutput, SequenceOutput)
-from pyaici.comms import AiciRunner
-=======
 from vllm.sequence import (Logprob, PromptLogprobs, SampleLogprobs,
                            SamplerOutput, SequenceData, SequenceGroupOutput,
                            SequenceOutput)
->>>>>>> 92cd2e2f
+from pyaici.comms import AiciRunner
 
 
 class Sampler(nn.Module):
@@ -115,7 +110,6 @@
     logits: torch.Tensor,
     sampling_metadata: SamplingMetadata,
 ) -> torch.Tensor:
-<<<<<<< HEAD
     runner = AiciRunner.instance
     if runner:
         mapping, arr = runner.recv_logit_bias()
@@ -130,24 +124,6 @@
                            n] += bias[bias_idx:bias_idx + n]
                 logits_row_idx += n
 
-    logits_row_idx = 0
-    found_logits_processors = False
-    for seq_ids, sampling_params in sampling_metadata.seq_groups:
-        logits_processors = sampling_params.logits_processors
-        if logits_processors:
-            found_logits_processors = True
-            for seq_id in seq_ids:
-                logits_row = logits[logits_row_idx]
-                token_ids = sampling_metadata.seq_data[seq_id].output_token_ids
-                for logits_processor in logits_processors:
-                    logits_row = logits_processor(token_ids, logits_row)
-                logits[logits_row_idx] = logits_row
-                logits_row_idx += 1
-        else:
-            logits_row_idx += len(seq_ids)
-    if found_logits_processors:
-        assert logits_row_idx == logits.shape[0]
-=======
     # list of indices in logits that will be set to -inf
     logits_to_penalize = []
     start_idx = 0
@@ -188,7 +164,6 @@
 
     # verifies that no rows in logits were missed unexpectedly
     assert start_idx == logits.shape[0]
->>>>>>> 92cd2e2f
     return logits
 
 

--- conflicted
+++ resolved
@@ -10,11 +10,8 @@
                               tensor_model_parallel_all_reduce)
 from vllm.model_executor.layers.quantization.base_config import (
     QuantizationConfig, QuantizeMethodBase, method_has_implemented_embedding)
-<<<<<<< HEAD
 from vllm.model_executor.layers.tuned_gemm import tgemm
-=======
 from vllm.model_executor.parameter import BasevLLMParameter
->>>>>>> 2188a60c
 from vllm.model_executor.utils import set_weight_attrs
 
 DEFAULT_VOCAB_PADDING_SIZE = 64

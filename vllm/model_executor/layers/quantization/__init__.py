--- conflicted
+++ resolved
@@ -29,13 +29,7 @@
     "gptq_marlin": GPTQMarlinConfig,
     "gptq": GPTQConfig,
     "squeezellm": SqueezeLLMConfig,
-<<<<<<< HEAD
-    "gptq_marlin": GPTQMarlinConfig,
-    "marlin": MarlinConfig,
     "sparseml": CompressedTensorsConfig,
-    "deepspeedfp": DeepSpeedFPConfig
-=======
->>>>>>> 33e0823d
 }
 
 

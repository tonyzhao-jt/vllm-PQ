--- conflicted
+++ resolved
@@ -1,18 +1,13 @@
 import torch
 
-<<<<<<< HEAD
 import vllm.envs as envs
+from vllm.logger import init_logger
 from vllm.model_executor.layers.quantization.base_config import (
     QuantizationConfig, QuantizeMethodBase)
 from vllm.platforms import current_platform
-from vllm.utils import is_navi, print_warning_once
-=======
-from vllm.logger import init_logger
-from vllm.model_executor.layers.quantization.base_config import (
-    QuantizationConfig, QuantizeMethodBase)
+from vllm.utils import is_navi
 
 logger = init_logger(__name__)
->>>>>>> c6db2131
 
 
 class BaseKVCacheMethod(QuantizeMethodBase):
@@ -88,7 +83,7 @@
                 and (layer.kv_cache_dtype != "auto"
                      or envs.VLLM_USE_ROCM_FP8_FLASH_ATTN)
                 and "e5m2" not in layer.kv_cache_dtype):
-            print_warning_once(
+            logger.warning_once(
                 "Using KV cache scaling factor 1.0 for fp8_e4m3. This "
                 "may cause accuracy issues. Please make sure k/v_scale "
                 "scaling factors are available in the fp8 checkpoint.")
@@ -111,28 +106,16 @@
             raise ValueError("Only support per-tensor scaling factor"
                              "for fp8-quantized Q/prob")
 
-<<<<<<< HEAD
         # These are used in the final Attention.forward()
         layer._q_scale.copy_(q_scale)
         layer._prob_scale.copy_(prob_scale)
         if (q_scale == 1.0
                 or prob_scale == 1.0) and envs.VLLM_USE_ROCM_FP8_FLASH_ATTN:
-            print_warning_once(
+            logger.warning_once(
                 f"Using Q scale {q_scale} and prob scale {prob_scale} "
                 "with fp8 attention. This may cause accuracy issues. "
                 "Please make sure Q/prob scaling factors are "
                 "available in the fp8 checkpoint.")
-=======
-            # These are used in the final Attention.forward()
-            layer._k_scale = k_scale
-            layer._v_scale = v_scale
-            if (layer._k_scale == 1.0 and layer._v_scale == 1.0
-                    and "e5m2" not in layer.kv_cache_dtype):
-                logger.warning_once(
-                    "Using KV cache scaling factor 1.0 for fp8_e4m3. This "
-                    "may cause accuracy issues. Please make sure k/v_scale "
-                    "scaling factors are available in the fp8 checkpoint.")
->>>>>>> c6db2131
 
         del layer.k_scale
         del layer.v_scale

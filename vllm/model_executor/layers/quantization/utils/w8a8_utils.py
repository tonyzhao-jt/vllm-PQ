--- conflicted
+++ resolved
@@ -123,12 +123,6 @@
         # Note: we pad the input because torch._scaled_mm is more performant
         # for matrices with batch dimension > 16.
         # This could change in the future.
-<<<<<<< HEAD
-        #if torch.isneginf(input_scale) or torch.isinf(input_scale):
-        #    input_scale = TORCH_DEVICE_IDENTITY
-        #if torch.isneginf(weight_scale) or torch.isinf(weight_scale):
-        #    weight_scale = TORCH_DEVICE_IDENTITY
-        batched = input.dim() > 2
         inp_view = input.view(-1, input.shape[-1]) if batched else input
         if input.dtype != torch.float8_e4m3fnuz:
             qinput, x_scale = ops.scaled_fp8_quant(
@@ -138,14 +132,6 @@
                 use_per_token_if_dynamic=use_per_token_if_dynamic)
         else:
             qinput, x_scale = inp_view, input_scale
-=======
-        inp_view = input.view(-1, input.shape[-1]) if batched else input
-        qinput, x_scale = ops.scaled_fp8_quant(
-            inp_view,
-            input_scale,
-            num_token_padding=17,
-            use_per_token_if_dynamic=use_per_token_if_dynamic)
->>>>>>> a23a23c1
 
         per_tensor_weights = (weight_scale.numel() == 1)
         per_tensor_activations = (x_scale.numel() == 1)
@@ -162,10 +148,6 @@
             # for torch < 2.5 and a single value in torch >= 2.5
             if type(output) is tuple and len(output) == 2:
                 output = output[0]
-<<<<<<< HEAD
-
-=======
->>>>>>> a23a23c1
             return (torch.narrow(
                 output, 0, 0, input.shape[0]) if not batched else output.view(
                     input.shape[0], input.shape[1], weight.shape[1]))

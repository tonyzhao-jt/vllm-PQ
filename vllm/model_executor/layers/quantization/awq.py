--- conflicted
+++ resolved
@@ -65,13 +65,9 @@
         zero_point = cls.get_from_keys(config, ["zero_point"])
         return cls(weight_bits, group_size, zero_point)
 
-<<<<<<< HEAD
-    def get_quant_method(
-            self, layer: torch.nn.Module) -> Optional["QuantizeMethodBase"]:
-=======
+
     def get_quant_method(self, layer: torch.nn.Module,
                          prefix: str) -> Optional["AWQLinearMethod"]:
->>>>>>> af647fb8
         if isinstance(layer, LinearBase):
             return AWQLinearMethod(self)
         elif isinstance(layer, FusedMoE):

--- conflicted
+++ resolved
@@ -10,7 +10,7 @@
 from vllm.model_executor.models import *  # pylint: disable=wildcard-import
 from vllm.model_executor.weight_utils import (get_quant_config,
                                               initialize_dummy_weights)
-from vllm.model_executor.layers.quantized_linear.utils import quant_post_init
+from vllm.model_executor.layers.quantization.utils import quant_post_init
 
 # TODO(woosuk): Lazy-load the model classes.
 _MODEL_REGISTRY = {
@@ -39,34 +39,6 @@
     "YiForCausalLM": YiForCausalLM,
 }
 
-<<<<<<< HEAD
-# FIXME(woosuk): Remove this once all models support quantization.
-_MODEL_CLASSES_SUPPORT_QUANTIZATION = {
-    "awq": [LlamaForCausalLM, MistralForCausalLM, YiForCausalLM],
-    "squeezellm": [LlamaForCausalLM, MistralForCausalLM, YiForCausalLM],
-    "gptq": [
-        LlamaForCausalLM,
-        QWenLMHeadModel,
-        BaiChuanForCausalLM,
-        BaichuanForCausalLM,
-        BloomForCausalLM,
-        ChatGLMForCausalLM,
-        GPT2LMHeadModel,
-        GPTJForCausalLM,
-        GPTNeoXForCausalLM,
-        GPTBigCodeForCausalLM,
-        InternLMForCausalLM,
-        FalconForCausalLM,
-        AquilaForCausalLM,
-        OPTForCausalLM,
-        MptForCausalLM,
-        MistralForCausalLM,
-        YiForCausalLM,
-    ],
-}
-
-=======
->>>>>>> 37c1e3c2
 
 @contextlib.contextmanager
 def _set_default_torch_dtype(dtype: torch.dtype):
@@ -93,13 +65,6 @@
     # Get the (maybe quantized) linear method.
     linear_method = None
     if model_config.quantization is not None:
-<<<<<<< HEAD
-        if model_class not in _MODEL_CLASSES_SUPPORT_QUANTIZATION[
-                model_config.quantization]:
-            raise ValueError(
-                f"Quantization is not supported for {model_class}.")
-=======
->>>>>>> 37c1e3c2
         quant_config = get_quant_config(model_config.quantization,
                                         model_config.model,
                                         model_config.hf_config,
@@ -123,16 +88,7 @@
     with _set_default_torch_dtype(model_config.dtype):
         # Create a model instance.
         # The weights will be initialized as empty tensors.
-<<<<<<< HEAD
-        if model_config.quantization is not None and (
-                model_class in _MODEL_CLASSES_SUPPORT_QUANTIZATION[
-                    model_config.quantization]):
-            model = model_class(model_config.hf_config, quant_config)
-        else:
-            model = model_class(model_config.hf_config)
-=======
         model = model_class(model_config.hf_config, linear_method)
->>>>>>> 37c1e3c2
         if model_config.load_format == "dummy":
             model = model.cuda()
             # NOTE(woosuk): For accurate performance evaluation, we assign

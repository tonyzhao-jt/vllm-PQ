--- conflicted
+++ resolved
@@ -23,11 +23,9 @@
     "LLaMAForCausalLM": LlamaForCausalLM,  # For decapoda-research/llama-*
     "MPTForCausalLM": MPTForCausalLM,
     "OPTForCausalLM": OPTForCausalLM,
-<<<<<<< HEAD
     "AquilaModel": AquilaForCausalLM,
-=======
     "RWForCausalLM": FalconForCausalLM,
->>>>>>> aa84c92e
+、
 }
 
 

"""Utilities for selecting and loading models."""
import contextlib
from typing import Type

import torch
import torch.nn as nn
from transformers import PretrainedConfig

from vllm.config import ModelConfig
from vllm.model_executor.models import *  # pylint: disable=wildcard-import
from vllm.model_executor.weight_utils import (get_quant_config,
                                              initialize_dummy_weights)
from vllm.model_executor.layers.quantized_linear.utils import quant_post_init

# TODO(woosuk): Lazy-load the model classes.
_MODEL_REGISTRY = {
    "AquilaModel": AquilaForCausalLM,
    "AquilaForCausalLM": AquilaForCausalLM,  # AquilaChat2
    "BaiChuanForCausalLM": BaiChuanForCausalLM,  # baichuan-7b
    "BaichuanForCausalLM": BaichuanForCausalLM,  # baichuan-13b
    "BloomForCausalLM": BloomForCausalLM,
    "ChatGLMModel": ChatGLMForCausalLM,
    "FalconForCausalLM": FalconForCausalLM,
    "GPT2LMHeadModel": GPT2LMHeadModel,
    "GPTBigCodeForCausalLM": GPTBigCodeForCausalLM,
    "GPTJForCausalLM": GPTJForCausalLM,
    "GPTNeoXForCausalLM": GPTNeoXForCausalLM,
    "InternLMForCausalLM": InternLMForCausalLM,
    "LlamaForCausalLM": LlamaForCausalLM,
    "LLaMAForCausalLM": LlamaForCausalLM,  # For decapoda-research/llama-*
    "MistralForCausalLM": MistralForCausalLM,
    # transformers's mpt class has lower case
    "MptForCausalLM": MptForCausalLM,
    "MPTForCausalLM": MptForCausalLM,
    "OPTForCausalLM": OPTForCausalLM,
    "QWenLMHeadModel": QWenLMHeadModel,
    "RWForCausalLM": FalconForCausalLM,
    "YiForCausalLM": YiForCausalLM,
}

# FIXME(woosuk): Remove this once all models support quantization.
<<<<<<< HEAD
_MODEL_CLASSES_SUPPORT_QUANTIZATION = {
    "awq": [LlamaForCausalLM, MistralForCausalLM],
    "squeezellm": [LlamaForCausalLM, MistralForCausalLM],
    "gptq": [
        LlamaForCausalLM,
        QWenLMHeadModel,
        BaiChuanForCausalLM,
        BaichuanForCausalLM,
        BloomForCausalLM,
        GPT2LMHeadModel,
        GPTJForCausalLM,
        GPTNeoXForCausalLM,
        GPTBigCodeForCausalLM,
        InternLMForCausalLM,
        FalconForCausalLM,
        AquilaForCausalLM,
        OPTForCausalLM,
        MPTForCausalLM,
        MistralForCausalLM,
    ],
}
=======
_MODEL_CLASSES_SUPPORT_QUANTIZATION = [
    LlamaForCausalLM,
    MistralForCausalLM,
    YiForCausalLM,
]
>>>>>>> 054072be


@contextlib.contextmanager
def _set_default_torch_dtype(dtype: torch.dtype):
    """Sets the default torch dtype to the given dtype."""
    old_dtype = torch.get_default_dtype()
    torch.set_default_dtype(dtype)
    yield
    torch.set_default_dtype(old_dtype)


def _get_model_architecture(config: PretrainedConfig) -> Type[nn.Module]:
    architectures = getattr(config, "architectures", [])
    for arch in architectures:
        if arch in _MODEL_REGISTRY:
            return _MODEL_REGISTRY[arch]
    raise ValueError(
        f"Model architectures {architectures} are not supported for now. "
        f"Supported architectures: {list(_MODEL_REGISTRY.keys())}")


def get_model(model_config: ModelConfig, max_tokens: int) -> nn.Module:
    model_class = _get_model_architecture(model_config.hf_config)

    # Get the quantization config.
    quant_config = None
    if model_config.quantization is not None:
        if model_class not in _MODEL_CLASSES_SUPPORT_QUANTIZATION[
                model_config.quantization]:
            raise ValueError(
                f"Quantization is not supported for {model_class}.")
        quant_config = get_quant_config(model_config.quantization,
                                        model_config.model,
                                        model_config.hf_config,
                                        model_config.download_dir)
        capability = torch.cuda.get_device_capability()
        capability = capability[0] * 10 + capability[1]
        if capability < quant_config.get_min_capability():
            raise ValueError(
                f"The quantization method {model_config.quantization} is not "
                "supported for the current GPU. "
                f"Minimum capability: {quant_config.get_min_capability()}. "
                f"Current capability: {capability}.")
        supported_dtypes = quant_config.get_supported_act_dtypes()
        if model_config.dtype not in supported_dtypes:
            raise ValueError(
                f"{model_config.dtype} is not supported for quantization "
                f"method {model_config.quantization}. Supported dtypes: "
                f"{supported_dtypes}")

    with _set_default_torch_dtype(model_config.dtype):
        # Create a model instance.
        # The weights will be initialized as empty tensors.
        if model_config.quantization is not None and (
                model_class in _MODEL_CLASSES_SUPPORT_QUANTIZATION[
                    model_config.quantization]):
            model = model_class(model_config.hf_config, quant_config)
        else:
            model = model_class(model_config.hf_config)
        if model_config.load_format == "dummy":
            model = model.cuda()
            # NOTE(woosuk): For accurate performance evaluation, we assign
            # random values to the weights.
            initialize_dummy_weights(model)
        else:
            # Load the weights from the cached or downloaded files.
            model.load_weights(model_config.model, model_config.download_dir,
                               model_config.load_format, model_config.revision)
            model = model.cuda()
        if model_config.quantization is not None:
            quant_post_init(model, max_tokens)
    return model.eval()<|MERGE_RESOLUTION|>--- conflicted
+++ resolved
@@ -39,16 +39,16 @@
 }
 
 # FIXME(woosuk): Remove this once all models support quantization.
-<<<<<<< HEAD
 _MODEL_CLASSES_SUPPORT_QUANTIZATION = {
-    "awq": [LlamaForCausalLM, MistralForCausalLM],
-    "squeezellm": [LlamaForCausalLM, MistralForCausalLM],
+    "awq": [LlamaForCausalLM, MistralForCausalLM, YiForCausalLM],
+    "squeezellm": [LlamaForCausalLM, MistralForCausalLM, YiForCausalLM],
     "gptq": [
         LlamaForCausalLM,
         QWenLMHeadModel,
         BaiChuanForCausalLM,
         BaichuanForCausalLM,
         BloomForCausalLM,
+        ChatGLMForCausalLM,
         GPT2LMHeadModel,
         GPTJForCausalLM,
         GPTNeoXForCausalLM,
@@ -57,17 +57,11 @@
         FalconForCausalLM,
         AquilaForCausalLM,
         OPTForCausalLM,
-        MPTForCausalLM,
+        MptForCausalLM,
         MistralForCausalLM,
+        YiForCausalLM,
     ],
 }
-=======
-_MODEL_CLASSES_SUPPORT_QUANTIZATION = [
-    LlamaForCausalLM,
-    MistralForCausalLM,
-    YiForCausalLM,
-]
->>>>>>> 054072be
 
 
 @contextlib.contextmanager

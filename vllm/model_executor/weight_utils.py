"""Utilities for downloading and initializing model weights."""
import filelock
import glob
import fnmatch
import json
import os
from collections import defaultdict
from typing import Any, Iterator, List, Optional, Tuple

from huggingface_hub import snapshot_download, HfFileSystem
import numpy as np
from safetensors.torch import load_file, save_file, safe_open
import torch
from tqdm.auto import tqdm

from vllm.config import ModelConfig
from vllm.logger import init_logger
from vllm.model_executor.layers.quantization import (get_quantization_config,
                                                     QuantizationConfig)
from vllm.model_executor.layers.parameters import LazyCompressedParameter

logger = init_logger(__name__)


class Disabledtqdm(tqdm):

    def __init__(self, *args, **kwargs):
        super().__init__(*args, **kwargs, disable=True)


def get_lock(model_name_or_path: str, cache_dir: Optional[str] = None):
    lock_dir = cache_dir if cache_dir is not None else "/tmp"
    lock_file_name = model_name_or_path.replace("/", "-") + ".lock"
    lock = filelock.FileLock(os.path.join(lock_dir, lock_file_name))
    return lock


def _shared_pointers(tensors):
    ptrs = defaultdict(list)
    for k, v in tensors.items():
        ptrs[v.data_ptr()].append(k)
    failing = []
    for _, names in ptrs.items():
        if len(names) > 1:
            failing.append(names)
    return failing


def convert_bin_to_safetensor_file(
    pt_filename: str,
    sf_filename: str,
) -> None:
    loaded = torch.load(pt_filename, map_location="cpu")
    if "state_dict" in loaded:
        loaded = loaded["state_dict"]
    shared = _shared_pointers(loaded)
    for shared_weights in shared:
        for name in shared_weights[1:]:
            loaded.pop(name)

    # For tensors to be contiguous
    loaded = {k: v.contiguous() for k, v in loaded.items()}

    dirname = os.path.dirname(sf_filename)
    os.makedirs(dirname, exist_ok=True)
    save_file(loaded, sf_filename, metadata={"format": "pt"})

    # check file size
    sf_size = os.stat(sf_filename).st_size
    pt_size = os.stat(pt_filename).st_size
    if (sf_size - pt_size) / pt_size > 0.01:
        raise RuntimeError(f"""The file size different is more than 1%:
         - {sf_filename}: {sf_size}
         - {pt_filename}: {pt_size}
         """)

    # check if the tensors are the same
    reloaded = load_file(sf_filename)
    for k in loaded:
        pt_tensor = loaded[k]
        sf_tensor = reloaded[k]
        if not torch.equal(pt_tensor, sf_tensor):
            raise RuntimeError(f"The output tensors do not match for key {k}")


# TODO(rib-2): Once we define hf_sparsity_config
def get_sparse_config(
    sparsity: str,
<<<<<<< HEAD
=======
    model_name_or_path: str,
    hf_config: PretrainedConfig,
    cache_dir: Optional[str] = None,
):
    from vllm.model_executor.layers.sparsity import get_sparsity_config
    sparsity_cls = get_sparsity_config(sparsity)
    hf_sparsity_config = getattr(hf_config, "sparsity_config", None)
    if hf_sparsity_config is not None:
        raise NotImplementedError(
            "Loading hf sparsity config not yet supported")
    return sparsity_cls()


# TODO(woosuk): Move this to other place.
def get_quant_config(
    quantization: str,
>>>>>>> a3f00c56
    model_name_or_path: str,
    hf_config: PretrainedConfig,
    cache_dir: Optional[str] = None,
):
    from vllm.model_executor.layers.sparsity import get_sparsity_config
    sparsity_cls = get_sparsity_config(sparsity)
    hf_sparsity_config = getattr(hf_config, "sparsity_config", None)
    if hf_sparsity_config is not None:
        raise NotImplementedError(
            "Loading hf sparsity config not yet supported")
    return sparsity_cls()


# TODO(woosuk): Move this to other place.
def get_quant_config(model_config: ModelConfig) -> QuantizationConfig:
    quant_cls = get_quantization_config(model_config.quantization)
    # Read the quantization config from the HF model config, if available.
    hf_quant_config = getattr(model_config.hf_config, "quantization_config",
                              None)
    if hf_quant_config is not None:
        return quant_cls.from_config(hf_quant_config)
    model_name_or_path = model_config.model
    is_local = os.path.isdir(model_name_or_path)
    if not is_local:
        # Download the config files.
        with get_lock(model_name_or_path, model_config.download_dir):
            hf_folder = snapshot_download(model_name_or_path,
                                          revision=model_config.revision,
                                          allow_patterns="*.json",
                                          cache_dir=model_config.download_dir,
                                          tqdm_class=Disabledtqdm)
    else:
        hf_folder = model_name_or_path
    config_files = glob.glob(os.path.join(hf_folder, "*.json"))

    quant_config_files = [
        f for f in config_files if any(
            f.endswith(x) for x in quant_cls.get_config_filenames())
    ]
    if len(quant_config_files) == 0:
        raise ValueError(
            f"Cannot find the config file for {model_config.quantization}")
    if len(quant_config_files) > 1:
        raise ValueError(
            f"Found multiple config files for {model_config.quantization}: "
            f"{quant_config_files}")

    quant_config_file = quant_config_files[0]
    with open(quant_config_file, "r") as f:
        config = json.load(f)
    return quant_cls.from_config(config)


def prepare_hf_model_weights(
    model_name_or_path: str,
    cache_dir: Optional[str] = None,
    load_format: str = "auto",
    fall_back_to_pt: bool = True,
    revision: Optional[str] = None,
) -> Tuple[str, List[str], bool]:
    # Download model weights from huggingface.
    is_local = os.path.isdir(model_name_or_path)
    use_safetensors = False
    # Some quantized models use .pt files for storing the weights.
    if load_format == "auto":
        allow_patterns = ["*.safetensors", "*.bin"]
    elif load_format == "safetensors":
        use_safetensors = True
        allow_patterns = ["*.safetensors"]
    elif load_format == "pt":
        allow_patterns = ["*.pt"]
    elif load_format == "npcache":
        allow_patterns = ["*.bin"]
    else:
        raise ValueError(f"Unknown load_format: {load_format}")

    if fall_back_to_pt:
        allow_patterns += ["*.pt"]

    if not is_local:
        # Before we download we look at that is available:
        fs = HfFileSystem()
        file_list = fs.ls(model_name_or_path, detail=False, revision=revision)

        # depending on what is available we download different things
        for pattern in allow_patterns:
            matching = fnmatch.filter(file_list, pattern)
            if len(matching) > 0:
                allow_patterns = [pattern]
                break

        logger.info(f"Using model weights format {allow_patterns}")
        # Use file lock to prevent multiple processes from
        # downloading the same model weights at the same time.
        with get_lock(model_name_or_path, cache_dir):
            hf_folder = snapshot_download(model_name_or_path,
                                          allow_patterns=allow_patterns,
                                          cache_dir=cache_dir,
                                          tqdm_class=Disabledtqdm,
                                          revision=revision)
    else:
        hf_folder = model_name_or_path
    hf_weights_files: List[str] = []
    for pattern in allow_patterns:
        hf_weights_files += glob.glob(os.path.join(hf_folder, pattern))
        if len(hf_weights_files) > 0:
            if pattern == "*.safetensors":
                use_safetensors = True
            break
    if not use_safetensors:
        # Exclude files that are not needed for inference.
        # https://github.com/huggingface/transformers/blob/v4.34.0/src/transformers/trainer.py#L227-L233
        blacklist = [
            "training_args.bin",
            "optimizer.bin",
            "optimizer.pt",
            "scheduler.pt",
            "scaler.pt",
        ]
        hf_weights_files = [
            f for f in hf_weights_files
            if not any(f.endswith(x) for x in blacklist)
        ]

    if len(hf_weights_files) == 0:
        raise RuntimeError(
            f"Cannot find any model weights with `{model_name_or_path}`")

    return hf_folder, hf_weights_files, use_safetensors


def hf_model_weights_iterator(
    model_name_or_path: str,
    cache_dir: Optional[str] = None,
    load_format: str = "auto",
    revision: Optional[str] = None,
    fall_back_to_pt: Optional[bool] = True,
) -> Iterator[Tuple[str, torch.Tensor]]:
    hf_folder, hf_weights_files, use_safetensors = prepare_hf_model_weights(
        model_name_or_path,
        cache_dir=cache_dir,
        load_format=load_format,
        fall_back_to_pt=fall_back_to_pt,
        revision=revision)

    if load_format == "npcache":
        # Currently np_cache only support *.bin checkpoints
        assert use_safetensors is False

        # Convert the model weights from torch tensors to numpy arrays for
        # faster loading.
        np_folder = os.path.join(hf_folder, "np")
        os.makedirs(np_folder, exist_ok=True)
        weight_names_file = os.path.join(np_folder, "weight_names.json")
        # Use file lock to prevent multiple processes from
        # dumping the same model weights to numpy at the same time.
        with get_lock(model_name_or_path, cache_dir):
            if not os.path.exists(weight_names_file):
                weight_names = []
                for bin_file in hf_weights_files:
                    state = torch.load(bin_file, map_location="cpu")
                    for name, param in state.items():
                        param_path = os.path.join(np_folder, name)
                        with open(param_path, "wb") as f:
                            np.save(f, param.cpu().detach().numpy())
                        weight_names.append(name)
                with open(weight_names_file, "w") as f:
                    json.dump(weight_names, f)

        with open(weight_names_file, "r") as f:
            weight_names = json.load(f)

        for name in weight_names:
            param_path = os.path.join(np_folder, name)
            with open(param_path, "rb") as f:
                param = np.load(f)
            yield name, torch.from_numpy(param)
    elif use_safetensors:
        for st_file in hf_weights_files:
            with safe_open(st_file, framework="pt") as f:
                for name in f.keys():  # noqa: SIM118
                    param = f.get_tensor(name)
                    yield name, param
    else:
        for bin_file in hf_weights_files:
            state = torch.load(bin_file, map_location="cpu")
            for name, param in state.items():
                yield name, param
            del state
            torch.cuda.empty_cache()


def convert_pyslice_to_tensor(x: Any) -> torch.Tensor:
    """convert PySafeSlice object from safetensors to torch.Tensor

    PySafeSlice object supports indexing, which is done before loading the
    actual tensor and can reduce the amount of memory being read into the
    memory. However, it does not support more advanced functionalities
    like `.view()` or `.t()`. Therefore, if we need to modify the loaded
    tensor with these more complicated operators, we need to convert to
    tensor first.
    """
    if not isinstance(x, torch.Tensor):
        x = x[:]
    return x


def default_weight_loader(param: torch.nn.Parameter,
                          loaded_weight: torch.Tensor) -> None:
    """Default weight loader."""
    assert param.size() == loaded_weight.size()
    param.data.copy_(loaded_weight)
    if isinstance(param, LazyCompressedParameter):
        param.compress()


def initialize_dummy_weights(
    model: torch.nn.Module,
    low: float = -1e-3,
    high: float = 1e-3,
) -> None:
    """Initialize model weights with random values.

    The model weights must be randomly initialized for accurate performance
    measurements. Additionally, the model weights should not cause NaNs in the
    forward pass. We empirically found that initializing the weights with
    values between -1e-3 and 1e-3 works well for most models.
    """
    for param in model.state_dict().values():
        if torch.is_floating_point(param):
            param.data.uniform_(low, high)<|MERGE_RESOLUTION|>--- conflicted
+++ resolved
@@ -86,8 +86,6 @@
 # TODO(rib-2): Once we define hf_sparsity_config
 def get_sparse_config(
     sparsity: str,
-<<<<<<< HEAD
-=======
     model_name_or_path: str,
     hf_config: PretrainedConfig,
     cache_dir: Optional[str] = None,
@@ -100,11 +98,9 @@
             "Loading hf sparsity config not yet supported")
     return sparsity_cls()
 
-
 # TODO(woosuk): Move this to other place.
 def get_quant_config(
     quantization: str,
->>>>>>> a3f00c56
     model_name_or_path: str,
     hf_config: PretrainedConfig,
     cache_dir: Optional[str] = None,

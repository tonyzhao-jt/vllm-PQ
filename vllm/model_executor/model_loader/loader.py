# ruff: noqa: SIM117
import collections
import copy
import dataclasses
import fnmatch
import glob
import json
import math
import os
from abc import ABC, abstractmethod
from contextlib import contextmanager
from typing import (Any, Dict, Generator, Iterable, List, Optional, Tuple,
                    Type, cast)

import gguf
import huggingface_hub
import numpy as np
import torch
from huggingface_hub import HfApi, hf_hub_download
from torch import nn
from transformers import AutoModelForCausalLM, PretrainedConfig
from transformers.utils import SAFE_WEIGHTS_INDEX_NAME

from vllm.config import (CacheConfig, DeviceConfig, LoadConfig, LoadFormat,
                         LoRAConfig, ModelConfig, MultiModalConfig,
                         ParallelConfig, SchedulerConfig)
from vllm.distributed import (get_tensor_model_parallel_rank,
                              get_tensor_model_parallel_world_size)
from vllm.envs import VLLM_USE_MODELSCOPE
from vllm.logger import init_logger
from vllm.model_executor.layers.quantization.base_config import (
    QuantizationConfig)
from vllm.model_executor.model_loader.tensorizer import (
    TensorizerConfig, is_vllm_tensorized, load_with_tensorizer,
    serialize_vllm_model, tensorizer_weights_iterator)
from vllm.model_executor.model_loader.utils import (get_model_architecture,
                                                    set_default_torch_dtype)
from vllm.model_executor.model_loader.weight_utils import (
    download_safetensors_index_file_from_hf, download_weights_from_hf,
    filter_duplicate_safetensors_files, filter_files_not_needed_for_inference,
    get_gguf_extra_tensor_names, get_quant_config, gguf_quant_weights_iterator,
    initialize_dummy_weights, np_cache_weights_iterator, pt_weights_iterator,
    safetensors_weights_iterator)
from vllm.model_executor.models.interfaces import (has_inner_state,
                                                   supports_lora,
                                                   supports_multimodal)
from vllm.model_executor.utils import set_weight_attrs
from vllm.platforms import current_platform
from vllm.utils import is_pin_memory_available


@contextmanager
def device_loading_context(module: torch.nn.Module,
                           target_device: torch.device):
    if target_device.type == "cpu":
        # If target is CPU, no need to move anything
        yield module
        return

    original_device_states: Dict[str, torch.device] = {}

    # Store original device states and move parameters to GPU if they're on CPU
    for name, p in module.named_parameters():
        if p.device.type == "cpu" and target_device.type != 'hpu':
            original_device_states[name] = p.device
            p.data = p.data.to(target_device)
        # Parameters already on target device are not touched

    try:
        yield module

    finally:
        # Restore parameters to their original devices, ignoring new parameters
        pin_memory = is_pin_memory_available()
        for name, p in module.named_parameters():
            if name in original_device_states:
                original_device: torch.device = original_device_states[name]
                if original_device.type == "cpu":
                    # `torch.empty_like` does not support `pin_memory` argument
                    cpu_data = torch.empty_strided(size=p.data.size(),
                                                   stride=p.data.stride(),
                                                   dtype=p.data.dtype,
                                                   layout=p.data.layout,
                                                   device="cpu",
                                                   pin_memory=pin_memory)
                    cpu_data.copy_(p.data)
                    p.data = cpu_data
                else:
                    p.data = p.data.to(original_device)
        # New parameters or parameters already on target device are untouched


logger = init_logger(__name__)


def _get_quantization_config(
        model_config: ModelConfig,
        load_config: LoadConfig) -> Optional[QuantizationConfig]:
    """Get the quantization config."""
    if model_config.quantization is not None:
        quant_config = get_quant_config(model_config, load_config)
        capability_tuple = current_platform.get_device_capability()

        if capability_tuple is not None:
            capability = capability_tuple.to_int()
            if capability < quant_config.get_min_capability():
                raise ValueError(
                    f"The quantization method {model_config.quantization} "
                    "is not supported for the current GPU. "
                    f"Minimum capability: {quant_config.get_min_capability()}. "
                    f"Current capability: {capability}.")
        supported_dtypes = quant_config.get_supported_act_dtypes()
        if model_config.dtype not in supported_dtypes:
            raise ValueError(
                f"{model_config.dtype} is not supported for quantization "
                f"method {model_config.quantization}. Supported dtypes: "
                f"{supported_dtypes}")
        return quant_config
    return None


def _get_model_initialization_kwargs(
        model_class: Type[nn.Module],
        lora_config: Optional[LoRAConfig],
        multimodal_config: Optional[MultiModalConfig],
        scheduler_config: Optional[SchedulerConfig] = None) -> Dict[str, Any]:
    """Get extra kwargs for model initialization."""
    extra_kwargs: Dict[str, Any] = {}

    if supports_lora(model_class):
        # lora_config=None is used to disable LoRA
        extra_kwargs["lora_config"] = lora_config
    elif lora_config:
        raise ValueError(
            f"Model {model_class.__name__} does not support LoRA, "
            "but LoRA is enabled. Support for this model may "
            "be added in the future. If this is important to you, "
            "please open an issue on github.")

    if supports_multimodal(model_class):
        assert multimodal_config is not None

        extra_kwargs["multimodal_config"] = multimodal_config

    if has_inner_state(model_class) and scheduler_config:
        extra_kwargs["scheduler_config"] = scheduler_config

    return extra_kwargs


def build_model(model_class: Type[nn.Module], hf_config: PretrainedConfig,
                cache_config: Optional[CacheConfig],
                quant_config: Optional[QuantizationConfig], *,
                lora_config: Optional[LoRAConfig],
                multimodal_config: Optional[MultiModalConfig],
                scheduler_config: Optional[SchedulerConfig]) -> nn.Module:
    extra_kwargs = _get_model_initialization_kwargs(model_class, lora_config,
                                                    multimodal_config,
                                                    scheduler_config)

    return model_class(config=hf_config,
                       cache_config=cache_config,
                       quant_config=quant_config,
                       **extra_kwargs)


def _initialize_model(
        model_config: ModelConfig,
        load_config: LoadConfig,
        lora_config: Optional[LoRAConfig],
        cache_config: CacheConfig,
        scheduler_config: Optional[SchedulerConfig] = None) -> nn.Module:
    """Initialize a model with the given configurations."""
    model_class, _ = get_model_architecture(model_config)

    return build_model(
        model_class,
        model_config.hf_config,
        cache_config=cache_config,
        quant_config=_get_quantization_config(model_config, load_config),
        lora_config=lora_config,
        multimodal_config=model_config.multimodal_config,
        scheduler_config=scheduler_config,
    )


class BaseModelLoader(ABC):
    """Base class for model loaders."""

    def __init__(self, load_config: LoadConfig):
        self.load_config = load_config

    @abstractmethod
    def download_model(self, model_config: ModelConfig) -> None:
        """Download a model so that it can be immediately loaded."""
        raise NotImplementedError

    @abstractmethod
    def load_model(self, *, model_config: ModelConfig,
                   device_config: DeviceConfig,
                   lora_config: Optional[LoRAConfig],
                   parallel_config: ParallelConfig,
                   scheduler_config: SchedulerConfig,
                   cache_config: CacheConfig) -> nn.Module:
        """Load a model with the given configurations."""
        raise NotImplementedError


class DefaultModelLoader(BaseModelLoader):
    """Model loader that can load different file types from disk."""

    @dataclasses.dataclass
    class Source:
        """A source for weights."""

        model_or_path: str
        """The model ID or path."""

        revision: Optional[str]
        """The optional model revision."""

        prefix: str = ""
        """A prefix to prepend to all weights."""

        fall_back_to_pt: bool = True
        """Whether .pt weights can be used."""

    def __init__(self, load_config: LoadConfig):
        super().__init__(load_config)
        if load_config.model_loader_extra_config:
            raise ValueError(f"Model loader extra config is not supported for "
                             f"load format {load_config.load_format}")

    def _maybe_download_from_modelscope(
            self, model: str, revision: Optional[str]) -> Optional[str]:
        """Download model from ModelScope hub if VLLM_USE_MODELSCOPE is True.

        Returns the path to the downloaded model, or None if the model is not
        downloaded from ModelScope."""
        if VLLM_USE_MODELSCOPE:
            # download model from ModelScope hub,
            # lazy import so that modelscope is not required for normal use.
            # pylint: disable=C.
            from modelscope.hub.snapshot_download import snapshot_download

            if not os.path.exists(model):
                model_path = snapshot_download(
                    model_id=model,
                    cache_dir=self.load_config.download_dir,
                    local_files_only=huggingface_hub.constants.HF_HUB_OFFLINE,
                    revision=revision,
                    ignore_file_pattern=self.load_config.ignore_patterns,
                )
            else:
                model_path = model
            return model_path
        return None

    def _prepare_weights(self, model_name_or_path: str,
                         revision: Optional[str],
                         fall_back_to_pt: bool) -> Tuple[str, List[str], bool]:
        """Prepare weights for the model.

        If the model is not local, it will be downloaded."""
        model_name_or_path = self._maybe_download_from_modelscope(
            model_name_or_path, revision) or model_name_or_path

        is_local = os.path.isdir(model_name_or_path)
        load_format = self.load_config.load_format
        use_safetensors = False
        index_file = SAFE_WEIGHTS_INDEX_NAME
        # Some quantized models use .pt files for storing the weights.
        if load_format == LoadFormat.AUTO:
            allow_patterns = ["*.safetensors", "*.bin"]
        elif load_format == LoadFormat.SAFETENSORS:
            use_safetensors = True
            allow_patterns = ["*.safetensors"]
        elif load_format == LoadFormat.MISTRAL:
            use_safetensors = True
            allow_patterns = ["consolidated*.safetensors"]
            index_file = "consolidated.safetensors.index.json"
        elif load_format == LoadFormat.PT:
            allow_patterns = ["*.pt"]
        elif load_format == LoadFormat.NPCACHE:
            allow_patterns = ["*.bin"]
        else:
            raise ValueError(f"Unknown load_format: {load_format}")

        if fall_back_to_pt:
            allow_patterns += ["*.pt"]

        if not is_local:
            hf_folder = download_weights_from_hf(
                model_name_or_path,
                self.load_config.download_dir,
                allow_patterns,
                revision,
                ignore_patterns=self.load_config.ignore_patterns,
            )
        else:
            hf_folder = model_name_or_path

        hf_weights_files: List[str] = []
        for pattern in allow_patterns:
            hf_weights_files += glob.glob(os.path.join(hf_folder, pattern))
            if len(hf_weights_files) > 0:
                if pattern == "*.safetensors":
                    use_safetensors = True
                break

        if use_safetensors:
            # For models like Mistral-7B-Instruct-v0.3
            # there are both sharded safetensors files and a consolidated
            # safetensors file. Using both breaks.
            # Here, we download the `model.safetensors.index.json` and filter
            # any files not found in the index.
            if not is_local:
                download_safetensors_index_file_from_hf(
                    model_name_or_path, index_file,
                    self.load_config.download_dir, revision)
            hf_weights_files = filter_duplicate_safetensors_files(
                hf_weights_files, hf_folder, index_file)
        else:
            hf_weights_files = filter_files_not_needed_for_inference(
                hf_weights_files)

        if len(hf_weights_files) == 0:
            raise RuntimeError(
                f"Cannot find any model weights with `{model_name_or_path}`")

        return hf_folder, hf_weights_files, use_safetensors

    def _get_weights_iterator(
            self, source: "Source"
    ) -> Generator[Tuple[str, torch.Tensor], None, None]:
        """Get an iterator for the model weights based on the load format."""
        hf_folder, hf_weights_files, use_safetensors = self._prepare_weights(
            source.model_or_path, source.revision, source.fall_back_to_pt)
        if self.load_config.load_format == LoadFormat.NPCACHE:
            # Currently np_cache only support *.bin checkpoints
            assert use_safetensors is False
            weights_iterator = np_cache_weights_iterator(
                source.model_or_path, self.load_config.download_dir, hf_folder,
                hf_weights_files)
        elif use_safetensors:
            weights_iterator = safetensors_weights_iterator(hf_weights_files)
        else:
            weights_iterator = pt_weights_iterator(hf_weights_files)

        if current_platform.is_tpu():
            # In PyTorch XLA, we should call `xm.mark_step` frequently so that
            # not too many ops are accumulated in the XLA program.
            import torch_xla.core.xla_model as xm

            def _xla_weights_iterator(iterator: Generator):
                for weights in iterator:
                    yield weights
                    xm.mark_step()

            weights_iterator = _xla_weights_iterator(weights_iterator)

        # Apply the prefix.
        return ((source.prefix + name, tensor)
                for (name, tensor) in weights_iterator)

    def _get_all_weights(
        self,
        model_config: ModelConfig,
        model: nn.Module,
    ) -> Generator[Tuple[str, torch.Tensor], None, None]:

        primary_weights = DefaultModelLoader.Source(
            model_config.model,
            model_config.revision,
            prefix="",
            fall_back_to_pt=getattr(model, "fall_back_to_pt_during_load",
                                    True))
        yield from self._get_weights_iterator(primary_weights)

        secondary_weights = cast(Iterable[DefaultModelLoader.Source],
                                 getattr(model, "secondary_weights", ()))
        for source in secondary_weights:
            yield from self._get_weights_iterator(source)

    def download_model(self, model_config: ModelConfig) -> None:
        self._prepare_weights(model_config.model,
                              model_config.revision,
                              fall_back_to_pt=True)

    def load_model(self, *, model_config: ModelConfig,
                   device_config: DeviceConfig,
                   lora_config: Optional[LoRAConfig],
                   parallel_config: ParallelConfig,
                   scheduler_config: SchedulerConfig,
                   cache_config: CacheConfig) -> nn.Module:
        target_device = torch.device(device_config.device)
        with set_default_torch_dtype(model_config.dtype):
            with torch.device(self.load_config.device):
                model = _initialize_model(model_config, self.load_config,
                                          lora_config, cache_config,
                                          scheduler_config)
<<<<<<< HEAD
            logger.info("Loading weights on %s ...", self.load_config.device)
            model.load_weights(
                self._get_weights_iterator(model_config.model,
                                           model_config.revision,
                                           fall_back_to_pt=getattr(
                                               model,
                                               "fall_back_to_pt_during_load",
                                               True)), )
=======

            model.load_weights(self._get_all_weights(model_config, model))
>>>>>>> cc4325b6

            for _, module in model.named_modules():
                quant_method = getattr(module, "quant_method", None)
                if quant_method is not None:
                    # When quant methods need to process weights after loading
                    # (for repacking, quantizing, etc), they expect parameters
                    # to be on the global target device. This scope is for the
                    # case where cpu offloading is used, where we will move the
                    # parameters onto device for processing and back off after.
                    with device_loading_context(module, target_device):
                        quant_method.process_weights_after_loading(module)
        return model.eval()


class DummyModelLoader(BaseModelLoader):
    """Model loader that will set model weights to random values."""

    def __init__(self, load_config: LoadConfig):
        super().__init__(load_config)
        if load_config.model_loader_extra_config:
            raise ValueError(f"Model loader extra config is not supported for "
                             f"load format {load_config.load_format}")

    def download_model(self, model_config: ModelConfig) -> None:
        pass  # Nothing to download

    def load_model(self, *, model_config: ModelConfig,
                   device_config: DeviceConfig,
                   lora_config: Optional[LoRAConfig],
                   parallel_config: ParallelConfig,
                   scheduler_config: SchedulerConfig,
                   cache_config: CacheConfig) -> nn.Module:
        with set_default_torch_dtype(model_config.dtype):
            with torch.device(device_config.device):
                model = _initialize_model(model_config, self.load_config,
                                          lora_config, cache_config,
                                          scheduler_config)
            # NOTE(woosuk): For accurate performance evaluation, we assign
            # random values to the weights.
            initialize_dummy_weights(model)
        return model.eval()


class TensorizerLoader(BaseModelLoader):
    """Model loader using CoreWeave's tensorizer library."""

    def __init__(self, load_config: LoadConfig):
        super().__init__(load_config)
        if isinstance(load_config.model_loader_extra_config, TensorizerConfig):
            self.tensorizer_config = load_config.model_loader_extra_config
        else:
            self.tensorizer_config = TensorizerConfig(
                **load_config.model_loader_extra_config)

    def _verify_config(self, model_config: ModelConfig,
                       parallel_config: ParallelConfig):
        self.tensorizer_config.verify_with_model_config(model_config)
        self.tensorizer_config.verify_with_parallel_config(parallel_config)

    def _get_weights_iterator(
            self) -> Generator[Tuple[str, torch.Tensor], None, None]:
        tensorizer_args = self.tensorizer_config._construct_tensorizer_args()
        return tensorizer_weights_iterator(tensorizer_args)

    def _load_model_serialized_cpu(
        self,
        model_config: ModelConfig,
        device_config: DeviceConfig,
        lora_config: Optional[LoRAConfig],
        cache_config: CacheConfig,
    ) -> nn.Module:
        """Load a serialized model with tensorizer to the CPU.

        This is only necessary when the model isn't vLLM-tensorized (see
        examples/tensorize_vllm_model.py) This should still be faster than
        default HuggingFace loading, but will be slower than loading a
        vLLM-tensorized model.
        """
        with set_default_torch_dtype(model_config.dtype):
            with torch.device(device_config.device):
                model = _initialize_model(model_config, self.load_config,
                                          lora_config, cache_config)

            model.load_weights(self._get_weights_iterator())
        return model.eval()

    def _load_model_serialized(
        self,
        model_config: ModelConfig,
        device_config: DeviceConfig,
        lora_config: Optional[LoRAConfig],
        cache_config: CacheConfig,
    ) -> nn.Module:
        """Load a serialized model with tensorizer.

        Expects a vLLM-tensorized model. See the
        examples/tensorize_vllm_model.py example script
        for serializing vLLM models."""
        with set_default_torch_dtype(model_config.dtype):
            with torch.device(device_config.device):
                model_class = get_model_architecture(model_config)[0]
                quant_config = _get_quantization_config(
                    model_config, self.load_config)
                extra_kwargs = _get_model_initialization_kwargs(
                    model_class, lora_config, model_config.multimodal_config)
                extra_kwargs["quant_config"] = quant_config
                extra_kwargs["cache_config"] = cache_config

                tensorizer_config = copy.copy(self.tensorizer_config)
                tensorizer_config.model_class = model_class
                tensorizer_config.hf_config = model_config.hf_config
                tensorizer_config.dtype = model_config.dtype

                model = load_with_tensorizer(tensorizer_config, **extra_kwargs)
        return model.eval()

    def download_model(self, model_config: ModelConfig) -> None:
        self.tensorizer_config.verify_with_model_config(model_config)

        with self.tensorizer_config.open_stream():
            pass

    def load_model(self, *, model_config: ModelConfig,
                   device_config: DeviceConfig,
                   lora_config: Optional[LoRAConfig],
                   parallel_config: ParallelConfig,
                   scheduler_config: SchedulerConfig,
                   cache_config: CacheConfig) -> nn.Module:
        self._verify_config(model_config, parallel_config)

        if parallel_config.tensor_parallel_size > 1:
            from vllm.distributed import get_tensor_model_parallel_rank
            self.tensorizer_config.tensorizer_uri = \
                self.tensorizer_config.tensorizer_uri \
                    % get_tensor_model_parallel_rank()

        if is_vllm_tensorized(self.tensorizer_config):
            return self._load_model_serialized(model_config, device_config,
                                               lora_config, cache_config)
        return self._load_model_serialized_cpu(model_config, device_config,
                                               lora_config, cache_config)

    @staticmethod
    def save_model(
        model: torch.nn.Module,
        tensorizer_config: TensorizerConfig,
    ) -> None:
        serialize_vllm_model(
            model=model,
            tensorizer_config=tensorizer_config,
        )


class ShardedStateLoader(BaseModelLoader):
    """
    Model loader that directly loads each worker's model state dict, which
    enables a fast load path for large tensor-parallel models where each worker
    only needs to read its own shard rather than the entire checkpoint. See
    `examples/save_sharded_state.py` for creating a sharded checkpoint.
    """

    DEFAULT_PATTERN = "model-rank-{rank}-part-{part}.safetensors"

    def __init__(self, load_config: LoadConfig):
        super().__init__(load_config)
        extra_config = ({} if load_config.model_loader_extra_config is None
                        else load_config.model_loader_extra_config.copy())
        self.pattern = extra_config.pop("pattern", self.DEFAULT_PATTERN)
        if extra_config:
            raise ValueError(f"Unexpected extra config keys for load format "
                             f"{load_config.load_format}: "
                             f"{load_config.model_loader_extra_config.keys()}")

    @staticmethod
    def _filter_subtensors(
            tensors: Dict[str, torch.Tensor]) -> Dict[str, torch.Tensor]:
        """
        Filter out all tensors that share the same memory or a subset of the
        memory of another tensor.
        """
        same_storage_groups: Dict[Any, List[Tuple[
            str, torch.Tensor]]] = collections.defaultdict(list)
        for key, tensor in tensors.items():
            if tensor.numel():
                ptr = tensor.untyped_storage().data_ptr()
                same_storage_groups[tensor.device, ptr].append((key, tensor))

        def get_end_ptr(tensor: torch.Tensor) -> int:
            return tensor.view(-1)[-1].data_ptr() + tensor.element_size()

        result: Dict[str, torch.Tensor] = {}
        for group in same_storage_groups.values():
            for k, t in group:
                a, b = t.data_ptr(), get_end_ptr(t)
                for k2, t2 in group:
                    if not t2.is_contiguous():
                        continue
                    a2, b2 = t2.data_ptr(), get_end_ptr(t2)
                    if a < a2 or b2 < b:
                        continue
                    if a2 < a or b < b2 or not t.is_contiguous():
                        break  # t2 covers strictly more memory than t.
                    if k2 < k:
                        # Same tensors, keep the one with the smaller key.
                        break
                else:
                    result[k] = t
        return result

    def _prepare_weights(self, model_name_or_path: str,
                         revision: Optional[str]):
        if os.path.isdir(model_name_or_path):
            return model_name_or_path
        else:
            allow_patterns = ["*.safetensors"]
            return download_weights_from_hf(
                model_name_or_path,
                self.load_config.download_dir,
                allow_patterns,
                revision,
                ignore_patterns=self.load_config.ignore_patterns,
            )

    def download_model(self, model_config: ModelConfig) -> None:
        self._prepare_weights(model_config.model, model_config.revision)

    def load_model(self, *, model_config: ModelConfig,
                   device_config: DeviceConfig,
                   lora_config: Optional[LoRAConfig],
                   parallel_config: ParallelConfig,
                   scheduler_config: SchedulerConfig,
                   cache_config: CacheConfig) -> nn.Module:
        from safetensors.torch import safe_open

        from vllm.distributed import get_tensor_model_parallel_rank

        local_model_path = self._prepare_weights(model_config.model,
                                                 model_config.revision)

        with set_default_torch_dtype(model_config.dtype):
            with torch.device(device_config.device):
                model = _initialize_model(model_config, self.load_config,
                                          lora_config, cache_config)
                for _, module in model.named_modules():
                    quant_method = getattr(module, "quant_method", None)
                    if quant_method is not None:
                        quant_method.process_weights_after_loading(module)
            rank = get_tensor_model_parallel_rank()
            pattern = os.path.join(
                local_model_path,
                self.pattern.format(rank=rank, part="*"),
            )
            filepaths = glob.glob(pattern)
            if not filepaths:
                # TODO: support un-sharded checkpoints too
                raise ValueError(
                    f"Could not find checkpoint files '{pattern}', only "
                    f"pre-sharded checkpoints are currently supported!")
            state_dict = self._filter_subtensors(model.state_dict())
            for path in filepaths:
                with safe_open(path, framework="pt") as f:
                    for key in f.keys():  # noqa: SIM118
                        tensor = f.get_tensor(key)
                        # If loading with LoRA enabled, additional padding may
                        # be added to certain parameters. We only load into a
                        # narrowed view of the parameter data.
                        param_data = state_dict[key].data
                        param_shape = state_dict[key].shape
                        for dim, size in enumerate(tensor.shape):
                            if size < param_shape[dim]:
                                param_data = param_data.narrow(dim, 0, size)
                        if tensor.shape != param_shape:
                            logger.warning(
                                "loading tensor of shape %s into "
                                "parameter '%s' of shape %s", tensor.shape,
                                key, param_shape)
                        param_data.copy_(tensor)
                        state_dict.pop(key)
            if state_dict:
                raise ValueError(
                    f"Missing keys {tuple(state_dict)} in loaded state!")
        return model.eval()

    @staticmethod
    def save_model(
        model: torch.nn.Module,
        path: str,
        pattern: Optional[str] = None,
        max_size: Optional[int] = None,
    ) -> None:
        from safetensors.torch import save_file

        from vllm.distributed import get_tensor_model_parallel_rank
        if pattern is None:
            pattern = ShardedStateLoader.DEFAULT_PATTERN
        rank = get_tensor_model_parallel_rank()
        part_idx = 0
        total_size = 0
        state_dict = ShardedStateLoader._filter_subtensors(model.state_dict())
        state_dict_part: Dict[str, torch.Tensor] = {}
        for key, tensor in state_dict.items():
            param_size = tensor.nelement() * tensor.element_size()
            if max_size is not None and total_size + param_size > max_size:
                filename = pattern.format(rank=rank, part=part_idx)
                save_file(
                    state_dict_part,
                    os.path.join(path, filename),
                )
                part_idx += 1
                total_size = 0
                state_dict_part = {}
            state_dict_part[key] = tensor
            total_size += param_size
        if len(state_dict_part) > 0:
            filename = pattern.format(rank=rank, part=part_idx)
            save_file(
                state_dict_part,
                os.path.join(path, filename),
            )


class BitsAndBytesModelLoader(BaseModelLoader):
    """Model loader to load model weights with BitAndBytes quantization."""

    # TODO: these module names are for Llama only,
    # change so that it works with other models as well
    default_target_modules = [
        "gate_proj", "down_proj", "up_proj", "q_proj", "k_proj", "v_proj",
        "o_proj"
    ]

    possible_config_file_names = ["adapter_config.json"]

    def __init__(self, load_config: LoadConfig):
        super().__init__(load_config)

        # we don't need to quantize the whole model, only the target modules
        # that are specified in the adapter config file. If the adapter config
        # file is not provided, we will quantize the default modules.
        if (not load_config.model_loader_extra_config
                or "qlora_adapter_name_or_path"
                not in load_config.model_loader_extra_config):
            self.target_modules = self.default_target_modules
            return

        qlora_adapter = load_config.model_loader_extra_config[
            "qlora_adapter_name_or_path"]

        config_file_path = self._get_config_file(qlora_adapter)

        with open(config_file_path, "r") as f:
            config = json.load(f)
            self.target_modules = config["target_modules"]

    def _get_config_file(self, qlora_adapter: str) -> str:
        is_local = os.path.isdir(qlora_adapter)
        config_file_path = None
        if is_local:
            for file in self.possible_config_file_names:
                config_file_path = os.path.join(qlora_adapter, file)
                if os.path.exists(config_file_path):
                    break
        else:
            hf_api = HfApi()
            repo_files = hf_api.list_repo_files(repo_id=qlora_adapter)
            for file in self.possible_config_file_names:
                if file in repo_files:
                    config_file_path = hf_hub_download(repo_id=qlora_adapter,
                                                       filename=file)
                    break

        if not config_file_path:
            raise ValueError(
                f"Cannot find adapter config file in {qlora_adapter}")

        return config_file_path

    def _get_weight_files(
            self,
            model_name_or_path: str,
            allowed_patterns: List[str],
            revision: Optional[str] = None) -> Tuple[List[str], str]:
        """Retrieve weight files. Download the files if necessary. 
        
        Return the weight files and the file pattern."""
        is_local = os.path.isdir(model_name_or_path)

        if is_local:
            for pattern in allowed_patterns:
                weight_files = glob.glob(
                    os.path.join(model_name_or_path, pattern))
                if weight_files:
                    return weight_files, pattern
        else:
            hf_api = HfApi()
            repo_files = hf_api.list_repo_files(repo_id=model_name_or_path)
            for pattern in allowed_patterns:
                matching_files = fnmatch.filter(repo_files, pattern)
                if matching_files:
                    hf_folder = download_weights_from_hf(
                        model_name_or_path,
                        self.load_config.download_dir,
                        [pattern],
                        revision,
                        ignore_patterns=self.load_config.ignore_patterns,
                    )
                    return glob.glob(os.path.join(hf_folder, pattern)), pattern

        raise RuntimeError(
            f"No model weights found in: `{model_name_or_path}`")

    def _prepare_weights(self, model_name_or_path: str,
                         revision: Optional[str]) -> Tuple[List[str], bool]:
        """Prepare weight files for the model."""

        allowed_patterns = ["*.safetensors", "*.bin", "*.pt"]

        hf_weights_files, matched_pattern = self._get_weight_files(
            model_name_or_path, allowed_patterns, revision)

        if matched_pattern != "*.safetensors":
            hf_weights_files = filter_files_not_needed_for_inference(
                hf_weights_files)

        if len(hf_weights_files) == 0:
            raise RuntimeError(
                f"Cannot find any model weights with `{model_name_or_path}`")

        return hf_weights_files, matched_pattern == "*.safetensors"

    def _hf_weight_iter(self, hf_weights_files, use_safetensors: bool):
        if use_safetensors:
            return safetensors_weights_iterator(hf_weights_files)
        else:
            return pt_weights_iterator(hf_weights_files)

    def _get_quantized_weights_iterator(
        self,
        model_name_or_path: str,
        revision: Optional[str],
        pre_quant: bool,
        load_8bit: bool,
    ) -> Tuple[Generator[Tuple[str, torch.Tensor], None, None], Dict[str,
                                                                     Any]]:
        """Get an iterator to the model weights with bitsandbytes quantization,
        as well as the quantization state dictionary."""

        # only load the bitsandbytes module when needed
        try:
            import bitsandbytes
            if bitsandbytes.__version__ < "0.42.0":
                raise ImportError("bitsandbytes version is wrong. Please "
                                  "install bitsandbytes>=0.42.0.")
        except ImportError as err:
            raise ImportError("Please install bitsandbytes>=0.42.0 via "
                              "`pip install bitsandbytes>=0.42.0` to use "
                              "bitsandbytes quantizer.") from err

        hf_weights_files, use_safetensors = self._prepare_weights(
            model_name_or_path, revision)

        quant_state_dict: Dict[str, Any] = {}

        if pre_quant:
            if load_8bit:
                return self._quantized_8bit_generator(
                    hf_weights_files, use_safetensors,
                    quant_state_dict), quant_state_dict
            else:
                return self._quantized_4bit_generator(
                    hf_weights_files, use_safetensors,
                    quant_state_dict), quant_state_dict

        return self._unquantized_generator(hf_weights_files, use_safetensors,
                                           quant_state_dict), quant_state_dict

    def _quantized_8bit_generator(self, hf_weights_files, use_safetensors,
                                  quant_state_dict) -> Generator:
        for weight_name, weight_tensor in self._hf_weight_iter(
                hf_weights_files, use_safetensors):
            if not weight_name.lower().endswith(".scb"):
                continue

            weight_key = weight_name.lower().replace(".scb", ".qweight")
            quant_state_dict[weight_key] = weight_tensor

        for weight_name, weight_tensor in self._hf_weight_iter(
                hf_weights_files, use_safetensors):

            if not weight_name.endswith(".weight"):
                continue

            qweight_name = weight_name.replace(".weight", ".qweight")
            if qweight_name in quant_state_dict:
                set_weight_attrs(weight_tensor, {"load_in_8bit": True})
                yield qweight_name, weight_tensor
            else:
                yield weight_name, weight_tensor

    def _quantized_4bit_generator(self, hf_weights_files, use_safetensors,
                                  quant_state_dict) -> Generator:
        from bitsandbytes.functional import QuantState

        # First iterate over all quant state weights
        weight_iterator = self._hf_weight_iter(hf_weights_files,
                                               use_safetensors)
        temp_state_dict = {}
        for weight_name, weight_tensor in weight_iterator:
            if weight_name.endswith(".weight"):
                continue
            # bitsandbytes library requires
            # weight.quant_state.bitsandbytes__* in CPU
            if "quant_state.bitsandbytes" in weight_name:
                temp_state_dict[weight_name] = weight_tensor.cpu().data
            else:
                temp_state_dict[weight_name] = weight_tensor

        # Closure to parse quant_state for each prequant weight
        def _parse_quant_state(param_name: str,
                               temp_state_dict: Dict) -> QuantState:
            quant_state = {}
            for k in temp_state_dict:
                if param_name + "." in k:
                    quant_state[k] = temp_state_dict[k]

            return QuantState.from_dict(quant_state, device="cuda")

        # Second iterate over all prequant and normal weights
        # pre quantized weights would have a quant_state
        for weight_name, weight_tensor in self._hf_weight_iter(
                hf_weights_files, use_safetensors):
            # Filter out all weights whose suffix is not ".weight"
            if not weight_name.endswith(".weight"):
                continue
            if (f"{weight_name}.quant_state.bitsandbytes__nf4" \
                    in temp_state_dict) or \
            (f"{weight_name}.quant_state.bitsandbytes__fp4" \
                    in temp_state_dict):
                quant_state = _parse_quant_state(weight_name, temp_state_dict)
                weight_name = weight_name.replace(".weight", ".qweight")
                quant_state_dict[weight_name] = quant_state
                yield weight_name.replace(".weight", ".qweight"), weight_tensor
            else:
                yield weight_name, weight_tensor

    def _unquantized_generator(self, hf_weights_files, use_safetensors,
                               quant_state_dict) -> Generator:
        from bitsandbytes.functional import quantize_4bit
        tp_size = get_tensor_model_parallel_world_size()
        tp_rank = get_tensor_model_parallel_rank()

        for weight_name, weight_tensor in self._hf_weight_iter(
                hf_weights_files, use_safetensors):
            if any(target_module in weight_name
                   for target_module in self.target_modules):
                weight_name = weight_name.replace(".weight", ".qweight")

                # weight partitions of different modules occur at
                # different dimensions
                # TODO: these module names are for Llama only,
                # change so that it works with other models as well
                if 'down_proj' in weight_name or 'o_proj' in weight_name:
                    total_size = weight_tensor.size(-1)
                    start_index = total_size // tp_size * tp_rank
                    end_index = total_size // tp_size * (tp_rank + 1)
                    weight_sub_tensor = weight_tensor[...,
                                                      start_index:end_index]

                else:
                    total_size = weight_tensor.size(0)
                    start_index = total_size // tp_size * tp_rank
                    end_index = total_size // tp_size * (tp_rank + 1)
                    weight_sub_tensor = weight_tensor[start_index:end_index,
                                                      ...]

                # bitsandbytes requires data in GPU
                if weight_sub_tensor.is_cuda:
                    loaded_weight = weight_sub_tensor
                else:
                    loaded_weight = weight_sub_tensor.cuda()

                # remove the following after the issue is fixed:
                # https://github.com/bitsandbytes-foundation/bitsandbytes/issues/1342
                if loaded_weight.is_contiguous() is False:
                    loaded_weight = loaded_weight.contiguous()

                with set_default_torch_dtype(torch.float32):
                    processed_weight, quant_state = quantize_4bit(
                        loaded_weight,
                        compress_statistics=True,
                        quant_type="nf4")

                quant_state_dict[weight_name] = quant_state
            else:
                processed_weight = weight_tensor

            yield weight_name, processed_weight

    def _load_weights(self, model_config: ModelConfig,
                      model: nn.Module) -> None:
        if not hasattr(model, 'load_weights'):
            raise AttributeError(
                "The required method 'load_weights' is not defined in class"
                f" {type(model).__name__}.")

        if not hasattr(model, 'bitsandbytes_stacked_params_mapping'):
            raise AttributeError(
                f"Model {type(model).__name__} does not support BitsAndBytes "
                "quantization yet.")

        logger.info("Loading weights with BitsAndBytes quantization. "
                    " May take a while ...")

        quant_config = getattr(model_config.hf_config, "quantization_config",
                               None)

        pre_quant = False
        if quant_config is not None:
            quant_method = quant_config.get('quant_method')
            if quant_method == "bitsandbytes":
                pre_quant = True
            else:
                raise ValueError(
                    f"BitsAndBytes loader does not support {quant_method} "
                    "quantization")

        # The quant_states in pre_quantized models cannot work with a split
        # weight tensor. So TP does not work with pre_quantized bnb models.
        if pre_quant and get_tensor_model_parallel_world_size() > 1:
            raise ValueError(
                "Prequant BitsAndBytes models with TP is not supported."
                "Please try with PP.")

        load_8bit = False
        if pre_quant:
            load_8bit = quant_config.get('load_in_8bit', False)

        qweight_iterator, quant_state_dict = \
            self._get_quantized_weights_iterator(
            model_config.model, model_config.revision, pre_quant, load_8bit)

        model.load_weights(qweight_iterator)

        torch.cuda.empty_cache()

        param_dict = dict(model.named_parameters())
        stacked_quant_state_dict: Dict[str, Dict[int, Any]] = {}
        for quant_param_name in quant_state_dict:
            non_stacked_param_name = quant_param_name

            shard_index = 0
            for shard_name, (
                    weight_name, index
            ) in model.bitsandbytes_stacked_params_mapping.items():
                if shard_name in quant_param_name:
                    shard_index = index
                    quant_param_name = quant_param_name.replace(
                        shard_name, weight_name)
                    break

            if quant_param_name not in param_dict:
                raise ValueError(
                    f"Parameter {quant_param_name} not found in the model.")

            if quant_param_name not in stacked_quant_state_dict:
                stacked_quant_state_dict[quant_param_name] = {}

            stacked_quant_state_dict[quant_param_name][shard_index] = (
                quant_state_dict[non_stacked_param_name])

        # save quant_states and offsets as the attributes of the parameters
        for param_name, param in param_dict.items():
            if param_name in stacked_quant_state_dict:
                quant_states = stacked_quant_state_dict[param_name]
                set_weight_attrs(param, {"bnb_quant_state": quant_states})

                pack_ratio = getattr(param, "pack_factor", -1)
                if pack_ratio == -1:
                    raise ValueError(
                        f"pack_factor not set for parameter {param_name}.")

                num_elements = [0] * len(quant_states)
                for seq, quant_state in quant_states.items():
                    num_elements[seq] = math.prod(
                        quant_state.shape) // pack_ratio

                offsets = np.concatenate(([0], np.cumsum(num_elements)))
                set_weight_attrs(param, {"bnb_shard_offsets": offsets})

                if load_8bit:
                    set_weight_attrs(
                        param, {"matmul_state": [None] * len(quant_states)})

    def download_model(self, model_config: ModelConfig) -> None:
        self._prepare_weights(model_config.model, model_config.revision)

    def load_model(self, *, model_config: ModelConfig,
                   device_config: DeviceConfig,
                   lora_config: Optional[LoRAConfig],
                   parallel_config: ParallelConfig,
                   scheduler_config: SchedulerConfig,
                   cache_config: CacheConfig) -> nn.Module:
        with set_default_torch_dtype(model_config.dtype):
            with torch.device(device_config.device):
                model = _initialize_model(model_config, self.load_config,
                                          lora_config, cache_config)

                self._load_weights(model_config, model)

        return model.eval()


class GGUFModelLoader(BaseModelLoader):
    """
    Model loader that can load GGUF files. This is useful for loading models
    that are quantized with GGUF and saved in the GGUF format. This loader
    supports loading both full models and sharded models.
    """

    def __init__(self, load_config: LoadConfig):
        super().__init__(load_config)
        if load_config.model_loader_extra_config:
            raise ValueError(f"Model loader extra config is not supported for "
                             f"load format {load_config.load_format}")

    def _prepare_weights(self, model_name_or_path: str):
        if os.path.isfile(model_name_or_path):
            return model_name_or_path
        else:
            raise ValueError(f"{model_name_or_path} is not a file.")

    def _get_gguf_weights_map(self, model_config: ModelConfig):
        """
        GGUF uses this naming convention for their tensors from HF checkpoint:
        `blk.N.BB.weight` and `blk.N.BB.bias`
        where N signifies the block number of a layer, and BB signifies the
        attention/mlp layer components.
        See "Standardized tensor names" in
        https://github.com/ggerganov/ggml/blob/master/docs/gguf.md for details.
        """
        config = model_config.hf_config
        model_type = config.model_type
        # hack: ggufs have a different name than transformers
        if model_type == "cohere":
            model_type = "command-r"
        arch = None
        for key, value in gguf.MODEL_ARCH_NAMES.items():
            if value == model_type:
                arch = key
                break
        if arch is None:
            raise RuntimeError(f"Unknown gguf model_type: {model_type}")
        num_layers = config.num_hidden_layers
        name_map = gguf.get_tensor_name_map(arch, num_layers)
        with torch.device("meta"):
            dummy_model = AutoModelForCausalLM.from_config(config)
        state_dict = dummy_model.state_dict()

        gguf_to_hf_name_map = {}
        for hf_name in state_dict:
            name, suffix = hf_name.rsplit(".", 1)
            gguf_name = name_map.get_name(name)
            gguf_to_hf_name_map[f"{gguf_name}.{suffix}"] = hf_name
        return gguf_to_hf_name_map

    def _get_weights_iterator(
        self, model_name_or_path: str, gguf_to_hf_name_map: Dict[str, str]
    ) -> Generator[Tuple[str, torch.Tensor], None, None]:
        return gguf_quant_weights_iterator(model_name_or_path,
                                           gguf_to_hf_name_map)

    def download_model(self, model_config: ModelConfig) -> None:
        self._prepare_weights(model_config.model)

    def load_model(self, *, model_config: ModelConfig,
                   device_config: DeviceConfig,
                   lora_config: Optional[LoRAConfig],
                   parallel_config: ParallelConfig,
                   scheduler_config: SchedulerConfig,
                   cache_config: CacheConfig) -> nn.Module:

        local_model_path = self._prepare_weights(model_config.model)
        gguf_weights_map = self._get_gguf_weights_map(model_config)
        # we can only know if tie word embeddings after mapping weights
        if "lm_head.weight" in get_gguf_extra_tensor_names(
                local_model_path, gguf_weights_map):
            model_config.hf_config.update({"tie_word_embeddings": True})

        with set_default_torch_dtype(model_config.dtype):
            with torch.device(device_config.device):
                model = _initialize_model(model_config, self.load_config,
                                          lora_config, cache_config)
            model.load_weights(
                self._get_weights_iterator(local_model_path, gguf_weights_map))
        return model


def get_model_loader(load_config: LoadConfig) -> BaseModelLoader:
    """Get a model loader based on the load format."""

    if isinstance(load_config.load_format, type):
        return load_config.load_format(load_config)

    if load_config.load_format == LoadFormat.DUMMY:
        return DummyModelLoader(load_config)

    if load_config.load_format == LoadFormat.TENSORIZER:
        return TensorizerLoader(load_config)

    if load_config.load_format == LoadFormat.SHARDED_STATE:
        return ShardedStateLoader(load_config)

    if load_config.load_format == LoadFormat.BITSANDBYTES:
        return BitsAndBytesModelLoader(load_config)

    if load_config.load_format == LoadFormat.GGUF:
        return GGUFModelLoader(load_config)

    return DefaultModelLoader(load_config)<|MERGE_RESOLUTION|>--- conflicted
+++ resolved
@@ -399,19 +399,8 @@
                 model = _initialize_model(model_config, self.load_config,
                                           lora_config, cache_config,
                                           scheduler_config)
-<<<<<<< HEAD
             logger.info("Loading weights on %s ...", self.load_config.device)
-            model.load_weights(
-                self._get_weights_iterator(model_config.model,
-                                           model_config.revision,
-                                           fall_back_to_pt=getattr(
-                                               model,
-                                               "fall_back_to_pt_during_load",
-                                               True)), )
-=======
-
             model.load_weights(self._get_all_weights(model_config, model))
->>>>>>> cc4325b6
 
             for _, module in model.named_modules():
                 quant_method = getattr(module, "quant_method", None)

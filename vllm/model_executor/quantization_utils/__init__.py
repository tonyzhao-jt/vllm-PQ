--- conflicted
+++ resolved
@@ -7,11 +7,8 @@
 
 _QUANTIZATION_REGISTRY = {
     "awq": AWQConfig,
-<<<<<<< HEAD
+    "squeezellm": SqueezeLLMConfig,
     "smoothquant": SmoothQuantConfig,
-=======
-    "squeezellm": SqueezeLLMConfig,
->>>>>>> 9738b84a
 }
 
 

import contextlib
import functools
from typing import List, Optional, Tuple, Union

import torch

import vllm.envs as envs
from vllm._core_ext import ScalarType
from vllm.logger import init_logger
from vllm.platforms import current_platform

logger = init_logger(__name__)

if not current_platform.is_tpu():
    try:
        import vllm._C
    except ImportError as e:
        logger.warning("Failed to import from vllm._C with %r", e)

with contextlib.suppress(ImportError):
    import vllm._moe_C  # noqa: F401


def hint_on_error(fn):

    @functools.wraps(fn)
    def wrapper(*args, **kwargs):
        try:
            return fn(*args, **kwargs)
        except AttributeError as e:
            msg = (
                "Error in calling custom op %s: %s\n"
                "Possibly you have built or installed an obsolete version of vllm.\n"
                "Please try a clean build and install of vllm,"
                "or remove old built files such as vllm/*cpython*.so and build/ ."
            )
            logger.error(msg, fn.__name__, e)
            raise e

    return wrapper


# activation ops
def silu_and_mul(out: torch.Tensor, x: torch.Tensor) -> None:
    torch.ops._C.silu_and_mul(out, x)


def gelu_and_mul(out: torch.Tensor, x: torch.Tensor) -> None:
    torch.ops._C.gelu_and_mul(out, x)


def gelu_tanh_and_mul(out: torch.Tensor, x: torch.Tensor) -> None:
    torch.ops._C.gelu_tanh_and_mul(out, x)


def gelu_fast(out: torch.Tensor, x: torch.Tensor) -> None:
    torch.ops._C.gelu_fast(out, x)


def gelu_new(out: torch.Tensor, x: torch.Tensor) -> None:
    torch.ops._C.gelu_new(out, x)


def gelu_quick(out: torch.Tensor, x: torch.Tensor) -> None:
    torch.ops._C.gelu_quick(out, x)


# page attention ops
def paged_attention_v1(
    out: torch.Tensor,
    query: torch.Tensor,
    key_cache: torch.Tensor,
    value_cache: torch.Tensor,
    num_kv_heads: int,
    scale: float,
    block_tables: torch.Tensor,
    seq_lens: torch.Tensor,
    block_size: int,
    max_seq_len: int,
    alibi_slopes: Optional[torch.Tensor],
    kv_cache_dtype: str,
    k_scale: float,
    v_scale: float,
    tp_rank: int = 0,
    blocksparse_local_blocks: int = 0,
    blocksparse_vert_stride: int = 0,
    blocksparse_block_size: int = 64,
    blocksparse_head_sliding_step: int = 0,
) -> None:
    torch.ops._C.paged_attention_v1(
        out, query, key_cache, value_cache, num_kv_heads, scale, block_tables,
        seq_lens, block_size, max_seq_len, alibi_slopes, kv_cache_dtype,
        k_scale, v_scale, tp_rank, blocksparse_local_blocks,
        blocksparse_vert_stride, blocksparse_block_size,
        blocksparse_head_sliding_step)


def paged_attention_v2(
    out: torch.Tensor,
    exp_sum: torch.Tensor,
    max_logits: torch.Tensor,
    tmp_out: torch.Tensor,
    query: torch.Tensor,
    key_cache: torch.Tensor,
    value_cache: torch.Tensor,
    num_kv_heads: int,
    scale: float,
    block_tables: torch.Tensor,
    seq_lens: torch.Tensor,
    block_size: int,
    max_seq_len: int,
    alibi_slopes: Optional[torch.Tensor],
    kv_cache_dtype: str,
    k_scale: float,
    v_scale: float,
    tp_rank: int = 0,
    blocksparse_local_blocks: int = 0,
    blocksparse_vert_stride: int = 0,
    blocksparse_block_size: int = 64,
    blocksparse_head_sliding_step: int = 0,
) -> None:
    torch.ops._C.paged_attention_v2(
        out, exp_sum, max_logits, tmp_out, query, key_cache, value_cache,
        num_kv_heads, scale, block_tables, seq_lens, block_size, max_seq_len,
        alibi_slopes, kv_cache_dtype, k_scale, v_scale, tp_rank,
        blocksparse_local_blocks, blocksparse_vert_stride,
        blocksparse_block_size, blocksparse_head_sliding_step)


# pos encoding ops
def rotary_embedding(
    positions: torch.Tensor,
    query: torch.Tensor,
    key: torch.Tensor,
    head_size: int,
    cos_sin_cache: torch.Tensor,
    is_neox: bool,
) -> None:
    torch.ops._C.rotary_embedding(positions, query, key, head_size,
                                  cos_sin_cache, is_neox)


def batched_rotary_embedding(positions: torch.Tensor, query: torch.Tensor,
                             key: torch.Tensor, head_size: int,
                             cos_sin_cache: torch.Tensor, is_neox: bool,
                             rot_dim: int,
                             cos_sin_cache_offsets: torch.Tensor) -> None:
    torch.ops._C.batched_rotary_embedding(positions, query, key, head_size,
                                          cos_sin_cache, is_neox, rot_dim,
                                          cos_sin_cache_offsets)


# layer norm ops
def rms_norm(out: torch.Tensor, input: torch.Tensor, weight: torch.Tensor,
             epsilon: float) -> None:
    torch.ops._C.rms_norm(out, input, weight, epsilon)


def fused_add_rms_norm(input: torch.Tensor, residual: torch.Tensor,
                       weight: torch.Tensor, epsilon: float) -> None:
    torch.ops._C.fused_add_rms_norm(input, residual, weight, epsilon)


def advance_step(num_seqs: int, num_queries: int, block_size: int,
                 input_tokens: torch.Tensor, sampled_token_ids: torch.Tensor,
                 input_positions: torch.Tensor, seq_lens: torch.Tensor,
                 slot_mapping: torch.Tensor,
                 block_tables: torch.Tensor) -> None:
    """Advance a step on GPU for existing inputs for a multi-step runner"""
    return torch.ops._C.advance_step(num_seqs, num_queries, block_size,
                                     input_tokens, sampled_token_ids,
                                     input_positions, seq_lens, slot_mapping,
                                     block_tables)


# quantization ops
# awq
def awq_dequantize(qweight: torch.Tensor, scales: torch.Tensor,
                   zeros: torch.Tensor, split_k_iters: int, thx: int,
                   thy: int) -> torch.Tensor:
    if envs.VLLM_USE_TRITON_AWQ:
        from vllm.model_executor.layers.quantization.awq_triton import (
            awq_dequantize_triton)
        return awq_dequantize_triton(qweight, scales, zeros)
    return torch.ops._C.awq_dequantize(qweight, scales, zeros, split_k_iters,
                                       thx, thy)


def awq_gemm(input: torch.Tensor, qweight: torch.Tensor, qzeros: torch.Tensor,
             scales: torch.Tensor, split_k_iters: int) -> torch.Tensor:
    if envs.VLLM_USE_TRITON_AWQ:
        from vllm.model_executor.layers.quantization.awq_triton import (
            awq_gemm_triton)
        return awq_gemm_triton(input, qweight, qzeros, scales, split_k_iters)
    return torch.ops._C.awq_gemm(input, qweight, qzeros, scales, split_k_iters)


# gptq
def gptq_gemm(a: torch.Tensor, b_q_weight: torch.Tensor,
              b_gptq_qzeros: torch.Tensor, b_gptq_scales: torch.Tensor,
              b_g_idx: torch.Tensor, use_exllama: bool,
              bit: int) -> torch.Tensor:
    return torch.ops._C.gptq_gemm(a, b_q_weight, b_gptq_qzeros, b_gptq_scales,
                                  b_g_idx, use_exllama, bit)


def gptq_shuffle(q_weight: torch.Tensor, q_perm: torch.Tensor,
                 bit: int) -> None:
    torch.ops._C.gptq_shuffle(q_weight, q_perm, bit)


# squeezellm
def squeezellm_gemm(vec: torch.Tensor, mat: torch.Tensor, mul: torch.Tensor,
                    lookup_table: torch.Tensor) -> None:
    torch.ops._C.squeezellm_gemm(vec, mat, mul, lookup_table)


# marlin
def marlin_gemm(a: torch.Tensor, b_q_weight: torch.Tensor,
                b_scales: torch.Tensor, workspace: torch.Tensor, size_m: int,
                size_n: int, size_k: int) -> torch.Tensor:
    return torch.ops._C.marlin_gemm(a, b_q_weight, b_scales, workspace, size_m,
                                    size_n, size_k)


# marlin_24
def gptq_marlin_24_gemm(a: torch.Tensor, b_q_weight: torch.Tensor,
                        b_meta: torch.Tensor, b_scales: torch.Tensor,
                        workspace: torch.Tensor, b_q_type: ScalarType,
                        size_m: int, size_n: int, size_k: int) -> torch.Tensor:
    return torch.ops._C.gptq_marlin_24_gemm(a, b_q_weight, b_meta, b_scales,
                                            workspace, b_q_type, size_m,
                                            size_n, size_k)


# cutlass
def cutlass_scaled_mm_supports_fp8(cuda_device_capability: int) -> bool:
    return torch.ops._C.cutlass_scaled_mm_supports_fp8(cuda_device_capability)


def cutlass_scaled_mm(a: torch.Tensor,
                      b: torch.Tensor,
                      scale_a: torch.Tensor,
                      scale_b: torch.Tensor,
                      out_dtype: torch.dtype,
                      bias: Optional[torch.Tensor] = None) -> torch.Tensor:
    assert (b.shape[0] % 16 == 0 and b.shape[1] % 16 == 0)
    assert (out_dtype is torch.bfloat16 or out_dtype is torch.float16)
    assert bias is None or bias.shape[0] == b.shape[
        1] and bias.dtype == out_dtype

    m = a.shape[0]
    n = b.shape[1]
    out = torch.empty((m, n), dtype=out_dtype, device=a.device)

    torch.ops._C.cutlass_scaled_mm(out, a, b, scale_a, scale_b, bias)

    return out


def cutlass_scaled_mm_azp(a: torch.Tensor,
                          b: torch.Tensor,
                          scale_a: torch.Tensor,
                          scale_b: torch.Tensor,
                          out_dtype: torch.dtype,
                          azp_adj: torch.Tensor,
                          azp: Optional[torch.Tensor] = None,
                          bias: Optional[torch.Tensor] = None) -> torch.Tensor:
    assert (b.shape[0] % 16 == 0 and b.shape[1] % 16 == 0)
    assert (out_dtype is torch.bfloat16 or out_dtype is torch.float16)
    assert bias is None or bias.numel(
    ) == b.shape[1] and bias.dtype == out_dtype

    m = a.shape[0]
    n = b.shape[1]
    out = torch.empty((m, n), dtype=out_dtype, device=a.device)

    torch.ops._C.cutlass_scaled_mm_azp(out, a, b, scale_a, scale_b, azp_adj,
                                       azp, bias)
    return out


# aqlm
def aqlm_gemm(input: torch.Tensor, codes: torch.Tensor,
              codebooks: torch.Tensor, scales: torch.Tensor,
              codebook_partition_sizes: List[int],
              bias: Optional[torch.Tensor]) -> torch.Tensor:
    return torch.ops._C.aqlm_gemm(input, codes, codebooks, scales,
                                  codebook_partition_sizes, bias)


def aqlm_dequant(codes: torch.Tensor, codebooks: torch.Tensor,
                 codebook_partition_sizes: List[int]) -> torch.Tensor:
    return torch.ops._C.aqlm_dequant(codes, codebooks,
                                     codebook_partition_sizes)


# gptq_marlin
def gptq_marlin_repack(b_q_weight: torch.Tensor, perm: torch.Tensor,
                       size_k: int, size_n: int,
                       num_bits: int) -> torch.Tensor:
    return torch.ops._C.gptq_marlin_repack(b_q_weight, perm, size_k, size_n,
                                           num_bits)


# gptq_marlin
def awq_marlin_repack(b_q_weight: torch.Tensor, size_k: int, size_n: int,
                      num_bits: int) -> torch.Tensor:
    return torch.ops._C.awq_marlin_repack(b_q_weight, size_k, size_n, num_bits)


def gptq_marlin_moe_repack(b_q_weight: torch.Tensor, perm: torch.Tensor,
                           size_k: int, size_n: int,
                           num_bits: int) -> torch.Tensor:
    num_experts = b_q_weight.shape[0]
<<<<<<< HEAD
    output = torch.empty((num_experts, size_k // 16, size_n * (num_bits // 2)),
=======
    assert size_k % 16 == 0
    output = torch.empty((num_experts, size_k // 16, size_n * 2),
>>>>>>> e5697d16
                         device=b_q_weight.device,
                         dtype=b_q_weight.dtype)
    for e in range(num_experts):
        output[e] = torch.ops._C.gptq_marlin_repack(b_q_weight[e], perm[e],
                                                    size_k, size_n, num_bits)
    return output


def gptq_marlin_gemm(a: torch.Tensor,
                     b_q_weight: torch.Tensor,
                     b_scales: torch.Tensor,
                     b_zeros: torch.Tensor,
                     g_idx: torch.Tensor,
                     perm: torch.Tensor,
                     workspace: torch.Tensor,
                     b_q_type: ScalarType,
                     size_m: int,
                     size_n: int,
                     size_k: int,
                     is_k_full: bool,
                     has_zp: bool = False,
                     use_fp32_reduce: bool = False) -> torch.Tensor:
    return torch.ops._C.gptq_marlin_gemm(a, b_q_weight, b_scales, b_zeros,
                                         g_idx, perm, workspace, b_q_type,
                                         size_m, size_n, size_k, is_k_full,
                                         has_zp, use_fp32_reduce)


# fp8 marlin
def fp8_marlin_gemm(a: torch.Tensor, b_q_weight: torch.Tensor,
                    b_scales: torch.Tensor, workspace: torch.Tensor,
                    num_bits: int, size_m: int, size_n: int,
                    size_k: int) -> torch.Tensor:
    return torch.ops._C.fp8_marlin_gemm(a, b_q_weight, b_scales, workspace,
                                        num_bits, size_m, size_n, size_k)


# machete
def machete_supported_schedules(b_type: ScalarType) -> List[str]:
    return torch.ops._C.machete_supported_schedules(b_type)


def machete_gemm(
    a: torch.Tensor,
    b_q: torch.Tensor,  # Should be the tensor returned by machete_prepack_B
    b_type: ScalarType,
    b_scales: Optional[torch.Tensor] = None,
    b_zeros: Optional[torch.Tensor] = None,
    b_group_size: Optional[int] = None,
    c: Optional[torch.Tensor] = None,
    alpha: Optional[float] = None,
    beta: Optional[float] = None,
    schedule: Optional[str] = None,
) -> torch.Tensor:
    return torch.ops._C.machete_gemm(a, b_q, b_type, b_scales, b_zeros,
                                     b_group_size, c, alpha, beta, schedule)


def machete_prepack_B(b_q_weight: torch.Tensor,
                      b_type: ScalarType) -> torch.Tensor:
    return torch.ops._C.machete_prepack_B(b_q_weight, b_type)


# fp8
def scaled_fp8_quant(
    input: torch.Tensor,
    scale: Optional[torch.Tensor] = None,
    num_token_padding: Optional[int] = None,
    scale_ub: Optional[torch.Tensor] = None,
    use_per_token_if_dynamic: bool = False,
) -> Tuple[torch.Tensor, torch.Tensor]:
    """
    Quantize input tensor to FP8 and return quantized tensor and scale.

    This function supports both static and dynamic quantization: If you
    provide the scale, it will use static scaling and if you omit it,
    the scale will be determined dynamically. The function also allows
    optional padding of the output tensors for downstream kernels that
    will benefit from padding.

    Args:
        input: The input tensor to be quantized to FP8
        scale: Optional scaling factor for the FP8 quantization
        scale_ub: Optional upper bound for scaling factor in dynamic 
            per token case
        num_token_padding: If specified, pad the first dimension
            of the output to at least this value.
        use_per_token_if_dynamic: Whether to do per_tensor or per_token 
            in the dynamic quantization case.

    Returns:
        Tuple[torch.Tensor, torch.Tensor]: The output tensor in FP8 and
            scaling factor.
    """
    # This code assumes batch_dim and num_tokens are flattened
    assert (input.ndim == 2)
    shape: Union[Tuple[int, int], torch.Size] = input.shape
    # For rocm, the output fp8 dtype is torch.float_e3m3fnuz
    out_dtype: torch.dtype = torch.float8_e4m3fnuz if vllm.utils.is_hip() \
        else torch.float8_e4m3fn
    if num_token_padding:
        shape = (max(num_token_padding, input.shape[0]), shape[1])
    output = torch.empty(shape, device=input.device, dtype=out_dtype)

    if scale is None:
        if use_per_token_if_dynamic:
            scale = torch.empty((shape[0], 1),
                                device=input.device,
                                dtype=torch.float32)
            torch.ops._C.dynamic_per_token_scaled_fp8_quant(
                output, input, scale, scale_ub)
        else:
            scale = torch.zeros(1, device=input.device, dtype=torch.float32)
            torch.ops._C.dynamic_scaled_fp8_quant(output, input, scale)
    else:
        # num_token_padding not implemented for this case
        assert (scale.numel() == 1 or num_token_padding is None)
        torch.ops._C.static_scaled_fp8_quant(output, input, scale)

    return output, scale


# int8
def scaled_int8_quant(
        input: torch.Tensor,
        scale: Optional[torch.Tensor] = None
) -> Tuple[torch.Tensor, torch.Tensor]:
    """
    Quantize the input tensor to int8 and return the quantized tensor and scale.

    Args:
        input: The input tensor to be quantized to int8.
        scale: Optional scaling factor for the int8 quantization.
            When not provided, we invoke dynamic-per-token quantization.

    Returns:
      Tuple[Torch.Tensor, Torch.Tensor] : Output int8 tensor and scales.
    """
    output = torch.empty_like(input, dtype=torch.int8)
    if scale is not None:
        # static-per-tensor quantization.
        torch.ops._C.static_scaled_int8_quant(output, input, scale)
        return output, scale

    # dynamic-per-token quantization.
    input_scales = torch.empty((input.numel() // input.shape[-1], 1),
                               device=input.device,
                               dtype=torch.float32)
    torch.ops._C.dynamic_scaled_int8_quant(output, input, input_scales)
    return output, input_scales


# qqq ops
def marlin_qqq_gemm(a: torch.Tensor, b_q_weight: torch.Tensor,
                    s_tok: torch.Tensor, s_ch: torch.Tensor,
                    s_group: torch.Tensor, workspace: torch.Tensor,
                    size_m: int, size_n: int, size_k: int) -> torch.Tensor:
    return torch.ops._C.marlin_qqq_gemm(a, b_q_weight, s_tok, s_ch, s_group,
                                        workspace, size_m, size_n, size_k)


# gguf
def ggml_dequantize(W: torch.Tensor, quant_type: int, m: int,
                    n: int) -> torch.Tensor:
    return torch.ops._C.ggml_dequantize(W, quant_type, m, n)


def ggml_mul_mat_vec_a8(
    W: torch.Tensor,
    X: torch.Tensor,
    quant_type: int,
    row: int,
) -> torch.Tensor:
    return torch.ops._C.ggml_mul_mat_vec_a8(W, X, quant_type, row)


def ggml_mul_mat_a8(
    W: torch.Tensor,
    X: torch.Tensor,
    quant_type: int,
    row: int,
) -> torch.Tensor:
    return torch.ops._C.ggml_mul_mat_a8(W, X, quant_type, row)


# moe
def moe_align_block_size(topk_ids: torch.Tensor, num_experts: int,
                         block_size: int, sorted_token_ids: torch.Tensor,
                         experts_ids: torch.Tensor,
                         num_tokens_post_pad: torch.Tensor) -> None:
    torch.ops._C.moe_align_block_size(topk_ids, num_experts, block_size,
                                      sorted_token_ids, experts_ids,
                                      num_tokens_post_pad)


def topk_softmax(topk_weights: torch.Tensor, topk_ids: torch.Tensor,
                 token_expert_indicies: torch.Tensor,
                 gating_output: float) -> None:
    torch.ops._moe_C.topk_softmax(topk_weights, topk_ids,
                                  token_expert_indicies, gating_output)


def reshape_and_cache(
    key: torch.Tensor,
    value: torch.Tensor,
    key_cache: torch.Tensor,
    value_cache: torch.Tensor,
    slot_mapping: torch.Tensor,
    kv_cache_dtype: str,
    k_scale: float,
    v_scale: float,
) -> None:
    torch.ops._C_cache_ops.reshape_and_cache(key, value, key_cache,
                                             value_cache, slot_mapping,
                                             kv_cache_dtype, k_scale, v_scale)


def reshape_and_cache_flash(
    key: torch.Tensor,
    value: torch.Tensor,
    key_cache: torch.Tensor,
    value_cache: torch.Tensor,
    slot_mapping: torch.Tensor,
    kv_cache_dtype: str,
    k_scale: float,
    v_scale: float,
) -> None:
    torch.ops._C_cache_ops.reshape_and_cache_flash(key, value, key_cache,
                                                   value_cache, slot_mapping,
                                                   kv_cache_dtype, k_scale,
                                                   v_scale)


def copy_blocks(key_caches: List[torch.Tensor],
                value_caches: List[torch.Tensor],
                block_mapping: torch.Tensor) -> None:
    torch.ops._C_cache_ops.copy_blocks(key_caches, value_caches, block_mapping)


def swap_blocks(src: torch.Tensor, dst: torch.Tensor,
                block_mapping: torch.Tensor) -> None:
    torch.ops._C_cache_ops.swap_blocks(src, dst, block_mapping)


def convert_fp8(output: torch.Tensor,
                input: torch.Tensor,
                scale: float = 1.0,
                kv_dtype: str = "fp8") -> None:
    torch.ops._C_cache_ops.convert_fp8(output, input, scale, kv_dtype)


def get_device_attribute(attribute: int, device: int) -> int:
    return torch.ops._C_cuda_utils.get_device_attribute(attribute, device)


def get_max_shared_memory_per_block_device_attribute(device: int) -> int:
    # ruff: noqa: E501
    return torch.ops._C_cuda_utils.get_max_shared_memory_per_block_device_attribute(
        device)


# custom ar
def init_custom_ar(meta: torch.Tensor, rank_data: torch.Tensor,
                   handles: List[str], offsets: List[int], rank: int,
                   full_nvlink: bool) -> int:
    return torch.ops._C_custom_ar.init_custom_ar(meta, rank_data, handles,
                                                 offsets, rank, full_nvlink)


def should_custom_ar(inp: torch.Tensor, max_size: int, world_size: int,
                     full_nvlink: bool) -> bool:
    return torch.ops._C_custom_ar.should_custom_ar(inp, max_size, world_size,
                                                   full_nvlink)


def all_reduce_reg(fa: int, inp: torch.Tensor, out: torch.Tensor) -> None:
    torch.ops._C_custom_ar.all_reduce_reg(fa, inp, out)


def all_reduce_unreg(fa: int, inp: torch.Tensor, reg_buffer: torch.Tensor,
                     out: torch.Tensor) -> None:
    torch.ops._C_custom_ar.all_reduce_unreg(fa, inp, reg_buffer, out)


def dispose(fa: int) -> None:
    torch.ops._C_custom_ar.dispose(fa)


def meta_size() -> int:
    return torch.ops._C_custom_ar.meta_size()


def register_buffer(fa: int, t: torch.Tensor, handles: List[str],
                    offsets: List[int]) -> None:
    return torch.ops._C_custom_ar.register_buffer(fa, t, handles, offsets)


def get_graph_buffer_ipc_meta(fa: int) -> Tuple[List[str], List[int]]:
    return torch.ops._C_custom_ar.get_graph_buffer_ipc_meta(fa)


def register_graph_buffers(fa: int, handles: List[str],
                           offsets: List[List[int]]) -> None:
    torch.ops._C_custom_ar.register_graph_buffers(fa, handles, offsets)


# temporary fix for https://github.com/vllm-project/vllm/issues/5456
# TODO: remove this in v0.6.0
names_and_values = globals()
names_and_values_to_update = {}
# prepare variables to avoid dict size change during iteration
k, v, arg = None, None, None
fn_type = type(lambda x: x)
for k, v in names_and_values.items():
    # find functions that are defined in this file and have torch.Tensor
    # in their annotations. `arg == "torch.Tensor"` is used to handle
    # the case when users use `import __annotations__` to turn type
    # hints into strings.
    if isinstance(v, fn_type) \
        and v.__code__.co_filename == __file__ \
        and any(arg is torch.Tensor or arg == "torch.Tensor"
                for arg in v.__annotations__.values()):
        names_and_values_to_update[k] = hint_on_error(v)

names_and_values.update(names_and_values_to_update)
del names_and_values_to_update, names_and_values, v, k, fn_type<|MERGE_RESOLUTION|>--- conflicted
+++ resolved
@@ -313,12 +313,7 @@
                            size_k: int, size_n: int,
                            num_bits: int) -> torch.Tensor:
     num_experts = b_q_weight.shape[0]
-<<<<<<< HEAD
     output = torch.empty((num_experts, size_k // 16, size_n * (num_bits // 2)),
-=======
-    assert size_k % 16 == 0
-    output = torch.empty((num_experts, size_k // 16, size_n * 2),
->>>>>>> e5697d16
                          device=b_q_weight.device,
                          dtype=b_q_weight.dtype)
     for e in range(num_experts):

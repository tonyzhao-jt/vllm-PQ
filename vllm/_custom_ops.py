--- conflicted
+++ resolved
@@ -364,13 +364,8 @@
 
 def convert_fp8(output: torch.Tensor,
                 input: torch.Tensor,
-<<<<<<< HEAD
                 scale: float = 1.0) -> None:
     vllm_ops.convert_fp8(output, input, torch.Tensor([scale]))
-=======
-                scale: float = 1.0,
-                kv_dtype: str = "fp8") -> None:
-    torch.ops._C_cache_ops.convert_fp8(output, input, scale, kv_dtype)
 
 
 def get_device_attribute(attribute: int, device: int) -> int:
@@ -399,7 +394,6 @@
 
 def all_reduce_reg(fa: int, inp: torch.Tensor, out: torch.Tensor) -> None:
     torch.ops._C_custom_ar.all_reduce_reg(fa, inp, out)
->>>>>>> 856c9900
 
 
 def all_reduce_unreg(fa: int, inp: torch.Tensor, reg_buffer: torch.Tensor,

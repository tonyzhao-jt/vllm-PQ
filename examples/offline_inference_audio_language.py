"""
This example shows how to use vLLM for running offline inference 
with the correct prompt format on audio language models.

For most models, the prompt format should follow corresponding examples
on HuggingFace model repository.
"""
from transformers import AutoTokenizer

from vllm import LLM, SamplingParams
from vllm.assets.audio import AudioAsset
from vllm.utils import FlexibleArgumentParser

audio_assets = [AudioAsset("mary_had_lamb"), AudioAsset("winning_call")]
question_per_audio_count = {
    0: "What is 1+1?",
    1: "What is recited in the audio?",
    2: "What sport and what nursery rhyme are referenced?"
}

# NOTE: The default `max_num_seqs` and `max_model_len` may result in OOM on
# lower-end GPUs.
# Unless specified, these settings have been tested to work on a single L4.


# Ultravox 0.3
def run_ultravox(question: str, audio_count: int):
    model_name = "fixie-ai/ultravox-v0_3"

    tokenizer = AutoTokenizer.from_pretrained(model_name)
    messages = [{
        'role': 'user',
        'content': "<|audio|>\n" * audio_count + question
    }]
    prompt = tokenizer.apply_chat_template(messages,
                                           tokenize=False,
                                           add_generation_prompt=True)

    llm = LLM(model=model_name,
<<<<<<< HEAD
=======
              max_model_len=4096,
              max_num_seqs=5,
>>>>>>> 98356735
              trust_remote_code=True,
              limit_mm_per_prompt={"audio": audio_count})
    stop_token_ids = None
    return llm, prompt, stop_token_ids


# Qwen2-Audio
def run_qwen2_audio(question: str, audio_count: int):
    model_name = "Qwen/Qwen2-Audio-7B-Instruct"

    llm = LLM(model=model_name,
              max_model_len=4096,
              max_num_seqs=5,
              limit_mm_per_prompt={"audio": audio_count})

    audio_in_prompt = "".join([
        f"Audio {idx+1}: "
        f"<|audio_bos|><|AUDIO|><|audio_eos|>\n" for idx in range(audio_count)
    ])

    prompt = ("<|im_start|>system\nYou are a helpful assistant.<|im_end|>\n"
              "<|im_start|>user\n"
              f"{audio_in_prompt}{question}<|im_end|>\n"
              "<|im_start|>assistant\n")
    stop_token_ids = None
    return llm, prompt, stop_token_ids


model_example_map = {"ultravox": run_ultravox, "qwen2_audio": run_qwen2_audio}


def main(args):
    model = args.model_type
    if model not in model_example_map:
        raise ValueError(f"Model type {model} is not supported.")

    audio_count = args.num_audios
    llm, prompt, stop_token_ids = model_example_map[model](
        question_per_audio_count[audio_count], audio_count)

    # We set temperature to 0.2 so that outputs can be different
    # even when all prompts are identical when running batch inference.
    sampling_params = SamplingParams(temperature=0.2,
                                     max_tokens=64,
                                     stop_token_ids=stop_token_ids)

    mm_data = {}
    if audio_count > 0:
        mm_data = {
            "audio": [
                asset.audio_and_sample_rate
                for asset in audio_assets[:audio_count]
            ]
        }

    assert args.num_prompts > 0
    inputs = {"prompt": prompt, "multi_modal_data": mm_data}
    if args.num_prompts > 1:
        # Batch inference
        inputs = [inputs] * args.num_prompts

    outputs = llm.generate(inputs, sampling_params=sampling_params)

    for o in outputs:
        generated_text = o.outputs[0].text
        print(generated_text)


if __name__ == "__main__":
    parser = FlexibleArgumentParser(
        description='Demo on using vLLM for offline inference with '
        'audio language models')
    parser.add_argument('--model-type',
                        '-m',
                        type=str,
                        default="ultravox",
                        choices=model_example_map.keys(),
                        help='Huggingface "model_type".')
    parser.add_argument('--num-prompts',
                        type=int,
                        default=1,
                        help='Number of prompts to run.')
    parser.add_argument("--num-audios",
                        type=int,
                        default=1,
                        choices=[0, 1, 2],
                        help="Number of audio items per prompt.")

    args = parser.parse_args()
    main(args)<|MERGE_RESOLUTION|>--- conflicted
+++ resolved
@@ -37,11 +37,8 @@
                                            add_generation_prompt=True)
 
     llm = LLM(model=model_name,
-<<<<<<< HEAD
-=======
               max_model_len=4096,
               max_num_seqs=5,
->>>>>>> 98356735
               trust_remote_code=True,
               limit_mm_per_prompt={"audio": audio_count})
     stop_token_ids = None

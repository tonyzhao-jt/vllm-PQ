psutil
sentencepiece  # Required for LLaMA tokenizer.
numpy < 2.0.0
requests >= 2.26.0
tqdm
py-cpuinfo
transformers >= 4.45.2  # Required for Llama 3.2 and Qwen2-VL.
tokenizers >= 0.19.1  # Required for Llama 3.
protobuf # Required by LlamaTokenizer.
fastapi >= 0.107.0, < 0.113.0; python_version < '3.9'
fastapi >= 0.107.0, != 0.113.*, != 0.114.0; python_version >= '3.9'
aiohttp
openai >= 1.45.0 # Ensure modern openai package (ensure types module present and max_completion_tokens field support)
uvicorn[standard]
pydantic >= 2.9  # Required for fastapi >= 0.113.0
pillow  # Required for image processing
prometheus_client >= 0.18.0
prometheus-fastapi-instrumentator >= 7.0.0
tiktoken >= 0.6.0  # Required for DBRX tokenizer
lm-format-enforcer >= 0.10.9, < 0.11
outlines >= 0.0.43, < 0.1
<<<<<<< HEAD
llguidance>=0.4.0
xgrammar
=======
xgrammar >= 0.1.5; platform_machine == "x86_64"
>>>>>>> 7c32b686
typing_extensions >= 4.10
filelock >= 3.16.1 # need to contain https://github.com/tox-dev/filelock/pull/317
partial-json-parser # used for parsing partial JSON outputs
pyzmq
msgspec
gguf == 0.10.0
importlib_metadata
mistral_common[opencv] >= 1.5.0
pyyaml
six>=1.16.0; python_version > '3.11' # transitive dependency of pandas that needs to be the latest version for python 3.12
setuptools>=74.1.1; python_version > '3.11' # Setuptools is used by triton, we need to ensure a modern version is installed for 3.12+ so that it does not try to import distutils, which was removed in 3.12
einops # Required for Qwen2-VL.
compressed-tensors == 0.8.0 # required for compressed-tensors<|MERGE_RESOLUTION|>--- conflicted
+++ resolved
@@ -19,12 +19,8 @@
 tiktoken >= 0.6.0  # Required for DBRX tokenizer
 lm-format-enforcer >= 0.10.9, < 0.11
 outlines >= 0.0.43, < 0.1
-<<<<<<< HEAD
 llguidance>=0.4.0
-xgrammar
-=======
 xgrammar >= 0.1.5; platform_machine == "x86_64"
->>>>>>> 7c32b686
 typing_extensions >= 4.10
 filelock >= 3.16.1 # need to contain https://github.com/tox-dev/filelock/pull/317
 partial-json-parser # used for parsing partial JSON outputs

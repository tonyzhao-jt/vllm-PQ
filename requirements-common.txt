--- conflicted
+++ resolved
@@ -13,15 +13,9 @@
 uvicorn[standard]
 pydantic >= 2.0  # Required for OpenAI server.
 prometheus_client >= 0.18.0
-<<<<<<< HEAD
-tiktoken == 0.6.0  # Required for DBRX tokenizer
-lm-format-enforcer == 0.9.3
-outlines >= 0.0.37
-=======
 prometheus-fastapi-instrumentator >= 7.0.0
 tiktoken >= 0.6.0  # Required for DBRX tokenizer
 lm-format-enforcer == 0.10.1
 outlines == 0.0.34 # Requires torch >= 2.1.0
->>>>>>> 18c1f16d
 typing_extensions
 filelock >= 3.10.4 # filelock starts to support `mode` argument from 3.10.4
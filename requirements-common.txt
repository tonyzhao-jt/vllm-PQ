--- conflicted
+++ resolved
@@ -21,8 +21,5 @@
 outlines >= 0.0.43, < 0.1 # Requires torch >= 2.1.0
 typing_extensions
 filelock >= 3.10.4 # filelock starts to support `mode` argument from 3.10.4
-<<<<<<< HEAD
 partial-json-parser # used for parsing partial JSON outputs
-=======
-pyzmq
->>>>>>> 3bb4b1e4
+pyzmq
# formatting
yapf==0.32.0
toml==0.10.2
tomli==2.0.1
ruff==0.1.5
codespell==2.2.6
isort==5.13.2
clang-format==18.1.5

# type checking
mypy==1.9.0
types-PyYAML
types-requests
types-setuptools

# testing
pytest
tensorizer>=2.9.0
pytest-forked
pytest-asyncio
pytest-rerunfailures
pytest-shard

# testing utils
awscli
einops # required for MPT
httpx
peft
requests
ray
sentence-transformers # required for embedding

# Benchmarking
<<<<<<< HEAD
aiohttp
=======
aiohttp

# quantization
bitsandbytes==0.42.0
>>>>>>> 680cee9b
<|MERGE_RESOLUTION|>--- conflicted
+++ resolved
@@ -31,11 +31,7 @@
 sentence-transformers # required for embedding
 
 # Benchmarking
-<<<<<<< HEAD
-aiohttp
-=======
 aiohttp
 
 # quantization
-bitsandbytes==0.42.0
->>>>>>> 680cee9b
+bitsandbytes==0.42.0
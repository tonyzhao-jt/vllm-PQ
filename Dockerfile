--- conflicted
+++ resolved
@@ -41,20 +41,16 @@
 COPY requirements-common.txt requirements-common.txt
 COPY requirements-cuda.txt requirements-cuda.txt
 RUN --mount=type=cache,target=/root/.cache/pip \
-<<<<<<< HEAD
-    pip install -r requirements-cuda.txt
+    python3 -m pip install -r requirements-cuda.txt
 
 COPY requirements-mamba.txt requirements-mamba.txt
-RUN pip install packaging
-RUN pip install -r requirements-mamba.txt
+RUN python3 -m pip install packaging
+RUN python3 -m pip install -r requirements-mamba.txt
 
 # install development dependencies
 COPY requirements-dev.txt requirements-dev.txt
 RUN --mount=type=cache,target=/root/.cache/pip \
     pip install -r requirements-dev.txt
-=======
-    python3 -m pip install -r requirements-cuda.txt
->>>>>>> 6984c02a
 
 # cuda arch list used by torch
 # can be useful for both `dev` and `test`
@@ -126,7 +122,16 @@
 
 #################### EXTENSION Build IMAGE ####################
 
-<<<<<<< HEAD
+#################### DEV IMAGE ####################
+FROM base as dev
+
+COPY requirements-lint.txt requirements-lint.txt
+COPY requirements-test.txt requirements-test.txt
+COPY requirements-dev.txt requirements-dev.txt
+RUN --mount=type=cache,target=/root/.cache/pip \
+    python3 -m pip install -r requirements-dev.txt
+
+#################### DEV IMAGE ####################
 #################### MAMBA Build IMAGE ####################
 FROM dev as mamba-builder
 # max jobs used for build
@@ -142,18 +147,6 @@
     --no-build-isolation --no-deps --no-cache-dir
 
 #################### MAMBA Build IMAGE ####################
-=======
-#################### DEV IMAGE ####################
-FROM base as dev
-
-COPY requirements-lint.txt requirements-lint.txt
-COPY requirements-test.txt requirements-test.txt
-COPY requirements-dev.txt requirements-dev.txt
-RUN --mount=type=cache,target=/root/.cache/pip \
-    python3 -m pip install -r requirements-dev.txt
-
-#################### DEV IMAGE ####################
->>>>>>> 6984c02a
 
 #################### vLLM installation IMAGE ####################
 # image with vLLM installed
@@ -173,15 +166,11 @@
 # install vllm wheel first, so that torch etc will be installed
 RUN --mount=type=bind,from=build,src=/workspace/dist,target=/vllm-workspace/dist \
     --mount=type=cache,target=/root/.cache/pip \
-<<<<<<< HEAD
-    pip install dist/*.whl --verbose
+    python3 -m pip install dist/*.whl --verbose
 
 RUN --mount=type=bind,from=mamba-builder,src=/usr/src/mamba,target=/usr/src/mamba \
     --mount=type=cache,target=/root/.cache/pip \
-    pip install /usr/src/mamba/*.whl --no-cache-dir
-=======
-    python3 -m pip install dist/*.whl --verbose
->>>>>>> 6984c02a
+    python3 -m pip install /usr/src/mamba/*.whl --no-cache-dir
 #################### vLLM installation IMAGE ####################
 
 

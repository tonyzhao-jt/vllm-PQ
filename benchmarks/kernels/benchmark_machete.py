import argparse
import copy
import itertools
import math
import os
import pickle as pkl
import time
from dataclasses import dataclass
from itertools import product
from typing import Callable, Iterable, List, Optional, Tuple

import pandas as pd
import torch
import torch.utils.benchmark as TBenchmark
from torch.utils.benchmark import Measurement as TMeasurement
from weight_shapes import WEIGHT_SHAPES

from vllm import _custom_ops as ops
from vllm.model_executor.layers.quantization.utils.marlin_utils import (
    GPTQ_MARLIN_MAX_PARALLEL, GPTQ_MARLIN_MIN_THREAD_N, marlin_permute_scales,
    marlin_zero_points)
from vllm.model_executor.layers.quantization.utils.marlin_utils_test import (
    MarlinWorkspace)
from vllm.model_executor.layers.quantization.utils.quant_utils import (
    pack_rows, quantize_weights)
from vllm.scalar_type import ScalarType, scalar_types
from vllm.utils import FlexibleArgumentParser

DEFAULT_MODELS = ["meta-llama/Llama-3-8b", "meta-llama/Llama-2-70b-hf"]
DEFAULT_BATCH_SIZES = [1, 16, 32, 64, 128, 256, 512, 1024]
DEFAULT_TP_SIZES = [1]

NVTX_PROFILE = os.environ.get("NVTX_PROFILE", False)

if NVTX_PROFILE:
    import nvtx


def terse_type_name(dt):
    return {
        torch.bfloat16: "bf16",
        torch.float16: "fp16",
        torch.int8: "int8",
        torch.float8_e4m3fn: "fp8",
        torch.bfloat16: "bf16",
        torch.float: "float",
        torch.int: "int",
    }[dt]


@dataclass
class BenchmarkTensors:
    w_ref: torch.Tensor
    a: torch.Tensor

    w_q: torch.Tensor
    group_size: Optional[int]
    wtype: ScalarType
    w_g_s: torch.Tensor
    w_g_zp: Optional[torch.Tensor]
    w_ch_s: Optional[torch.Tensor]
    w_tok_s: Optional[torch.Tensor]


@dataclass
class TypeConfig:
    act_type: torch.dtype
    weight_type: ScalarType
    output_type: Optional[torch.dtype]
    group_scale_type: Optional[torch.dtype]
    group_zero_type: Optional[torch.dtype]
    channel_scale_type: Optional[torch.dtype]
    token_scale_type: Optional[torch.dtype]


def rand_data(shape, dtype=torch.float16, scale=1):
    if dtype.is_floating_point:
        return (scale * torch.rand(shape, device="cuda") - 0.3).to(dtype)
    else:
        return torch.randint(-15, 15, shape, dtype=dtype, device="cuda")


def quantize_and_pack(atype: torch.dtype,
                      w: torch.Tensor,
                      wtype: ScalarType,
                      stype: Optional[torch.dtype],
                      group_size: Optional[int],
                      zero_points: bool = False):
    assert wtype.is_integer(), "TODO: support floating point weights"

    w_ref, w_q, w_s, w_zp = quantize_weights(
        w,
        wtype,
        group_size=group_size,
        zero_points=zero_points,
        # to match how the kernel applies zps
        ref_zero_points_after_scales=True)

    w_q = pack_rows(w_q, wtype.size_bits, *w_q.shape)
    return w_ref, w_q, w_s, w_zp


def create_bench_tensors(shape: Tuple[int, int, int], types: TypeConfig,
                         group_size: Optional[int]) -> List[BenchmarkTensors]:
    m, n, k = shape

    # we want to make sure that weights don't fit into L2 cache between runs so
    #  we construct enough weights to exceed L2 cache, which is 50mb on a H100
    #  so we target total weight size > 2*50mb
    num_weights = math.ceil(2 * 50 * 1024**2 * 8 /
                            (k * n * types.weight_type.size_bits))

    a = rand_data((m, k), types.act_type, scale=5)

    benchmark_tensors: List[BenchmarkTensors] = []
    for _ in range(num_weights):
        w = rand_data((k, n), types.act_type, scale=5)

        if types.group_scale_type is not None:
            w = w.to(types.group_scale_type)
        if w.dtype.itemsize == 1:
            w = w.to(torch.float16)

        w_ref, w_q_packed, w_s, w_zp = quantize_and_pack(
            a.dtype, w, types.weight_type, types.group_scale_type, group_size,
            types.group_zero_type is not None)

        if not a.dtype.is_floating_point:
            aiinfo = torch.iinfo(a.dtype)
            w_ref = w_ref.round().clamp(aiinfo.min, aiinfo.max)

        w_ref = w_ref.to(torch.float32)

        w_ch_s = None if types.channel_scale_type is None else\
            rand_data((n,), types.channel_scale_type)
        w_tok_s = None if types.token_scale_type is None else\
            rand_data((m,), types.token_scale_type)

        benchmark_tensors.append(
            BenchmarkTensors(w_ref=w_ref,
                             a=a,
                             w_q=w_q_packed,
                             wtype=types.weight_type,
                             w_g_s=w_s,
                             w_g_zp=w_zp,
                             group_size=group_size,
                             w_ch_s=w_ch_s,
                             w_tok_s=w_tok_s))

    return benchmark_tensors


def torch_matmul_f16_create_bench_fn(bt: BenchmarkTensors) -> Callable:
    a = bt.a
    w = bt.w_ref.to(bt.a.dtype)  # use float reference tensor
    if a.dtype not in [torch.float16, torch.bfloat16]:
        a = a.to(torch.float16)
        w = w.to(torch.float16)
    return lambda: torch.matmul(a, w)


def cutlass_scaled_mm_create_bench_fn(bt: BenchmarkTensors) -> Callable:
    if bt.w_ch_s is not None and bt.w_tok_s is not None:
        scale_a = bt.w_tok_s.to(torch.float32)
        scale_b = bt.w_ch_s.to(torch.float32)
    else:
        scale_a = torch.tensor(1.0, dtype=torch.float32, device=bt.a.device)
        scale_b = torch.tensor(1.0, dtype=torch.float32, device=bt.a.device)
    w_col_major = bt.w_ref.to(bt.a.dtype).t().contiguous().t()
    return lambda: ops.cutlass_scaled_mm(
        bt.a, w_col_major, scale_a, scale_b, out_dtype=torch.float16)


def marlin_create_bench_fn(bt: BenchmarkTensors) -> Callable:
    device = bt.a.device

    workspace = MarlinWorkspace(bt.w_ref.shape[1], GPTQ_MARLIN_MIN_THREAD_N,
                                GPTQ_MARLIN_MAX_PARALLEL)

    if bt.w_g_zp is None:
        w_zp = torch.empty(0, dtype=torch.int, device=device)
    else:
        w_zp = marlin_zero_points(bt.w_g_zp, bt.w_ref.shape[0],
                                  bt.w_ref.shape[1], bt.wtype.size_bits)

    if bt.group_size is None:
        w_s = torch.tensor([], device="cuda", dtype=torch.half)
    else:
        w_s = marlin_permute_scales(bt.w_g_s, bt.w_ref.shape[0],
                                    bt.w_ref.shape[1], bt.group_size)

    sort_indices = torch.empty(0, dtype=torch.int, device=device)
    g_idx = torch.empty(0, dtype=torch.int, device=device)
    w_q = ops.gptq_marlin_repack(bt.w_q, sort_indices, bt.w_ref.shape[0],
                                 bt.w_ref.shape[1], bt.wtype.size_bits)

    if bt.a.dtype.is_floating_point:
        assert bt.w_ch_s is None
        assert bt.w_tok_s is None
        assert bt.group_size is not None

        fn = lambda: ops.gptq_marlin_gemm(a=bt.a,
                                          b_q_weight=w_q,
                                          b_scales=w_s,
                                          b_zeros=w_zp,
                                          g_idx=g_idx,
                                          perm=sort_indices,
                                          workspace=workspace.scratch,
                                          b_q_type=bt.wtype,
                                          size_m=bt.a.shape[0],
                                          size_n=bt.w_ref.shape[1],
                                          size_k=bt.w_ref.shape[0],
                                          is_k_full=True)
    else:
        assert bt.a.dtype == torch.int8
        assert bt.wtype == scalar_types.uint4b8

        if bt.w_ch_s is not None:
            s_ch = bt.w_ch_s.to(torch.float32)
        else:
            s_ch = torch.ones(bt.w_ref.shape[1],
                              dtype=torch.float32,
                              device=device)

        if bt.w_tok_s is not None:
            s_tok = bt.w_tok_s.to(torch.float32)
        else:
            s_tok = torch.ones(bt.a.shape[0],
                               dtype=torch.float32,
                               device=device)

        fn = lambda: ops.marlin_qqq_gemm(a=bt.a,
                                         b_q_weight=w_q,
                                         s_group=w_s,
                                         s_tok=s_tok,
                                         s_ch=s_ch,
                                         workspace=workspace.scratch,
                                         size_m=bt.a.shape[0],
                                         size_n=bt.w_ref.shape[1],
                                         size_k=bt.w_ref.shape[0])

    return fn


def machete_create_bench_fn(bt: BenchmarkTensors,
                            out_type=torch.dtype,
                            schedule=None) -> Callable:
    w_q = bt.w_q.t().contiguous().t()  # make col major
    w_q = ops.machete_prepack_B(w_q, bt.a.dtype, bt.wtype,
                                None if bt.w_g_s is None else bt.w_g_s.dtype)

    w_g_zp = bt.w_g_zp
    if w_g_zp is not None:
        w_g_zp = -1 * bt.w_g_s * (w_g_zp.to(bt.w_g_s.dtype))

    return lambda: ops.machete_mm(
        a=bt.a,
        b_q=bt.w_q,
        b_type=bt.wtype,
        b_group_scales=bt.w_g_s,
        b_group_zeros=w_g_zp,
        b_group_size=bt.group_size,
        b_channel_scales=bt.w_ch_s,
        a_token_scales=bt.w_tok_s,
        out_type=out_type,
        schedule=schedule,
    )


# impl

# bench


def bench_fns(label: str, sub_label: str, description: str,
              fns: List[Callable]):

    min_run_time = 1 if not NVTX_PROFILE else 0.1
    res = TBenchmark.Timer(
        stmt="""
        for fn in fns:
            fn()
        """,
        globals={
            "fns": fns
        },
        label=label,
        sub_label=sub_label,
        description=description,
    ).blocked_autorange(min_run_time=min_run_time)

    if NVTX_PROFILE:
        with nvtx.annotate("mm-bench"), nvtx.annotate(
                f"{label}|{sub_label}|{description}"):
            fns[0]()

    return res


_SWEEP_SCHEDULES_RESULTS: Optional[pd.DataFrame] = None
_SWEEP_SCHEDULES_RESULTS_CSV: Optional[str] = None


def bench(types: TypeConfig,
          group_size: int,
          m: int,
          k: int,
          n: int,
          label: str,
          sub_label: str,
          sweep_schedules: bool = True) -> List[TMeasurement]:
    benchmark_tensors = create_bench_tensors((m, n, k), types, group_size)
    sub_label += f", L={len(benchmark_tensors)}"

    name_type_string = f"W{types.weight_type}"+\
                       f"-A{terse_type_name(types.act_type)}"
    if types.group_scale_type is not None:
        name_type_string += f"-GS{terse_type_name(types.group_scale_type)}"
    if types.group_zero_type is not None:
        name_type_string += f"-GZ{terse_type_name(types.group_zero_type)}"
    if group_size is not None:
        name_type_string += f"-G{group_size}"
    if types.channel_scale_type is not None:
        name_type_string += f"-CS{terse_type_name(types.channel_scale_type)}"
    if types.token_scale_type is not None:
        name_type_string += f"-TS{terse_type_name(types.token_scale_type)}"

    timers = []
    # pytorch impl
    timers.append(
        bench_fns(
            label, sub_label, "torch.matmul (fp16)",
            [torch_matmul_f16_create_bench_fn(bt)
             for bt in benchmark_tensors]))

    if types.act_type == torch.int8 or types.act_type == torch.float8_e4m3fn:
        timers.append(
            bench_fns(
                label, sub_label,
                f"cutlass_scaled_mm ({terse_type_name(types.act_type)})", [
                    cutlass_scaled_mm_create_bench_fn(bt)
                    for bt in benchmark_tensors
                ]))

    if types.act_type != torch.float8_e4m3fn:
        timers.append(
<<<<<<< HEAD
            bench_fn(
                label, sub_label, "marlin_orig", lambda: loop_over_weights(
                    a, weights_marlinv1, lambda a, w_ref, w_q, w_s: ops.
                    gptq_marlin_gemm(a,
                                     w_q,
                                     w_s,
                                     w_zp_empty,
                                     g_idx,
                                     sort_indices,
                                     workspace.scratch,
                                     wtype,
                                     size_m=a.shape[0],
                                     size_n=w_ref.shape[1],
                                     size_k=w_ref.shape[0],
                                     is_k_full=True,
                                     is_zp_float=False))))
=======
            bench_fns(label, sub_label, f"marlin ({name_type_string})",
                      [marlin_create_bench_fn(bt)
                       for bt in benchmark_tensors]))
>>>>>>> 2298e69b

    # machete
    timers.append(
        bench_fns(label, sub_label, f"machete ({name_type_string})", [
            machete_create_bench_fn(bt, out_type=types.output_type)
            for bt in benchmark_tensors
        ]))

    if sweep_schedules:
        global _SWEEP_SCHEDULES_RESULTS

        print("Finding best schedule for machete")
        best = None
        best_schedule = None
        schedules = ops.machete_supported_schedules(
            a_type=types.act_type,
            b_type=types.weight_type,
            group_scales_type=types.group_scale_type,
            group_zeros_type=types.group_zero_type,
            token_scales_type=types.token_scale_type,
            channel_scales_type=types.channel_scale_type,
            out_type=types.output_type)

        if schedules is None or len(schedules) == 0:
            raise ValueError("No schedules found to sweep")

        for schedule in reversed(schedules):
            schedule_M = int(schedule.split("_")[0].split("x")[1])

            # Prune known bad schedules
            if schedule_M >= 2 * max(m, 16) or schedule_M < m // 4:
                continue

            res = bench_fns(label, sub_label, "machete_best", [
                machete_create_bench_fn(
                    bt, out_type=types.output_type, schedule=schedule)
                for bt in benchmark_tensors
            ])

            results_row = {
                "M": m,
                "K": k,
                "N": n,
                "group_size": group_size,
                "schedule": schedule,
                "median": res.median,
            }
            if _SWEEP_SCHEDULES_RESULTS is None:
                _SWEEP_SCHEDULES_RESULTS = pd.DataFrame(
                    columns=results_row.keys())
            _SWEEP_SCHEDULES_RESULTS.\
                loc[len(_SWEEP_SCHEDULES_RESULTS)] = results_row

            print(f"  {res.median:5.5} ", schedule)
            if not best or res.median < best.median:
                best = res
                best_schedule = schedule
        print("Best schedule:", best_schedule)
        timers.append(best)

    return timers


# runner
def print_timers(timers: List[TMeasurement]):
    compare = TBenchmark.Compare(timers)
    compare.print()


def run(args, MKNs: Iterable[Tuple[int, int, int]]) -> Iterable[TMeasurement]:
    types = TypeConfig(
        act_type=args.act_type,
        weight_type=scalar_types.uint4b8 if args.group_zero_type is None \
            else scalar_types.uint4,
        output_type=args.out_type,
        group_scale_type=args.group_scale_type,
        group_zero_type=args.group_zero_type,
        channel_scale_type=args.channel_scale_type,
        token_scale_type=args.token_scale_type,
    )

    results: List[TMeasurement] = []
    for m, k, n in MKNs:
        timers = bench(types,
                       args.group_size,
                       m,
                       k,
                       n,
                       f"{args.act_type}-gemm",
                       f"MKN=({m}x{k}x{n})",
                       sweep_schedules=args.sweep_schedules)
        print_timers(timers)
        results.extend(timers)

    return results


# output makers
def make_output(
    data: List[TMeasurement],
    MKNs: Iterable[Tuple[int, int, int]],
    base_description: str,
    timestamp=None,
):

    print(f"== All Results {base_description} ====")
    print_timers(data)

    # pickle all the results
    timestamp = int(time.time()) if timestamp is None else timestamp
    with open(f"{base_description}-{timestamp}.pkl", "wb") as f:
        pkl.dump(data, f)


# argparse runners


def run_square_bench(args):
    dim_sizes = list(
        range(args.dim_start, args.dim_end + 1, args.dim_increment))
    MKNs = list(zip(dim_sizes, dim_sizes, dim_sizes))
    data = run(args.dtype, args.sweep_schedules, MKNs)

    make_output(data, MKNs, f"square_bench-{args.dtype}")


def run_range_bench(args):
    m_start, k_start, n_start = (int(x) for x in args.dim_start.split(","))
    m_end, k_end, n_end = (int(x) for x in args.dim_end.split(","))
    m_increment, k_increment, n_increment = \
        (int(x) for x in args.dim_increment.split(","))
    Ms = list(range(m_start, m_end + 1, m_increment))
    Ks = list(range(k_start, k_end + 1, k_increment))
    Ns = list(range(n_start, n_end + 1, n_increment))
    MKNs = list(product(Ms, Ks, Ns))

    data = run(args.dtype, args.sweep_schedules, MKNs)

    make_output(data, MKNs, f"range_bench-{args.dtype}")


def run_model_bench(args):

    print("Benchmarking models:")
    for i, model in enumerate(args.models):
        print(f"[{i}]  {model}")

    def model_shapes(model_name: str, tp_size: int) -> List[Tuple[int, int]]:
        KNs = []
        for KN, tp_split_dim in copy.deepcopy(WEIGHT_SHAPES[model_name]):
            KN[tp_split_dim] = KN[tp_split_dim] // tp_size
            KNs.append(KN)
        return KNs

    model_bench_data = []
    models_tps = list(itertools.product(args.models, args.tp_sizes))
    for model, tp_size in models_tps:
        Ms = args.batch_sizes
        KNs = model_shapes(model, tp_size)
        MKNs = []
        for m in Ms:
            for k, n in KNs:
                MKNs.append((m, k, n))

        data = run(args, MKNs)
        model_bench_data.append(data)

    type_string = f"{args.act_type}"

    # Print all results
    for data, model_tp in zip(model_bench_data, models_tps):
        model, tp_size = model_tp
        print(f"== Results {type_string} {model}-TP{tp_size} ====")
        print_timers(data)

    timestr = time.strftime("%Y%m%d-%H%M%S")

    all_results = []
    for d in model_bench_data:
        all_results.extend(d)

    # pickle all data
    with open(f"model_bench-{type_string}-{timestr}.pkl", "wb") as f:
        args_dict = vars(args)
        args_dict.pop("func")
        pkl.dump({
            "args": args_dict,
            "results": all_results,
        }, f)


if __name__ == "__main__":

    def to_torch_dtype(dt):
        return {
            "bfloat16": torch.bfloat16,
            "float16": torch.float16,
            "int8": torch.int8,
            "float8_e4m3fn": torch.float8_e4m3fn,
            "int": torch.int,
            "float": torch.float,
        }[dt]

    class ToTorchDtype(argparse.Action):

        def __call__(self, parser, namespace, values, option_string=None):
            setattr(namespace, self.dest, to_torch_dtype(values))

    parser = FlexibleArgumentParser(
        description="""
Benchmark Machete GEMM.

    To run square GEMMs:
        python3 ./benchmarks/kernels/benchmark_machete.py --dtype float16 square_bench --dim-start 128 --dim-end 512 --dim-increment 64
    
    To run constant N and K and sweep M:
        python3 ./benchmarks/kernels/benchmark_machete.py --dtype float16 range_bench --dim-start 128 --dim-end 512 --dim-increment 64 --n-constant 16384 --k-constant 16384
    
    To run dimensions from a model:
        python3 ./benchmarks/kernels/benchmark_machete.py --dtype float16 model_bench --models meta-llama/Llama-2-7b-hf --batch-sizes 16 --tp-sizes 1
    
    Output:
        - a .pkl file, that is a list of raw torch.benchmark.utils.Measurements for the pytorch and cutlass implementations for the various GEMMs.
            """,  # noqa: E501
        formatter_class=argparse.RawTextHelpFormatter,
    )
    parser.add_argument(
        "--act-type",
        action=ToTorchDtype,
        required=True,
        choices=['bfloat16', 'float16', 'int8', 'float8_e4m3fn'],
    )
    parser.add_argument(
        "--group-scale-type",
        action=ToTorchDtype,
        choices=['bfloat16', 'float16'],
    )
    parser.add_argument(
        "--group-zero-type",
        type=to_torch_dtype,
        choices=['bfloat16', 'float16'],
    )
    parser.add_argument(
        "--channel-scale-type",
        action=ToTorchDtype,
        choices=['float'],
    )
    parser.add_argument(
        "--token-scale-type",
        action=ToTorchDtype,
        choices=['float'],
    )
    parser.add_argument(
        "--out-type",
        action=ToTorchDtype,
        choices=['bfloat16', 'float16'],
    )
    parser.add_argument(
        "--group-size",
        type=int,
        help="Available options are ['None', '-1', '128'], default=128",
        default=128,
    )
    parser.add_argument(
        "--sweep-schedules",
        action="store_true",
        help="Run a sweep over all supported schedules",
    )
    parser.add_argument("--sweep-csv-out",
                        help="CSV to store sweep results",
                        default="sch_sweep_results.csv")
    subparsers = parser.add_subparsers(dest="cmd", required=True)

    square_parser = subparsers.add_parser("square_bench")
    square_parser.add_argument("--dim-start", type=int, required=True)
    square_parser.add_argument("--dim-end", type=int, required=True)
    square_parser.add_argument("--dim-increment", type=int, required=True)
    square_parser.set_defaults(func=run_square_bench)

    range_parser = subparsers.add_parser("range_bench")
    range_parser.add_argument(
        "--dim-start",
        type=str,
        required=True,
        help="Start value for M,K,N as common separated list")
    range_parser.add_argument(
        "--dim-end",
        type=str,
        required=True,
        help="End value (inclusive) for M,K,N as common separated list")
    range_parser.add_argument(
        "--dim-increment",
        type=str,
        required=True,
        help="Increment value for M,K,N as common separated list")
    range_parser.set_defaults(func=run_range_bench)

    model_parser = subparsers.add_parser("model_bench")
    model_parser.add_argument(
        "--models",
        nargs="+",
        type=str,
        default=DEFAULT_MODELS,
        choices=WEIGHT_SHAPES.keys(),
    )
    model_parser.add_argument("--tp-sizes",
                              nargs="+",
                              type=int,
                              default=DEFAULT_TP_SIZES)
    model_parser.add_argument("--batch-sizes",
                              nargs="+",
                              type=int,
                              default=DEFAULT_BATCH_SIZES)
    model_parser.set_defaults(func=run_model_bench)

    args = parser.parse_args()

    _SWEEP_SCHEDULES_RESULTS_CSV = args.sweep_csv_out
    args.func(args)

    if _SWEEP_SCHEDULES_RESULTS is not None:
        _SWEEP_SCHEDULES_RESULTS.to_csv(_SWEEP_SCHEDULES_RESULTS_CSV)<|MERGE_RESOLUTION|>--- conflicted
+++ resolved
@@ -210,7 +210,8 @@
                                           size_m=bt.a.shape[0],
                                           size_n=bt.w_ref.shape[1],
                                           size_k=bt.w_ref.shape[0],
-                                          is_k_full=True)
+                                          is_k_full=True,
+                                          is_zp_float=False)
     else:
         assert bt.a.dtype == torch.int8
         assert bt.wtype == scalar_types.uint4b8
@@ -344,28 +345,9 @@
 
     if types.act_type != torch.float8_e4m3fn:
         timers.append(
-<<<<<<< HEAD
-            bench_fn(
-                label, sub_label, "marlin_orig", lambda: loop_over_weights(
-                    a, weights_marlinv1, lambda a, w_ref, w_q, w_s: ops.
-                    gptq_marlin_gemm(a,
-                                     w_q,
-                                     w_s,
-                                     w_zp_empty,
-                                     g_idx,
-                                     sort_indices,
-                                     workspace.scratch,
-                                     wtype,
-                                     size_m=a.shape[0],
-                                     size_n=w_ref.shape[1],
-                                     size_k=w_ref.shape[0],
-                                     is_k_full=True,
-                                     is_zp_float=False))))
-=======
             bench_fns(label, sub_label, f"marlin ({name_type_string})",
                       [marlin_create_bench_fn(bt)
                        for bt in benchmark_tensors]))
->>>>>>> 2298e69b
 
     # machete
     timers.append(

"""
Benchmark the efficiency of prefix caching.

This script allows you to benchmark the performance of
a model with and without prefix caching using either fixed prompts
or prompts sampled from the ShareGPT dataset.

Fixed example usage:
    python benchmark_prefix_caching.py \
        --model meta-llama/Llama-2-7b-chat-hf \
        --enable-prefix-caching \
        --num-prompts 1 \
        --repeat-count 100

ShareGPT example usage:
    # This command samples 20 prompts with input lengths
    # between 128 and 256 tokens from the ShareGPT dataset,
    # then replicates each prompt 5 times.
    python benchmark_prefix_caching.py \
        --model meta-llama/Llama-2-7b-chat-hf \
        --dataset-path /path/to/ShareGPT_V3_unfiltered_cleaned_split.json \
        --enable-prefix-caching \
        --num-prompts 20 \
        --repeat-count 5 \
        --input-length-range 128:256
"""

import dataclasses
import json
import random
import time
from typing import List, Optional, Tuple

from transformers import PreTrainedTokenizerBase

from vllm import LLM, SamplingParams
from vllm.engine.arg_utils import EngineArgs
from vllm.utils import FlexibleArgumentParser

try:
    from vllm.transformers_utils.tokenizer import get_tokenizer
except ImportError:
    from backend_request_func import get_tokenizer

PROMPT = "You are a helpful assistant in recognizes the content of tables in markdown format. Here is a table as fellows. You need to answer my question about the table.\n# Table\n|Opening|Opening|Sl. No.|Film|Cast|Director|Music Director|Notes|\n|----|----|----|----|----|----|----|----|\n|J A N|9|1|Agni Pushpam|Jayabharathi, Kamalahasan|Jeassy|M. K. Arjunan||\n|J A N|16|2|Priyamvada|Mohan Sharma, Lakshmi, KPAC Lalitha|K. S. Sethumadhavan|V. Dakshinamoorthy||\n|J A N|23|3|Yakshagaanam|Madhu, Sheela|Sheela|M. S. Viswanathan||\n|J A N|30|4|Paalkkadal|Sheela, Sharada|T. K. Prasad|A. T. Ummer||\n|F E B|5|5|Amma|Madhu, Srividya|M. Krishnan Nair|M. K. Arjunan||\n|F E B|13|6|Appooppan|Thikkurissi Sukumaran Nair, Kamal Haasan|P. Bhaskaran|M. S. Baburaj||\n|F E B|20|7|Srishti|Chowalloor Krishnankutty, Ravi Alummoodu|K. T. Muhammad|M. S. Baburaj||\n|F E B|20|8|Vanadevatha|Prem Nazir, Madhubala|Yusufali Kechery|G. Devarajan||\n|F E B|27|9|Samasya|Madhu, Kamalahaasan|K. Thankappan|Shyam||\n|F E B|27|10|Yudhabhoomi|K. P. Ummer, Vidhubala|Crossbelt Mani|R. K. Shekhar||\n|M A R|5|11|Seemantha Puthran|Prem Nazir, Jayabharathi|A. B. Raj|M. K. Arjunan||\n|M A R|12|12|Swapnadanam|Rani Chandra, Dr. Mohandas|K. G. George|Bhaskar Chandavarkar||\n|M A R|19|13|Thulavarsham|Prem Nazir, sreedevi, Sudheer|N. Sankaran Nair|V. Dakshinamoorthy||\n|M A R|20|14|Aruthu|Kaviyoor Ponnamma, Kamalahasan|Ravi|G. Devarajan||\n|M A R|26|15|Swimming Pool|Kamal Haasan, M. G. Soman|J. Sasikumar|M. K. Arjunan||\n\n# Question\nWhat' s the content in the (1,1) cells\n"  # noqa: E501


def test_prefix(llm=None, sampling_params=None, prompts=None):
    start_time = time.time()

    llm.generate(prompts, sampling_params=sampling_params)

    end_time = time.time()
    print(f"cost time {end_time - start_time}")


def sample_requests(
    dataset_path: str,
    num_requests: int,
    tokenizer: PreTrainedTokenizerBase,
    input_length_range: Tuple[int, int],
    fixed_output_len: Optional[int],
) -> List[Tuple[str, int, int]]:
    if fixed_output_len is not None and fixed_output_len < 4:
        raise ValueError("output_len too small")

    # Load the dataset.
    with open(dataset_path) as f:
        dataset = json.load(f)
    # Filter out the conversations with less than 2 turns.
    dataset = [data for data in dataset if len(data["conversations"]) >= 2]
    # Only keep the first two turns of each conversation.
    dataset = [(data["conversations"][0]["value"],
                data["conversations"][1]["value"]) for data in dataset]

    # Shuffle the dataset.
    random.shuffle(dataset)

    min_len, max_len = input_length_range

    # Filter out sequences that are too long or too short
    filtered_dataset: List[Tuple[str, int, int]] = []
    for i in range(len(dataset)):
        if len(filtered_dataset) == num_requests:
            break

        # Tokenize the prompts and completions.
        prompt = dataset[i][0]
        prompt_token_ids = tokenizer(prompt).input_ids
        completion = dataset[i][1]
        completion_token_ids = tokenizer(completion).input_ids
        prompt_len = len(prompt_token_ids)
        output_len = len(completion_token_ids
                         ) if fixed_output_len is None else fixed_output_len
        if prompt_len < 4 or output_len < 4:
            # Prune too short sequences.
            continue
        if min_len <= prompt_len <= max_len:
            filtered_dataset.append((prompt, prompt_len, output_len))

    return filtered_dataset


def repeat_and_sort_requests(requests: List[Tuple[str, int, int]],
                             repeat_count: int,
                             sort: bool = False) -> List[str]:
    repeated_requests = requests * repeat_count
    if sort:
        repeated_requests.sort(key=lambda x: x[1])
    else:
        random.shuffle(repeated_requests)
    return [req[0] for req in repeated_requests]


def main(args):
    tokenizer = get_tokenizer(args.model, trust_remote_code=True)
    input_length_range = tuple(map(int, args.input_length_range.split(':')))
    random.seed(args.seed)
    if args.dataset_path is not None:
        print(f"Start to sample {args.num_prompts} prompts"
              "from {args.dataset_path}")
        filtered_datasets = sample_requests(
            dataset_path=args.dataset_path,
            num_requests=args.num_prompts,
            tokenizer=tokenizer,
            input_length_range=input_length_range,
            fixed_output_len=args.output_len,
        )
    else:
        prompt_len = len(tokenizer(PROMPT).input_ids)
        filtered_datasets = [(PROMPT, prompt_len, args.output_len)
                             ] * args.num_prompts

<<<<<<< HEAD
    llm = LLM(model=args.model,
              tokenizer_mode='auto',
              trust_remote_code=True,
              enforce_eager=True,
              tensor_parallel_size=args.tensor_parallel_size,
              enable_prefix_caching=args.enable_prefix_caching,
              block_allocator=args.block_allocator,
              preemption_mode="recompute",
              swap_space=120)
=======
    engine_args = EngineArgs.from_cli_args(args)

    llm = LLM(**dataclasses.asdict(engine_args))
>>>>>>> 97b61bfa

    sampling_params = SamplingParams(temperature=0, max_tokens=args.output_len)

    print("Testing filtered datasets")
    prompts = repeat_and_sort_requests(filtered_datasets,
                                       repeat_count=args.repeat_count,
                                       sort=args.sort)

    print("------warm up------")
    test_prefix(
        llm=llm,
        prompts=prompts,
        sampling_params=sampling_params,
    )

    print("------start generating------")
    test_prefix(
        llm=llm,
        prompts=prompts,
        sampling_params=sampling_params,
    )


if __name__ == "__main__":
    parser = FlexibleArgumentParser(
        description=
        'Benchmark the performance with or without automatic prefix caching.')
    parser.add_argument("--dataset-path",
                        type=str,
                        default=None,
                        help="Path to the dataset.")
    parser.add_argument('--output-len', type=int, default=10)
    parser.add_argument('--num-prompts',
                        type=int,
                        default=1,
                        help="Number of the prompts sampled from dataset")
    parser.add_argument('--repeat-count',
                        type=int,
                        default=100,
                        help='Number of times to repeat each prompt')
    parser.add_argument('--sort',
                        action='store_true',
                        help='Sort prompts by input length')
    parser.add_argument('--input-length-range',
                        type=str,
                        default='128:256',
                        help='Range of input lengths for sampling prompts,'
                        'specified as "min:max" (e.g., "128:256").')
<<<<<<< HEAD
    parser.add_argument("--seed",
                        type=int,
                        default=0,
                        help='Random seed for reproducibility')
    parser.add_argument(
        '--block-allocator',
        type=str,
        default='CpuGpuBlockAllocator',
        choices=['CpuGpuBlockAllocator', 'CpuOffloadingBlockAllocator'],
        help='The block allocator that vLLM uses. Currently'
        ' can be CpuGpuBlockAllocator (the default) and '
        'CpuOffloadingBlockAllocator (experimental) that '
        'supports offloading the KV cache to CPU . '
        'When using CpuOffloadingBlockAllocator, the '
        'preemption mode must be recompute.')
=======

    parser = EngineArgs.add_cli_args(parser)
>>>>>>> 97b61bfa
    args = parser.parse_args()
    main(args)<|MERGE_RESOLUTION|>--- conflicted
+++ resolved
@@ -131,21 +131,9 @@
         filtered_datasets = [(PROMPT, prompt_len, args.output_len)
                              ] * args.num_prompts
 
-<<<<<<< HEAD
-    llm = LLM(model=args.model,
-              tokenizer_mode='auto',
-              trust_remote_code=True,
-              enforce_eager=True,
-              tensor_parallel_size=args.tensor_parallel_size,
-              enable_prefix_caching=args.enable_prefix_caching,
-              block_allocator=args.block_allocator,
-              preemption_mode="recompute",
-              swap_space=120)
-=======
     engine_args = EngineArgs.from_cli_args(args)
 
     llm = LLM(**dataclasses.asdict(engine_args))
->>>>>>> 97b61bfa
 
     sampling_params = SamplingParams(temperature=0, max_tokens=args.output_len)
 
@@ -194,25 +182,7 @@
                         default='128:256',
                         help='Range of input lengths for sampling prompts,'
                         'specified as "min:max" (e.g., "128:256").')
-<<<<<<< HEAD
-    parser.add_argument("--seed",
-                        type=int,
-                        default=0,
-                        help='Random seed for reproducibility')
-    parser.add_argument(
-        '--block-allocator',
-        type=str,
-        default='CpuGpuBlockAllocator',
-        choices=['CpuGpuBlockAllocator', 'CpuOffloadingBlockAllocator'],
-        help='The block allocator that vLLM uses. Currently'
-        ' can be CpuGpuBlockAllocator (the default) and '
-        'CpuOffloadingBlockAllocator (experimental) that '
-        'supports offloading the KV cache to CPU . '
-        'When using CpuOffloadingBlockAllocator, the '
-        'preemption mode must be recompute.')
-=======
 
     parser = EngineArgs.add_cli_args(parser)
->>>>>>> 97b61bfa
     args = parser.parse_args()
     main(args)
import json
import os
import time
from dataclasses import dataclass
from typing import Optional

import aiohttp
from tqdm.asyncio import tqdm

AIOHTTP_TIMEOUT = aiohttp.ClientTimeout(total=6 * 60 * 60)


@dataclass
class RequestFuncInput:
    prompt: str
    api_url: str
    prompt_len: int
    output_len: int
    model: str
    best_of: int = 1
    use_beam_search: bool = False


@dataclass
class RequestFuncOutput:
    generated_text: str = ""
    success: bool = False
    latency: float = 0
    ttft: float = 0
    prompt_len: int = 0


async def async_request_tgi(
    request_func_input: RequestFuncInput,
    pbar: Optional[tqdm] = None,
) -> RequestFuncOutput:
    api_url = request_func_input.api_url
    assert api_url.endswith("generate_stream")

    async with aiohttp.ClientSession(timeout=AIOHTTP_TIMEOUT) as session:
        assert not request_func_input.use_beam_search
        params = {
            "best_of": request_func_input.best_of,
            "max_new_tokens": request_func_input.output_len,
            "do_sample": True,
            "temperature": 0.01,  # TGI does not accept 0.0 temperature.
            "top_p": 0.99,  # TGI does not accept 1.0 top_p.
        }
        payload = {
            "inputs": request_func_input.prompt,
            "parameters": params,
        }
        output = RequestFuncOutput()
        output.prompt_len = request_func_input.prompt_len

        ttft = 0
        st = time.perf_counter()
        try:
            async with session.post(url=api_url, json=payload) as response:
                if response.status == 200:
                    async for data in response.content.iter_any():
                        if ttft == 0:
                            ttft = time.perf_counter() - st
                            output.ttft = ttft
                    output.latency = time.perf_counter() - st

                    body = remove_prefix(data.decode("utf-8"), "data:")
                    output.generated_text = json.loads(body)["generated_text"]
                    output.success = True
                else:
                    output.success = False
        except (aiohttp.ClientOSError, aiohttp.ServerDisconnectedError):
            output.success = False

        if pbar:
            pbar.update(1)
        return output


async def async_request_vllm(
    request_func_input: RequestFuncInput,
    pbar: Optional[tqdm] = None,
) -> RequestFuncOutput:
    api_url = request_func_input.api_url
    assert api_url.endswith("generate")

    async with aiohttp.ClientSession(timeout=AIOHTTP_TIMEOUT) as session:
        payload = {
            "prompt": request_func_input.prompt,
            "n": 1,
            "best_of": request_func_input.best_of,
            "use_beam_search": request_func_input.use_beam_search,
            "temperature": 0.0 if request_func_input.use_beam_search else 1.0,
            "top_p": 1.0,
            "max_tokens": request_func_input.output_len,
            "ignore_eos": True,
            "stream": True,
        }
        output = RequestFuncOutput()
        output.prompt_len = request_func_input.prompt_len

        ttft = 0
        st = time.perf_counter()
        try:
            async with session.post(url=api_url, json=payload) as response:
                if response.status == 200:
                    async for data in response.content.iter_any():
                        if ttft == 0:
                            ttft = time.perf_counter() - st
                            output.ttft = ttft
                    output.latency = time.perf_counter() - st

                    # When streaming, '\0' is appended to the end of the response.
                    body = data.decode("utf-8").strip("\0")
                    output.generated_text = json.loads(
                        body)["text"][0][len(request_func_input.prompt):]
                    output.success = True

                else:
                    output.success = False
        except (aiohttp.ClientOSError, aiohttp.ServerDisconnectedError):
            output.success = False

        if pbar:
            pbar.update(1)
        return output


async def async_request_trt_llm(
    request_func_input: RequestFuncInput,
    pbar: Optional[tqdm] = None,
) -> RequestFuncOutput:
    api_url = request_func_input.api_url
    assert api_url.endswith("generate_stream")

    async with aiohttp.ClientSession(timeout=AIOHTTP_TIMEOUT) as session:
        assert not request_func_input.use_beam_search
        assert request_func_input.best_of == 1
        payload = {
            "accumulate_tokens": True,
            "text_input": request_func_input.prompt,
            "temperature": 0.0,
            "top_p": 1.0,
            "max_tokens": request_func_input.output_len,
            "stream": True,
        }
        output = RequestFuncOutput()
        output.prompt_len = request_func_input.prompt_len
        ttft = 0

        st = time.perf_counter()
        try:
            async with session.post(url=api_url, json=payload) as resp:
                if resp.status == 200:
                    async for data in resp.content.iter_any():
                        if ttft == 0:
                            ttft = time.perf_counter() - st
                            output.ttft = ttft
                    output.latency = time.perf_counter() - st

                    body = remove_prefix(data.decode("utf-8"), "data:")
                    output.generated_text = json.loads(body)["text_output"]
                    output.success = True

                else:
                    output.success = False
        except (aiohttp.ClientOSError, aiohttp.ServerDisconnectedError):
            output.success = False

        if pbar:
            pbar.update(1)
        return output


async def async_request_deepspeed_mii(
    request_func_input: RequestFuncInput,
    pbar: Optional[tqdm] = None,
) -> RequestFuncOutput:
    async with aiohttp.ClientSession(timeout=AIOHTTP_TIMEOUT) as session:
        assert request_func_input.best_of == 1
        assert not request_func_input.use_beam_search

        payload = {
            "prompts": request_func_input.prompt,
            "max_new_tokens": request_func_input.output_len,
            "ignore_eos": True,
            "do_sample": True,
            "temperature":
            0.01,  # deepspeed-mii does not accept 0.0 temperature.
            "top_p": 1.0,
        }
        output = RequestFuncOutput()
        output.prompt_len = request_func_input.prompt_len

        # DeepSpeed-MII doesn't support streaming as of Jan 28 2024, will use 0 as placeholder.
        # https://github.com/microsoft/DeepSpeed-MII/pull/311
        output.ttft = 0

        st = time.perf_counter()
        try:
            async with session.post(url=request_func_input.api_url,
                                    json=payload) as resp:
                if resp.status == 200:
                    parsed_resp = await resp.json()
                    output.latency = time.perf_counter() - st
                    output.generated_text = parsed_resp[0]["generated_text"]
                    output.success = True
                else:
                    output.success = False
        except (aiohttp.ClientOSError, aiohttp.ServerDisconnectedError):
            output.success = False

        if pbar:
            pbar.update(1)
        return output


async def async_request_openai_completions(
    request_func_input: RequestFuncInput,
    pbar: Optional[tqdm] = None,
) -> RequestFuncOutput:
    api_url = request_func_input.api_url
    assert api_url.endswith("v1/completions")

    async with aiohttp.ClientSession(timeout=AIOHTTP_TIMEOUT) as session:
        assert not request_func_input.use_beam_search
        payload = {
            "model": request_func_input.model,
            "prompt": request_func_input.prompt,
            "temperature": 0.0,
            "best_of": request_func_input.best_of,
            "max_tokens": request_func_input.output_len,
            "stream": True,
        }
        headers = {
            "Authorization": f"Bearer {os.environ.get('OPENAI_API_KEY')}"
        }

        output = RequestFuncOutput()
        output.prompt_len = request_func_input.prompt_len

        generated_text = ""
        ttft = 0
        st = time.perf_counter()
        try:
            async with session.post(url=api_url, json=payload,
                                    headers=headers) as response:
                if response.status == 200:
                    async for chunk in response.content:
                        if ttft == 0:
                            ttft = time.perf_counter() - st
                            output.ttft = ttft

                        chunk = chunk.strip()
                        if not chunk:
                            continue

                        chunk = remove_prefix(chunk.decode("utf-8"), "data: ")
                        if chunk == "[DONE]":
                            latency = time.perf_counter() - st
                        else:
                            body = json.loads(chunk)
                            generated_text += body["choices"][0]["text"]

                    output.generated_text = generated_text
                    output.success = True
                    output.latency = latency
                else:
                    output.success = False
        except (aiohttp.ClientOSError, aiohttp.ServerDisconnectedError):
            output.success = False

    if pbar:
        pbar.update(1)
    return output


<<<<<<< HEAD
# Since vllm must support Python 3.8, we can't use str.removeprefix(prefix) introduced in Python 3.9
def remove_prefix(text: str, prefix: str) -> str:
    if text.startswith(prefix):
        return text[len(prefix):]
    return text
=======
async def async_request_openai_chat_completions(
    request_func_input: RequestFuncInput,
    pbar: Optional[tqdm] = None,
) -> RequestFuncOutput:
    api_url = request_func_input.api_url
    assert api_url.endswith(
        "v1/chat/completions"
    ), "OpenAI Chat API URL must end with 'v1/chat/completions'."

    async with aiohttp.ClientSession(timeout=AIOHTTP_TIMEOUT) as session:
        assert not request_func_input.use_beam_search
        payload = {
            "model": request_func_input.model,
            "messages": [
                {
                    "role": "user",
                    "content": request_func_input.prompt,
                },
            ],
            "temperature": 0.0,
            "max_tokens": request_func_input.output_len,
            "stream": True,
        }
        headers = {
            "Content-Type": "application/json",
            "Authorization": f"Bearer {os.environ.get('OPENAI_API_KEY')}"
        }

        output = RequestFuncOutput()
        output.prompt_len = request_func_input.prompt_len

        generated_text = ""
        ttft = 0
        st = time.perf_counter()
        try:
            async with session.post(url=api_url, json=payload,
                                    headers=headers) as response:
                if response.status == 200:
                    async for chunk in response.content:
                        if ttft == 0:
                            ttft = time.perf_counter() - st
                            output.ttft = ttft

                        chunk = chunk.strip()
                        if not chunk:
                            continue

                        chunk = chunk.decode("utf-8").lstrip("data: ")
                        if chunk == "[DONE]":
                            latency = time.perf_counter() - st
                        else:
                            body = json.loads(chunk)
                            if "content" in body["choices"][0]["delta"]:
                                generated_text += body["choices"][0]["delta"][
                                    "content"]

                    output.generated_text = generated_text
                    output.success = True
                    output.latency = latency
                else:
                    output.success = False
        except (aiohttp.ClientOSError, aiohttp.ServerDisconnectedError):
            output.success = False

    if pbar:
        pbar.update(1)
    return output
>>>>>>> 05af6da8


ASYNC_REQUEST_FUNCS = {
    "tgi": async_request_tgi,
    "vllm": async_request_vllm,
    "deepspeed-mii": async_request_deepspeed_mii,
    "openai": async_request_openai_completions,
    "openai-chat": async_request_openai_chat_completions,
    "tensorrt-llm": async_request_trt_llm,
}<|MERGE_RESOLUTION|>--- conflicted
+++ resolved
@@ -275,13 +275,6 @@
     return output
 
 
-<<<<<<< HEAD
-# Since vllm must support Python 3.8, we can't use str.removeprefix(prefix) introduced in Python 3.9
-def remove_prefix(text: str, prefix: str) -> str:
-    if text.startswith(prefix):
-        return text[len(prefix):]
-    return text
-=======
 async def async_request_openai_chat_completions(
     request_func_input: RequestFuncInput,
     pbar: Optional[tqdm] = None,
@@ -329,7 +322,7 @@
                         if not chunk:
                             continue
 
-                        chunk = chunk.decode("utf-8").lstrip("data: ")
+                        chunk = remove_prefix(chunk.decode("utf-8"), "data: ")
                         if chunk == "[DONE]":
                             latency = time.perf_counter() - st
                         else:
@@ -349,7 +342,13 @@
     if pbar:
         pbar.update(1)
     return output
->>>>>>> 05af6da8
+
+
+# Since vllm must support Python 3.8, we can't use str.removeprefix(prefix) introduced in Python 3.9
+def remove_prefix(text: str, prefix: str) -> str:
+    if text.startswith(prefix):
+        return text[len(prefix):]
+    return text
 
 
 ASYNC_REQUEST_FUNCS = {

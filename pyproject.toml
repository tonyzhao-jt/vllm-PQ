--- conflicted
+++ resolved
@@ -3,13 +3,8 @@
 requires = [
     "ninja",
     "packaging",
-<<<<<<< HEAD
-    "setuptools",
+    "setuptools >= 49.4.0",
     "torch >= 2.0.1", # downgrade to accommodate ROCm supported version
-=======
-    "setuptools >= 49.4.0",
-    "torch >= 2.1.0",
->>>>>>> e5452ddf
     "wheel",
 ]
 build-backend = "setuptools.build_meta"
